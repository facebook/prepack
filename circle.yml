--- conflicted
+++ resolved
@@ -17,25 +17,14 @@
 
 test:
   override:
-<<<<<<< HEAD
-    - npm run lint
-    - npm run flow
-    - npm run depcheck
-    - npm run test-serializer-with-coverage
-    - npm run test-sourcemaps
-    - npm run test-node-cli-mode
-    - npm run test-residual
-    - npm run test-test262 -- --statusFile $CIRCLE_ARTIFACTS/test262-status.txt --timeout 120 --cpuScale 0.25 --verbose:
-=======
     - yarn lint
     - yarn flow
     - yarn depcheck
     - yarn test-serializer-with-coverage
     - yarn test-sourcemaps
     - yarn test-node-cli-mode
-    - yarn test-error-handler
+    - yarn test-residual
     - yarn test-test262 -- --statusFile $CIRCLE_ARTIFACTS/test262-status.txt --timeout 120 --cpuScale 0.25 --verbose:
->>>>>>> d211391a
         timeout: 1800
   post:
     - mv coverage/lcov-report $CIRCLE_ARTIFACTS/coverage-report
