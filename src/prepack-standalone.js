/**
 * Copyright (c) 2017-present, Facebook, Inc.
 * All rights reserved.
 *
 * This source code is licensed under the BSD-style license found in the
 * LICENSE file in the root directory of this source tree. An additional grant
 * of patent rights can be found in the PATENTS file in the same directory.
 */

/* @flow */

/* APIs for running Prepack for code where a model of the environment is supplied as part of the code. */

import Serializer from "./serializer/index.js";
import construct_realm from "./construct_realm.js";
import initializeGlobals from "./globals.js";
import * as t from "babel-types";
import { getRealmOptions, getSerializerOptions } from "./prepack-options";
import { FatalError } from "./errors.js";
import { SerializerStatistics, TimingStatistics } from "./serializer/types.js";
import type { SourceFile } from "./types.js";
import { AbruptCompletion } from "./completions.js";
import type { PrepackOptions } from "./prepack-options";
import { defaultOptions } from "./options";
import type { BabelNodeFile, BabelNodeProgram } from "babel-types";
import invariant from "./invariant.js";

// IMPORTANT: This function is now deprecated and will go away in a future release.
// Please use FatalError instead.
export function InitializationError() {
  let self = new Error("An error occurred while prepacking. See the error logs.");
  Object.setPrototypeOf(self, InitializationError.prototype);
  return self;
}
Object.setPrototypeOf(InitializationError, Error);
Object.setPrototypeOf(InitializationError.prototype, Error.prototype);
Object.setPrototypeOf(FatalError.prototype, InitializationError.prototype);

export function prepackSources(
  sources: Array<SourceFile>,
  options: PrepackOptions = defaultOptions
): { code: string, map?: SourceMap, statistics?: SerializerStatistics, timingStats?: TimingStatistics } {
  let realmOptions = getRealmOptions(options);
  realmOptions.errorHandler = options.errorHandler;
  let realm = construct_realm(realmOptions);
  initializeGlobals(realm);

  if (options.serialize || !options.residual) {
    let serializer = new Serializer(realm, getSerializerOptions(options));
    let serialized = serializer.init(sources, options.sourceMaps);
    if (!serialized) {
      throw new FatalError("serializer failed");
    }
    if (!options.residual) return serialized;
    let residualSources = [
      {
        filePath: options.outputFilename || "unknown",
        fileContents: serialized.code,
        sourceMapContents: JSON.stringify(serialized.map),
      },
    ];
    let result = realm.$GlobalEnv.executePartialEvaluator(residualSources, options);
    if (result instanceof AbruptCompletion) throw result;
    // $FlowFixMe This looks like a Flow bug
    return result;
  } else {
    invariant(options.residual);
    let result = realm.$GlobalEnv.executePartialEvaluator(sources);
    if (result instanceof AbruptCompletion) throw result;
    // $FlowFixMe This looks like a Flow bug
    return result;
  }
}

/* deprecated: please use prepackSources instead. */
export function prepackString(
  filename: string,
  code: string,
  sourceMap: string,
  options: PrepackOptions = defaultOptions
): { code: string, map?: SourceMap, statistics?: SerializerStatistics, timingStats?: TimingStatistics } {
  return prepackSources([{ filePath: filename, fileContents: code, sourceMapContents: sourceMap }], options);
}

<<<<<<< HEAD
/* deprecated: please use prepackSources instead. */
export function prepack(code: string, options: Options = defaultOptions) {
=======
/* deprecated: please use prepackString instead. */
export function prepack(code: string, options: PrepackOptions = defaultOptions) {
>>>>>>> 05a51ebc
  let filename = options.filename || "unknown";
  let sources = [{ filePath: filename, fileContents: code }];

  let realmOptions = getRealmOptions(options);
  realmOptions.errorHandler = options.errorHandler;
  let realm = construct_realm(realmOptions);
  initializeGlobals(realm);

  let serializer = new Serializer(realm, getSerializerOptions(options));
  let serialized = serializer.init(sources, options.sourceMaps);
  if (!serialized) {
    throw new FatalError("serializer failed");
  }
  return serialized;
}

<<<<<<< HEAD
/* deprecated: please use prepackSources instead. */
export function prepackFromAst(ast: BabelNodeFile | BabelNodeProgram, code: string, options: Options = defaultOptions) {
=======
/* deprecated: please use prepackString instead. */
export function prepackFromAst(
  ast: BabelNodeFile | BabelNodeProgram,
  code: string,
  options: PrepackOptions = defaultOptions
) {
>>>>>>> 05a51ebc
  if (ast && ast.type === "Program") {
    ast = t.file(ast, [], []);
  }
  invariant(ast && ast.type === "File");
  let filename = options.filename || (ast.loc && ast.loc.source) || "unknown";
  let sources = [{ filePath: filename, fileContents: code }];

  // TODO: Expose an option to wire an already parsed ast all the way through
  // to the execution environment. For now, we just reparse.

  let realm = construct_realm(getRealmOptions(options));
  initializeGlobals(realm);
  let serializer = new Serializer(realm, getSerializerOptions(options));
  let serialized = serializer.init(sources, options.sourceMaps);
  if (!serialized) {
    throw new FatalError("serializer failed");
  }
  return serialized;
}<|MERGE_RESOLUTION|>--- conflicted
+++ resolved
@@ -82,13 +82,8 @@
   return prepackSources([{ filePath: filename, fileContents: code, sourceMapContents: sourceMap }], options);
 }
 
-<<<<<<< HEAD
 /* deprecated: please use prepackSources instead. */
-export function prepack(code: string, options: Options = defaultOptions) {
-=======
-/* deprecated: please use prepackString instead. */
 export function prepack(code: string, options: PrepackOptions = defaultOptions) {
->>>>>>> 05a51ebc
   let filename = options.filename || "unknown";
   let sources = [{ filePath: filename, fileContents: code }];
 
@@ -105,17 +100,12 @@
   return serialized;
 }
 
-<<<<<<< HEAD
 /* deprecated: please use prepackSources instead. */
-export function prepackFromAst(ast: BabelNodeFile | BabelNodeProgram, code: string, options: Options = defaultOptions) {
-=======
-/* deprecated: please use prepackString instead. */
 export function prepackFromAst(
   ast: BabelNodeFile | BabelNodeProgram,
   code: string,
   options: PrepackOptions = defaultOptions
 ) {
->>>>>>> 05a51ebc
   if (ast && ast.type === "Program") {
     ast = t.file(ast, [], []);
   }
