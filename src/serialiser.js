/**
 * Copyright (c) 2017-present, Facebook, Inc.
 * All rights reserved.
 *
 * This source code is licensed under the BSD-style license found in the
 * LICENSE file in the root directory of this source tree. An additional grant
 * of patent rights can be found in the PATENTS file in the same directory.
 */

/* @flow */

import { GlobalEnvironmentRecord, DeclarativeEnvironmentRecord } from "./environment.js";
import { Realm, ExecutionContext } from "./realm.js";
import type { RealmOptions, Descriptor } from "./types.js";
import { IsUnresolvableReference, ResolveBinding, ToLength, IsArray, HasProperty, ToStringPartial, Get, InstanceofOperator, IsIntrospectionErrorCompletion } from "./methods/index.js";
import { Completion, AbruptCompletion, ThrowCompletion } from "./completions.js";
import { BoundFunctionValue, ProxyValue, SymbolValue, AbstractValue, EmptyValue, NumberValue, FunctionValue, Value, ObjectValue, PrimitiveValue, StringValue, NativeFunctionValue, UndefinedValue } from "./values/index.js";
import { describeLocation } from "./intrinsics/ecma262/Error.js";
import * as t from "babel-types";
import type { BabelNode, BabelNodeExpression, BabelNodeStatement, BabelNodeIdentifier, BabelNodeBlockStatement, BabelNodeObjectExpression, BabelNodeStringLiteral, BabelNodeLVal, BabelNodeSpreadElement, BabelNodeCallExpression, BabelVariableKind, BabelNodeFunctionDeclaration } from "babel-types";
import { Generator, PreludeGenerator } from "./utils/generator.js";
import generate from "babel-generator";
// import { transform } from "babel-core";
import traverse from "babel-traverse";
import invariant from "./invariant.js";
import * as base62 from "base62";

function isSameNode(left, right) {
  let type = left.type;

  if (type !== right.type) {
    return false;
  }

  if (type === "Identifier") {
    return left.name === right.name;
  }

  if (type === "NullLiteral") {
    return true;
  }

  if (type === "BooleanLiteral" || type === "StringLiteral" || type === "NumericLiteral") {
    return left.value === right.value;
  }

  return false;
}

function markVisited(node, data) {
  node._renamedOnce = data;
}

function shouldVisit(node, data) {
  return node._renamedOnce !== data;
}

// replaceWith causes the node to be re-analysed, so to prevent double replacement
// we add this property on the node to mark it such that it does not get replaced
// again on this pass
// TODO: Make this work when replacing with arbitrary BabelNodeExpressions. Currently
//       if the node that we're substituting contains identifiers as children,
//       they will be visited again and possibly transformed.
//       If necessary we could implement this by following node.parentPath and checking
//       if any parent nodes are marked visited, but that seem unnecessary right now.let closureRefReplacer = {
let closureRefReplacer = {
  ReferencedIdentifier(path, state) {
    let serialisedBindings = state.serialisedBindings;
    let innerName = path.node.name;
    if (path.scope.hasBinding(innerName, /*noGlobals*/true)) return;

    let serialisedBinding = serialisedBindings[innerName];
    if (serialisedBinding && shouldVisit(path.node, serialisedBindings)) {
      markVisited(serialisedBinding.serialisedValue, serialisedBindings);
      path.replaceWith(serialisedBinding.serialisedValue);
    }
  },

  CallExpression(path, state) {
    // Here we apply the require optimization by replacing require calls with their
    // corresponding initialized modules.
    let requireReturns = state.requireReturns;
    if (!state.isRequire || !state.isRequire(path.scope, path.node)) return;
    state.requireStatistics.count++;
    if (state.modified[path.node.callee.name]) return;

    let moduleId = path.node.arguments[0].value;
    let new_node = requireReturns.get(moduleId);
    if (new_node !== undefined) {
      markVisited(new_node, state.serialisedBindings);
      path.replaceWith(new_node);
      state.requireStatistics.replaced++;
    }
  },

  "AssignmentExpression|UpdateExpression"(path, state) {
    let serialisedBindings = state.serialisedBindings;
    let ids = path.getBindingIdentifierPaths();

    for (let innerName in ids) {
      let nestedPath = ids[innerName];
      if (path.scope.hasBinding(innerName, /*noGlobals*/true)) return;

      let serialisedBinding = serialisedBindings[innerName];
      if (serialisedBinding && shouldVisit(nestedPath.node, serialisedBindings)) {
        markVisited(serialisedBinding.serialisedValue, serialisedBindings);
        nestedPath.replaceWith(serialisedBinding.serialisedValue);
      }
    }
  }
};

function visitName(state, name, modified) {
  let doesNotMatter = true;
  let ref = state.serialiser.tryQuery(
    () => ResolveBinding(state.realm, name, doesNotMatter, state.val.$Environment),
    undefined, true);
  if (ref === undefined) return;
  if (IsUnresolvableReference(state.realm, ref)) return;
  state.map[name] = true;
  if (modified) state.functionInfo.modified[name] = true;
}

// TODO doesn't check that `arguments` and `this` is in top function
let closureRefVisitor = {
  ReferencedIdentifier(path, state) {
    let innerName = path.node.name;
    if (innerName === "arguments") {
      state.functionInfo.usesArguments = true;
      return;
    }
    if (path.scope.hasBinding(innerName, /*noGlobals*/true)) return;
    visitName(state, innerName, false);
  },

  ThisExpression(path, state) {
    state.functionInfo.usesThis = true;
  },

  CallExpression(path, state) {
    /*
    This optimization replaces requires to initialized modules with their return
    values. It does this by checking whether the require call has any side effects
    (e.g. modifications to the global module table). Conceptually if a call has
    no side effects, it should be safe to replace with its return value.

    This optimization is not safe in general because it allows for reads to mutable
    global state, but in the case of require, the return value is guaranteed to always
    be the same regardless of that global state modification (because we should
    only be reading from the global module table).
    */
    if (!state.isRequire || !state.isRequire(path.scope, path.node)) return;

    let moduleId = path.node.arguments[0].value;
    state.requiredModules.add(moduleId);
  },

  "AssignmentExpression|UpdateExpression"(path, state) {
    for (let name in path.getBindingIdentifiers()) {
      if (path.scope.hasBinding(name, /*noGlobals*/true)) continue;
      visitName(state, name, true);
    }
  }
};

type FunctionInstance = {
  serialisedBindings: SerialisedBindings;
  functionValue: FunctionValue;
  bodyIndex: number;
};

type FunctionInfo = {
  names: { [key: string]: true };
  modified: { [key: string]: true };
  instances: Array<FunctionInstance>;
  usesArguments: boolean;
  usesThis: boolean;
}

type SerialisedBindings = { [key: string]: SerialisedBinding };
type SerialisedBinding = {
  serialisedValue: BabelNodeExpression;
  value?: Value;
  referentialised?: boolean;
  modified?: boolean;
}

function AreSameSerialisedBindings(x, y) {
  if (x.serialisedValue === y.serialisedValue) return true;
  if (x.value && x.value === y.value) return true;
  return false;
}

export default class Serialiser {
  constructor(opts: RealmOptions = {}, initialiseMoreModules: boolean = true) {
    this.origOpts = opts;
    this.realm = new Realm(opts);
    invariant(this.realm.isPartial);

    let realmGenerator = this.realm.generator;
    invariant(realmGenerator);
    this.generator = realmGenerator;
    let realmPreludeGenerator = this.realm.preludeGenerator;
    invariant(realmPreludeGenerator);
    this.preludeGenerator = realmPreludeGenerator;

    this.initialiseMoreModules = initialiseMoreModules;
    this.requiredModules = new Set();
    this._resetSerializeStates();
  }

  _resetSerializeStates() {
    this.declarativeEnvironmentRecordsBindings = new Map();
    this.serialisationStack = [];
    this.delayedSerialisations = [];
    this.delayedKeyedSerialisations = new Map();
    this.globalReasons = {};
    this.prelude = [];
    this.body = [];

    this.unstrictFunctionBodies = [];
    this.strictFunctionBodies = [];

    this.functions = new Map();
    this.functionInstances = [];
    this.refs = new Map();
    this.declaredDerivedIds = new Set();
    this.descriptors = new Map();
    this.needsEmptyVar = false;
    this.uidCounter = 0;
  }

  globalReasons: {
    [filename: string]: Array<string>
  };

  origOpts: RealmOptions;
  declarativeEnvironmentRecordsBindings: Map<DeclarativeEnvironmentRecord, SerialisedBindings>;
  serialisationStack: Array<Value>;
  delayedSerialisations: Array<() => void>;
  delayedKeyedSerialisations: Map<BabelNodeIdentifier, Array<{values: Array<Value>, func: () => void}>>;
  unstrictFunctionBodies: Array<BabelNodeFunctionDeclaration>;
  strictFunctionBodies: Array<BabelNodeFunctionDeclaration>;
  functions: Map<BabelNodeBlockStatement, FunctionInfo>;
  functionInstances: Array<FunctionInstance>;
  //value to intermediate references generated like $0, $1, $2,...
  refs: Map<Value, BabelNodeIdentifier>;
  collectValToRefCountOnly: boolean;
  valToRefCount: Map<Value, number>;
  prelude: Array<BabelNodeStatement>;
  body: Array<BabelNodeStatement>;
  realm: Realm;
  declaredDerivedIds: Set<BabelNodeIdentifier>;
  _hasErrors: boolean;
  preludeGenerator: PreludeGenerator;
  generator: Generator;
  requiredModules: Set<number | string>;
  descriptors: Map<string, BabelNodeIdentifier>;
  needsEmptyVar: boolean;
  require: Value;
  requireReturns: Map<number | string, BabelNodeExpression>;
  initialiseMoreModules: boolean;
  uidCounter: number;

  // Wraps a query that might potentially execute user code.
  tryQuery<T>(f: () => T, onCompletion: T | (Completion => T), logCompletion: boolean): T {
    let context = new ExecutionContext();
    let realm = this.realm;
    let env = realm.$GlobalEnv;
    context.lexicalEnvironment = env;
    context.variableEnvironment = env;
    context.realm = realm;
    realm.contextStack.push(context);
    // We use partial evaluation so that we can throw away any state mutations
    try {
      let result;
      let effects = realm.partially_evaluate(() => {
        try {
          result = f();
        } catch (e) {
          if (e instanceof Completion) {
            if (logCompletion) this.logCompletion(e);
            result = onCompletion instanceof Function ? onCompletion(e) : onCompletion;
          } else {
            throw e;
          }
        }
        return realm.intrinsics.undefined;
      });
      invariant(effects[0] === realm.intrinsics.undefined);
      return ((result: any): T);
    } finally {
      realm.contextStack.pop();
    }
  }

  _getIsRequire(formalParameters: Array<BabelNodeLVal>, functions: Array<FunctionValue>) {
    let realm = this.realm;
    let globalRequire = this.require;
    let serialiser = this;
    return function (scope: any, node: BabelNodeCallExpression) {
      if (!t.isIdentifier(node.callee) ||
        node.arguments.length !== 1 ||
        !node.arguments[0]) return false;
      let argument = node.arguments[0];
      if (!t.isNumericLiteral(argument) && !t.isStringLiteral(argument)) return false;

      invariant(node.callee);
      let innerName = ((node.callee: any): BabelNodeIdentifier).name;

      for (let f of functions) {
        let scopedBinding = scope.getBinding(innerName);
        if (scopedBinding) {
          if (realm.annotations.get(f) === "FACTORY_FUNCTION" && formalParameters[1] === scopedBinding.path.node) {
            invariant(scopedBinding.kind === "param");
            continue;
          }
          // The name binds to some local entity, but nothing we'd know what exactly it is
          return false;
        }

        let doesNotMatter = true;
        let reference = serialiser.tryQuery(
          () => ResolveBinding(realm, innerName, doesNotMatter, f.$Environment),
          undefined, false);
        if (reference === undefined) {
          // We couldn't resolve as we came across some behavior that we cannot deal with abstractly
          return false;
        }
        if (IsUnresolvableReference(realm, reference)) return false;
        let referencedBase = reference.base;
        let referencedName: string = (reference.referencedName: any);
        if (typeof referencedName !== "string") return false;
        let value;
        if (reference.base instanceof GlobalEnvironmentRecord) value = Get(realm, realm.$GlobalObject, innerName);
        else {
          invariant(referencedBase instanceof DeclarativeEnvironmentRecord);
          let binding = referencedBase.bindings[referencedName];
          if (!binding.initialized) return false;
          value = binding.value;
        }
        if (value !== globalRequire) return false;
      }

      return true;
    };
  }

  logCompletion(res: Completion) {
    let realm = this.realm;
    let value = res.value;
    console.error(`=== ${res.constructor.name} ===`);
    if (this.tryQuery(() => value instanceof ObjectValue && InstanceofOperator(realm, value, realm.intrinsics.Error), false, false)) {
      let object = ((value: any): ObjectValue);
      try {
        let err = new Error(this.tryQuery(() => ToStringPartial(realm, Get(realm, object, "message")), "(unknown message)", false));
        err.stack = this.tryQuery(() => ToStringPartial(realm, Get(realm, object, "stack")), "(unknown stack)", false);
        console.error(err.message);
        console.error(err.stack);
        if (res instanceof ThrowCompletion) console.error(res.nativeStack);
      } catch (err) {
        let message = object.properties.get("message");
        console.error((message && message.descriptor && message.descriptor.value instanceof StringValue) ? message.descriptor.value.value : "(no message available)");
        console.error(err.stack);
        console.error(object.$ContextStack);
      }
    } else {
      try {
        value = ToStringPartial(realm, value);
      } catch (err) {
        value = err.message;
      }
      console.error(value);
      if (res instanceof ThrowCompletion) console.error(res.nativeStack);
    }
    this._hasErrors = true;
  }

  logError(message: string) {
    console.error(message);
    this._hasErrors = true;
  }

  execute(filename: string, code: string, map: string,
      onError: void | ((Realm, Value) => void)) {
    let realm = this.realm;
    let res = realm.$GlobalEnv.execute(code, filename, map);

    if (res instanceof Completion) {
      let context = new ExecutionContext();
      realm.contextStack.push(context);
      try {
        if (onError) {
          onError(realm, res.value);
        }
        this.logCompletion(res);
      } finally {
        realm.contextStack.pop();
      }
    }

    return res;
  }

  shouldInline(val: Value): boolean {
    if (val instanceof SymbolValue) {
      return false;
    }

    if (val instanceof AbstractValue && val.hasIdentifier()) {
      invariant(!this.preludeGenerator.derivedIds.has(val.getIdentifier()) ||
        this.declaredDerivedIds.has(val.getIdentifier()));
      return true;
    }

    if (val.isIntrinsic()) {
      return false;
    }

    return val instanceof PrimitiveValue;
  }

  generateUid(): string {
    let id = "_" + base62.encode(this.uidCounter++);
    return id;
  }

  isNumberWithValue(value: ?Value, n: number): boolean {
    return !!value && value instanceof NumberValue && value.value === n;
  }

  canIgnoreProperty(val: Value, key: BabelNode, desc: Descriptor) {
    if (IsArray(this.realm, val)) {
      if (t.isIdentifier(key, { name: "length" }) && desc.writable && !desc.enumerable && !desc.configurable) {
        // length property has the correct descriptor values
        return true;
      }
    } else if (val instanceof FunctionValue) {
      if (t.isIdentifier(key, { name: "length" }) && !desc.writable && !desc.enumerable && desc.configurable && this.isNumberWithValue(desc.value, val.getArity())) {
        // length property will be inferred already by the amount of parameters
        return true;
      }

      if (t.isIdentifier(key, { name: "name" })) {
        // TODO add the name to `node.id`. ensure that nothing inside can reference it
        return true;
      }

      // Properties `caller` and `arguments` are added to normal functions in non-strict mode to prevent TypeErrors.
      // Because they are autogenerated, they should be ignored.
      if (t.isIdentifier(key, { name: "arguments" }) || t.isIdentifier(key, { name: "caller" })) {
        if (!val.$Strict && desc.writable && !desc.enumerable && desc.configurable && desc.value instanceof UndefinedValue && val.$FunctionKind === 'normal')
          return true;
      }
    }

    if (val instanceof ObjectValue && t.isIdentifier(key, { name: "constructor" })) {
      // TODO only if this is a prototype and the constructor is the value of the root function
      //return true;
    }

    if (val instanceof ObjectValue && desc.value && desc.value.isIntrinsic()) {
      // TODO only when this prototype would already be set
      return true;
    }

    // ignore the `prototype` property when it consists of a plain javascript object
    if (val instanceof FunctionValue && t.isIdentifier(key, { name: "prototype" })) {
      // ensure that it's a plain object
      if (desc.value instanceof ObjectValue && desc.value.$Prototype === this.realm.intrinsics.ObjectPrototype) {
        let valueProperties = desc.value.properties;
        let keys = Array.from(valueProperties.keys());

        // ensure that it's only key is the constructor
        if (keys.length === 1 && keys[0] === "constructor") {
          let binding = valueProperties.get("constructor");
          invariant(binding !== undefined);
          let cdesc = binding.descriptor;
          if (cdesc === undefined) return false;
          //todo: check if cdesc is an abstract value that could be empty

          // ensure that the constructor descriptor is correct
          if (cdesc.configurable && !cdesc.enumerable && cdesc.writable && cdesc.value === val) {
            return true;
          }
        }
      }
    }

    return false;
  }

  addProperties(name: string, val: ObjectValue, ignoreEmbedded: boolean, reasons: Array<string>) {
    let descriptors = [];

    for (let [key, propertyBinding] of val.properties) {
      invariant(propertyBinding);
      let desc = propertyBinding.descriptor;
      if (desc === undefined) continue; //deleted
      descriptors.push([
        t.isValidIdentifier(key) ? t.identifier(key) : t.stringLiteral(key),
        desc
      ]);
    }

    /*
    for (let symbol of val.symbols.keys()) {
      // TODO: serialise symbols
    }
    */

    let proto = val.$GetPrototypeOf();
    if (proto.isIntrinsic()) {
      // TODO: serialise modified prototypes that are intrinsic objects
      proto = null;
    }

    if (!descriptors.length && !proto) return;

    // inject properties
    for (let [key, desc] of descriptors) {
      if (this.canIgnoreProperty(val, key, desc)) continue;
      invariant(desc !== undefined);
      this._eagerOrDelay(this._getDescriptorValues(desc).concat(val), () => {
        let uid = this._getValIdForReference(val);
        invariant(desc !== undefined);
        return this._emitProperty(name, uid, key, desc, ignoreEmbedded, reasons);
      });
    }

    // prototype
    if (proto) {
      this._eagerOrDelay([proto, val], () => {
        invariant(proto);
        let serialisedProto = this.serialiseValue(proto, reasons.concat(`Referred to as the prototype for ${name}`));
        let uid = this._getValIdForReference(val);
        if (this.realm.compatibility !== "jsc")
          this.body.push(t.expressionStatement(t.callExpression(
            this.preludeGenerator.memoiseReference("Object.setPrototypeOf"),
            [uid, serialisedProto]
          )));
        else {
          this.body.push(t.expressionStatement(t.assignmentExpression(
            "=",
            t.memberExpression(uid, t.identifier("__proto__")),
            serialisedProto
          )));
        }
      });
    }
  }

  _emitProperty(name: string, uid: BabelNodeIdentifier, key: BabelNodeIdentifier | BabelNodeStringLiteral, desc: Descriptor, ignoreEmbedded: boolean, reasons: Array<string>): void {
    if (this._canEmbedProperty(desc, true)) {
      let descValue = desc.value;
      invariant(descValue instanceof Value);
      if (ignoreEmbedded) return;

      this.body.push(t.expressionStatement(t.assignmentExpression(
        "=",
        t.memberExpression(uid, key, !t.isIdentifier(key)),
          this.serialiseValue(
            descValue,
            reasons.concat(`Referred to in the object ${name} for the value ${((key: any): BabelNodeIdentifier).name || ((key: any): BabelNodeStringLiteral).value}`)
          )
      )));
    } else {
      let descProps = [];

      let boolKeys = ["enumerable", "configurable"];
      let valKeys = [];

      if (!desc.get && !desc.set) {
        boolKeys.push("writable");
        valKeys.push("value");
      } else {
        valKeys.push("set", "get");
      }

      let descriptorsKey = [];
      for (let boolKey of boolKeys) {
        if (boolKey in desc) {
          let b = desc[boolKey];
          invariant(b !== undefined);
          descProps.push(t.objectProperty(t.identifier(boolKey), t.booleanLiteral(b)));
          descriptorsKey.push(`${boolKey}:${b.toString()}`);
        }
      }

      for (let descKey of valKeys) {
        if (descKey in desc) descriptorsKey.push(descKey);
      }

      descriptorsKey = descriptorsKey.join(",");
      let descriptorId = this.descriptors.get(descriptorsKey);
      if (descriptorId === undefined) {
        descriptorId = t.identifier(this.generateUid());
        let declar = t.variableDeclaration("var", [
          t.variableDeclarator(descriptorId, t.objectExpression(descProps))]);
        this.body.push(declar);
        this.descriptors.set(descriptorsKey, descriptorId);
      }

      for (let descKey of valKeys) {
        if (descKey in desc) {
          let descValue = desc[descKey] || this.realm.intrinsics.undefined;
          invariant(descValue instanceof Value);
          this.body.push(t.expressionStatement(t.assignmentExpression(
            "=",
            t.memberExpression(descriptorId, t.identifier(descKey)),
            this.serialiseValue(
              descValue,
              reasons.concat(`Referred to in the object ${name} for the key ${((key: any): BabelNodeIdentifier).name || ((key: any): BabelNodeStringLiteral).value} in the descriptor property ${descKey}`)
            )
          )));
        }
      }

      let keyRaw = key;
      if (t.isIdentifier(keyRaw)) keyRaw = t.stringLiteral(((keyRaw: any): BabelNodeIdentifier).name);

      this.body.push(t.expressionStatement(t.callExpression(
        this.preludeGenerator.memoiseReference("Object.defineProperty"),
        [uid, keyRaw, descriptorId]
      )));
    }
  }

  _serialiseDeclarativeEnvironmentRecordBinding(r: DeclarativeEnvironmentRecord, n: string, functionName: string, reasons: Array<string>): SerialisedBinding {
    let serialisedBindings = this.declarativeEnvironmentRecordsBindings.get(r);
    if (!serialisedBindings) {
      serialisedBindings = Object.create(null);
      this.declarativeEnvironmentRecordsBindings.set(r, serialisedBindings);
    }
    let serialisedBinding: ?SerialisedBinding = serialisedBindings[n];
    if (!serialisedBinding) {
      let realm = this.realm;
      let binding = r.bindings[n];
      // TODO: handle binding.deletable, binding.mutable
      let value = (binding.initialized && binding.value) || realm.intrinsics.undefined;
      let serialisedValue = this.serialiseValue(
        value,
        reasons.concat(`access in ${functionName} to ${n}`));
      serialisedBinding = { serialisedValue, value };
      serialisedBindings[n] = serialisedBinding;
    }
    return serialisedBinding;
  }

  _getValIdForReference(val: Value): BabelNodeIdentifier {
    let id = this._getValIdForReferenceOptional(val);
    invariant(id, "Value Id cannot be null or undefined");
    return id;
  }

  _getValIdForReferenceOptional(val: Value): ?BabelNodeIdentifier {
    let id = this.refs.get(val);
    if (id) {
      this._incrementValToRefCount(val);
    }
    return id;
  }

  _incrementValToRefCount(val: Value) {

    if (this.collectValToRefCountOnly) {
      let refCount = this.valToRefCount.get(val);
      if (refCount) {
        refCount++;
      } else {
        refCount = 1;
      }
      this.valToRefCount.set(val, refCount);
    }
  }

  serialiseValue(val: Value, reasons?: Array<string>, referenceOnly?: boolean, bindingType?: BabelVariableKind): BabelNodeExpression {

    let ref = this._getValIdForReferenceOptional(val);
    if (ref) {
      return ref;
    }

    reasons = reasons || [];
    if (!referenceOnly && this.shouldInline(val)) {
      let res = this._serialiseValue("", val, reasons);
      invariant(res !== undefined);
      return res;
    }

    let name = this.generateUid(val);
    let id = t.identifier(name);
    this.refs.set(val, id);
    this.serialisationStack.push(val);
    let init = this._serialiseValue(name, val, reasons);
    let result = id;
    this._incrementValToRefCount(val);

    if (reasons.length) {
      this.globalReasons[name] = reasons;
    }

    let refCount = this.valToRefCount.get(val);
    invariant(refCount !== undefined && refCount > 0);
    if (this.collectValToRefCountOnly ||
      refCount !== 1) {
       if (init) {
         let declar = t.variableDeclaration((bindingType ? bindingType : "var"), [
           t.variableDeclarator(id, init)
         ]);

         this.body.push(declar);
       }
     } else {
       if (init) {
         this.refs.delete(val);
         result = init;
       }
     }

    this.serialisationStack.pop();
    if (this.serialisationStack.length === 0) {
      while (this.delayedSerialisations.length) {
        invariant(this.serialisationStack.length === 0);
        let serialiser = this.delayedSerialisations.shift();
        serialiser();
      }
    }

    return result;
  }

  _serialiseValueIntrinsic(val: Value): BabelNodeExpression {
    invariant(val.intrinsicName);
    return this.preludeGenerator.convertStringToMember(val.intrinsicName);
  }

  _delay(reason: boolean | BabelNodeIdentifier, values: Array<Value>, func: () => void) {
    invariant(reason);
    if (reason === true) {
      this.delayedSerialisations.push(func);
    } else {
      let a = this.delayedKeyedSerialisations.get(reason);
      if (a === undefined) this.delayedKeyedSerialisations.set(reason, a = []);
      a.push({ values, func });
    }
  }

  _getDescriptorValues(desc: Descriptor): Array<Value> {
    if (desc.value !== undefined) return [desc.value];
    invariant(desc.get !== undefined);
    invariant(desc.set !== undefined);
    return [desc.get, desc.set];
  }

  _shouldDelayValues(values: Array<Value>): boolean | BabelNodeIdentifier {
    for (let value of values) {
      let delayReason = this._shouldDelayValue(value);
      if (delayReason) return delayReason;
    }
    return false;
  }

  _shouldDelayValue(val: Value): boolean | BabelNodeIdentifier {
    let delayReason;
    if (val instanceof BoundFunctionValue) {
      delayReason = this._shouldDelayValue(val.$BoundTargetFunction);
      if (delayReason) return delayReason;
      delayReason = this._shouldDelayValue(val.$BoundThis);
      if (delayReason) return delayReason;
      for (let arg of val.$BoundArguments) {
        delayReason = this._shouldDelayValue(arg);
        if (delayReason) return delayReason;
      }
    } else if (val instanceof FunctionValue) return false;
    else if (val instanceof AbstractValue) {
      if (val.hasIdentifier() && !this.declaredDerivedIds.has(val.getIdentifier())) return val.getIdentifier();
      for (let arg of val.args) {
        delayReason = this._shouldDelayValue(arg);
        if (delayReason) return delayReason;
      }
    } else if (val instanceof ProxyValue) {
      delayReason = this._shouldDelayValue(val.$ProxyTarget);
      if (delayReason) return delayReason;
      delayReason = this._shouldDelayValue(val.$ProxyHandler);
      if (delayReason) return delayReason;
    }

    return this.serialisationStack.indexOf(val) >= 0;
  }

  _eagerOrDelay(values: Array<Value>, serialiser: () => void) {
    let delayReason = this._shouldDelayValues(values);
    if (delayReason) {
      this._delay(delayReason, values, serialiser);
    } else {
      serialiser();
    }
  }

  _serialiseValueArray(name: string, val: ObjectValue, reasons: Array<string>): BabelNodeExpression {
    let realm = this.realm;
    let elems = [];

    // TODO: this shouldn't trigger any user code
    let len = ToLength(realm, Get(realm, val, "length"));
    for (let i = 0; i < len; i++) {
      let key = i + "";
      let elem;
      if (HasProperty(realm, val, key)) {
        let elemVal = Get(realm, val, key);
        let delayReason = this._shouldDelayValue(elemVal);
        if (delayReason) {
          // handle self recursion
          this._delay(delayReason, [elemVal], () => {
            let id = this._getValIdForReference(val);
            this.body.push(t.expressionStatement(t.assignmentExpression(
              "=",
              t.memberExpression(id, t.numericLiteral(i), true),
              this.serialiseValue(
                elemVal,
                reasons.concat(`Declared in array ${name} at index ${key}`)
              )
            )));
          });
          elem = null;
        } else {
          elem = this.serialiseValue(
            elemVal,
            reasons.concat(`Declared in array ${name} at index ${key}`)
          );
        }
      } else {
        elem = null;
      }
      elems.push(elem);
    }

    this.addProperties(name, val, true, reasons);
    return t.arrayExpression(elems);
  }

  _serialiseValueFunction(name: string, val: FunctionValue, reasons: Array<string>): void | BabelNodeExpression {
    if (val instanceof BoundFunctionValue) {
      return t.callExpression(
        t.memberExpression(
          this.serialiseValue(val.$BoundTargetFunction, reasons.concat(`Bound by ${name}`)),
          t.identifier("bind")
        ),
        [].concat(
          this.serialiseValue(val.$BoundThis, reasons.concat(`Bound this of ${name}`)),
          val.$BoundArguments.map((boundArg, i) => this.serialiseValue(boundArg, reasons.concat(`Bound argument ${i} of ${name}`)))
        )
      );
    }

    if (val instanceof NativeFunctionValue) {
      throw new Error("TODO: do not know how to serialise non-intrinsic native function value");
    }

    invariant(val.constructor === FunctionValue);
    invariant(val.$FormalParameters != null);
    invariant(val.$ECMAScriptCode != null);

    let functionInfo = this.functions.get(val.$ECMAScriptCode);

    if (!functionInfo) {
      functionInfo = {
        names: Object.create(null),
        modified: Object.create(null),
        instances: [],
        usesArguments: false,
        usesThis: false,
      };
      this.functions.set(val.$ECMAScriptCode, functionInfo);

      let state = { serialiser: this, val, reasons, name, functionInfo,
        map: functionInfo.names, realm: this.realm,
        requiredModules: this.requiredModules,
        isRequire: this._getIsRequire(val.$FormalParameters, [val]) };

      traverse(
        t.file(t.program([
          t.expressionStatement(
            t.functionExpression(
              null,
              val.$FormalParameters,
              val.$ECMAScriptCode
            )
          )
        ])),
        closureRefVisitor,
        null,
        state
      );

      if (val.isResidual && Object.keys(functionInfo.names).length) {
        this.logError(`residual function ${describeLocation(this.realm, val, undefined, val.$ECMAScriptCode.loc) || "(unknown)"} refers to the following identifiers defined outside of the local scope: ${Object.keys(functionInfo.names).join(", ")}`);
      }
    }



    let serialisedBindings = Object.create(null);
    let instance = {
      serialisedBindings,
      functionValue: val,
      bodyIndex: -1
    };
    let delayed = 0;
    for (let innerName in functionInfo.names) {
      let referencedValues = [];
      let serialiseBindingFunc;
      let doesNotMatter = true;
      let reference = this.tryQuery(
        () => ResolveBinding(this.realm, innerName, doesNotMatter, val.$Environment),
        undefined, true);
      if (reference === undefined) {
        serialiseBindingFunc = () => this._serialiseGlobalBinding(innerName);
      } else {
        invariant(!IsUnresolvableReference(this.realm, reference));
        let referencedBase = reference.base;
        let referencedName: string = (reference.referencedName: any);
        if (typeof referencedName !== "string") {
          throw new Error("TODO: do not know how to serialise reference with symbol");
        }
        if (reference.base instanceof GlobalEnvironmentRecord) {
          serialiseBindingFunc = () => this._serialiseGlobalBinding(referencedName);
        } else if (referencedBase instanceof DeclarativeEnvironmentRecord) {
          serialiseBindingFunc = () => {
            invariant(referencedBase instanceof DeclarativeEnvironmentRecord);
            return this._serialiseDeclarativeEnvironmentRecordBinding(referencedBase, referencedName, name, reasons);
          };
          let binding = referencedBase.bindings[referencedName];
          if (binding.initialized && binding.value) referencedValues.push(binding.value);
        } else {
          invariant(false);
        }
      }
      let delayReason = this._shouldDelayValues(referencedValues);
      if (delayReason) {
        delayed++;
        this._delay(delayReason, referencedValues, () => {
          let serialisedBinding = serialiseBindingFunc();
          invariant(serialisedBinding);
          serialisedBindings[innerName] = serialisedBinding;
          invariant(functionInfo);
          if (functionInfo.modified[innerName]) serialisedBinding.modified = true;
          if (--delayed === 0) {
            instance.bodyIndex = this.body.length;
            this.functionInstances.push(instance);
          }
        });
      } else {
        let serialisedBinding = serialiseBindingFunc();
        invariant(serialisedBinding);
        serialisedBindings[innerName] = serialisedBinding;
        invariant(functionInfo);
        if (functionInfo.modified[innerName]) serialisedBinding.modified = true;
      }
    }

    if (delayed === 0) {
      instance.bodyIndex = this.body.length;
      this.functionInstances.push(instance);
    }
    functionInfo.instances.push(instance);

    this.addProperties(name, val, false, reasons);
  }

  _canEmbedProperty(prop: Descriptor, configurable: boolean = true): boolean {
    return !!prop.writable && !!prop.configurable === configurable && !!prop.enumerable && !prop.set && !prop.get;
  }

  _serialiseValueObject(name: string, val: ObjectValue, reasons: Array<string>): BabelNodeExpression {
    let props = [];

    for (let [key, propertyBinding] of val.properties) {
      let prop = propertyBinding.descriptor;
      if (prop === undefined || prop.value === undefined) continue; // deleted
      if (this._canEmbedProperty(prop)) {
        let propValue = prop.value;
        invariant(propValue instanceof Value);
        // TODO: revert this when unicode support added
        let keyIsAscii = /^[\u0000-\u007f]*$/.test(key);
        let keyNode = t.isValidIdentifier(key) && keyIsAscii ?
            t.identifier(key) : t.stringLiteral(key);
        let delayReason = this._shouldDelayValue(propValue);
        if (delayReason) {
          // self recursion
          this._delay(delayReason, [propValue], () => {
            invariant(propValue instanceof Value);
            let id = this._getValIdForReference(val);
            this.body.push(t.expressionStatement(t.assignmentExpression(
              "=",
              t.memberExpression(id, keyNode, t.isStringLiteral(keyNode)),
              this.serialiseValue(
                propValue,
                reasons.concat(`Referenced in object ${name} with key ${key}`)
              )
            )));
          });
        } else {
          props.push(t.objectProperty(keyNode, this.serialiseValue(
            propValue,
            reasons.concat(`Referenced in object ${name} with key ${key}`)
          )));
        }
      }
    }

    this.addProperties(name, val, true, reasons);
    if (val.$RegExpMatcher) {
      let source = val.$OriginalSource;
      let flags = val.$OriginalFlags;
      invariant(typeof source === "string");
      invariant(typeof flags === "string");
      return t.callExpression(t.identifier("RegExp"), [t.stringLiteral(source), t.stringLiteral(flags)]);
    } else {
      return t.objectExpression(props);
    }
  }

  _serialiseValueSymbol(val: SymbolValue): BabelNodeExpression {
    let args = [];
    if (val.$Description) args.push(t.stringLiteral(val.$Description));
    return t.callExpression(t.identifier("Symbol"), args);
  }

  _serialiseValueProxy(name: string, val: ProxyValue, reasons: Array<string>): BabelNodeExpression {
    return t.newExpression(t.identifier("Proxy"), [
      this.serialiseValue(val.$ProxyTarget, reasons.concat(`Proxy target of ${name}`)),
      this.serialiseValue(val.$ProxyHandler, reasons.concat(`Proxy handler of ${name}`))
    ]);
  }

  _serialiseAbstractValue(name: string, val: AbstractValue, reasons: Array<string>): BabelNodeExpression {
    let serialisedArgs = val.args.map((abstractArg, i) => this.serialiseValue(abstractArg, reasons.concat(`Argument ${i} of ${name}`)));
    let serialisedValue = val.buildNode(serialisedArgs);
    if (serialisedValue.type === "Identifier") {
      let id = ((serialisedValue: any): BabelNodeIdentifier);
      invariant(!this.preludeGenerator.derivedIds.has(id) ||
        this.declaredDerivedIds.has(id));
    }
    return serialisedValue;
  }

  _serialiseValue(name: string, val: Value, reasons: Array<string>): void | BabelNodeExpression {
    if (val instanceof AbstractValue) {
      return this._serialiseAbstractValue(name, val, reasons);
    } else if (val.isIntrinsic()) {
      return this._serialiseValueIntrinsic(val);
    } else if (val instanceof EmptyValue) {
      this.needsEmptyVar = true;
      return t.identifier("__empty");
    } else if (this.shouldInline(val)) {
      return t.valueToNode(val.serialise());
    } else if (IsArray(this.realm, val)) {
      invariant(val instanceof ObjectValue);
      return this._serialiseValueArray(name, val, reasons);
    } else if (val instanceof ProxyValue) {
      return this._serialiseValueProxy(name, val, reasons);
    } else if (val instanceof FunctionValue) {
      return this._serialiseValueFunction(name, val, reasons);
    } else if (val instanceof SymbolValue) {
      return this._serialiseValueSymbol(val);
    } else if (val instanceof ObjectValue) {
      return this._serialiseValueObject(name, val, reasons);
    } else {
      invariant(false);
    }
  }

  _serialiseGlobalBinding(key: string): void | SerialisedBinding {
    if (t.isValidIdentifier(key)) {
      let value = this.realm.getGlobalLetBinding(key);
      // Check for let binding vs global property
      if (value) {
        let id = this.serialiseValue(value, ["global let binding"], true, "let");
        // increment ref count one more time as the value has been
        // referentialised (stored in a variable) by serialiseValue
        this._incrementValToRefCount(value);
        return {
          serialisedValue: id,
          modified: true, referentialised: true
        };
      } else {
        return { serialisedValue: t.identifier(key), modified: true, referentialised: true };
      }
    } else {
      return { serialisedValue: t.stringLiteral(key), modified: true, referentialised: true };
    }
  }

  _initialiseMoreModules() {
    // partially evaluate all factory methods by calling require
    let realm = this.realm;
    let anyHeapChanges = false;
    // setup execution environment
    let context = new ExecutionContext();
    let env = realm.$GlobalEnv;
    context.lexicalEnvironment = env;
    context.variableEnvironment = env;
    context.realm = realm;
    realm.contextStack.push(context);
<<<<<<< HEAD
    for (let round = 0; !this._hasErrors; round++) {
      let count = 0;
      let introspectionErrors = Object.create(null);
      for (let moduleId of this.requiredModules) {
        if (this.requireReturns.has(moduleId)) continue; // already known to be initialized
        let node = t.callExpression(t.identifier("require"), [t.valueToNode(moduleId)]);

        let [compl, gen, bindings, properties, createdObjects] =
          realm.partially_evaluate_node(node, true, env, false);

        if (compl instanceof Completion) {
          if (IsIntrospectionErrorCompletion(realm, compl)) {
            let value = compl.value;
            invariant(value instanceof ObjectValue);
            realm.restoreBindings(bindings);
            realm.restoreProperties(properties);
            let message = ToStringPartial(realm, Get(realm, value, "message"));
            realm.restoreBindings(bindings);
            realm.restoreProperties(properties);
            let moduleIds = introspectionErrors[message] = introspectionErrors[message] || [];
            moduleIds.push(moduleId);
            continue;
          }
=======
    let count = 0;
    let introspectionErrors = Object.create(null);
    for (let moduleId of this.requiredModules) {
      if (this.requireReturns.has(moduleId)) continue; // already known to be initialized
      let node = t.callExpression(t.identifier("require"), [t.valueToNode(moduleId)]);
>>>>>>> bac8a9e1

      let [compl, gen, bindings, properties, createdObjects] =
        realm.partially_evaluate(node, true, env, false);

      if (compl instanceof Completion) {
        if (IsIntrospectionErrorCompletion(realm, compl)) {
          let value = compl.value;
          invariant(value instanceof ObjectValue);
          realm.restoreBindings(bindings);
          realm.restoreProperties(properties);
          let message = ToStringPartial(realm, Get(realm, value, "message"));
          realm.restoreBindings(bindings);
          realm.restoreProperties(properties);
          let moduleIds = introspectionErrors[message] = introspectionErrors[message] || [];
          moduleIds.push(moduleId);
          continue;
        }

        console.log(`=== UNEXPECTED ERROR during speculative initialization of module ${moduleId} ===`);
        realm.restoreBindings(bindings);
        realm.restoreProperties(properties);
        this.logCompletion(compl);
        break;
      }

      invariant(compl instanceof Value);

      // Apply the joined effects to the global state
      anyHeapChanges = true;
      realm.restoreBindings(bindings);
      realm.restoreProperties(properties);

      // Add generated code for property modifications
      let realmGenerator = this.realm.generator;
      invariant(realmGenerator);
      let first = true;
      for (let bodyEntry of gen.body) {
        let id = bodyEntry.declaresDerivedId;
        let originalBuildNode = bodyEntry.buildNode;
        let buildNode = originalBuildNode;
        if (first) {
          first = false;
          buildNode = (nodes, f) => {
            let n = originalBuildNode(nodes, f);
            n.leadingComments = [({ type: "BlockComment", value: `Speculative initialization of module ${moduleId}` }: any)];
            return n;
          };
        }
        realmGenerator.body.push({ declaresDerivedId: id, args: bodyEntry.args, buildNode: buildNode });
        if (id !== undefined) {
          this.declaredDerivedIds.add(id);
        }
      }

      this.requireReturns.set(moduleId, this.serialiseValue(compl));

      // Ignore created objects
      createdObjects;
      count++;
    }
    if (count > 0) console.log(`=== speculatively initialized ${count} additional modules`);
    if (count === 0) {
      if (!this.collectValToRefCountOnly) {
        let a = [];
        for (let key in introspectionErrors) a.push([introspectionErrors[key], key]);
        a.sort((x, y) => y[0].length - x[0].length);
        if (a.length) {
          console.log(`=== speculative module initialization failures ordered by frequency`);
          for (let [moduleIds, n] of a) console.log(`${moduleIds.length}x ${n} [${moduleIds.join(",")}]`);
        }
      }
    }
    realm.contextStack.pop();
    return anyHeapChanges;
  }

  _resolveRequireReturns() {
    // partial evaluate all possible requires and see which are possible to inline
    let realm = this.realm;
    this.requireReturns = new Map();
    // setup execution environment
    let context = new ExecutionContext();
    let env = realm.$GlobalEnv;
    context.lexicalEnvironment = env;
    context.variableEnvironment = env;
    context.realm = realm;
    realm.contextStack.push(context);
    let oldReadOnly = realm.setReadOnly(true);

    for (let moduleId of this.requiredModules) {
      let node = t.callExpression(t.identifier("require"), [t.valueToNode(moduleId)]);

      let [compl, gen, bindings, properties, createdObjects] =
        realm.partially_evaluate_node(node, true, env, false);
      // for lint unused
      invariant(bindings);

      if (compl instanceof AbruptCompletion) continue;
      invariant(compl instanceof Value);

      if (gen.body.length !== 0 ||
        (compl instanceof ObjectValue && createdObjects.has(compl))) continue;
      // Check for escaping property assignments, if none escape, we're safe
      // to replace the require with its exports object
      let escapes = false;
      for (let [binding] of properties) {
        if (!createdObjects.has(binding.object)) escapes = true;
      }
      if (escapes) continue;

      this.requireReturns.set(moduleId, this.serialiseValue(compl));
    }
    realm.contextStack.pop();
    realm.setReadOnly(oldReadOnly);
  }

  _spliceFunctions() {
    let functionBodies = new Map();
    function getFunctionBody(instance: FunctionInstance): Array<BabelNodeStatement> {
      let b = functionBodies.get(instance);
      if (b === undefined) functionBodies.set(instance, b = []);
      return b;
    }

    let requireStatistics = { replaced: 0, count: 0 };

    // Ensure that all bindings that actually get modified get proper variables
    let functionEntries: Array<[BabelNodeBlockStatement, FunctionInfo]> = Array.from(this.functions.entries());
    for (let [, { instances, names }] of functionEntries) {
      for (let instance of instances) {
        let serialisedBindings = instance.serialisedBindings;
        for (let name in names) {
          let serialisedBinding: SerialisedBinding = serialisedBindings[name];
          if (serialisedBinding.modified && !serialisedBinding.referentialised) {
            let serialisedBindingId = t.identifier(this.generateUid());
            let declar = t.variableDeclaration("var", [
              t.variableDeclarator(serialisedBindingId, serialisedBinding.serialisedValue)]);
            getFunctionBody(instance).push(declar);
            serialisedBinding.serialisedValue = serialisedBindingId;
            serialisedBinding.referentialised = true;
          }
        }
      }
    }

    for (let [funcBody, { usesArguments, usesThis, instances, names, modified }] of functionEntries) {
      let params = instances[0].functionValue.$FormalParameters;

      let shouldInline = !funcBody;
      if (!shouldInline && funcBody.start && funcBody.end) {
        let bodySize = funcBody.end - funcBody.start;
        shouldInline = bodySize <= 30;
      }

      // TODO: instead of completely giving up creating factories if there are modified bindings,
      // figure out which instances share all they modified bindings, and then create factories for
      // those batches.
      let anySerialisedBindingModified = false;
      for (let instance of instances) {
        let serialisedBindings = instance.serialisedBindings;
        for (let name in names) {
          let serialisedBinding: SerialisedBinding = serialisedBindings[name];
          if (serialisedBinding.modified) {
            anySerialisedBindingModified = true;
          }
        }
      }

      if (shouldInline || instances.length === 1 || usesArguments || anySerialisedBindingModified) {
        for (let instance of instances) {
          let { functionValue, serialisedBindings } = instance;
          let id = this._getValIdForReference(functionValue);
          let funcParams = params.slice();
          let funcNode = t.functionDeclaration(id, funcParams, ((t.cloneDeep(funcBody): any): BabelNodeBlockStatement));

          traverse(
            t.file(t.program([funcNode])),
            closureRefReplacer,
            null,
            { serialisedBindings,
              modified,
              requireReturns: this.requireReturns,
              requireStatistics,
              isRequire: this._getIsRequire(funcParams, [functionValue]) }
          );

          if (functionValue.$Strict) {
            this.strictFunctionBodies.push(funcNode);
          } else {
            this.unstrictFunctionBodies.push(funcNode);
          }

          getFunctionBody(instance).push(funcNode);
        }
      } else {
        let factoryId = t.identifier(this.generateUid());

        // filter included variables to only include those that are different
        let factoryNames: Array<string> = [];
        let sameSerialisedBindings = Object.create(null);
        for (let name in names) {
          let isDifferent = false;
          let lastBinding;

          for (let { serialisedBindings } of instances) {
            let serialisedBinding = serialisedBindings[name];
            invariant(!serialisedBinding.modified);
            if (!lastBinding) {
              lastBinding = serialisedBinding;
            } else if (!AreSameSerialisedBindings(serialisedBinding, lastBinding)) {
              isDifferent = true;
              break;
            }
          }

          if (isDifferent) {
            factoryNames.push(name);
          } else {
            invariant(lastBinding);
            sameSerialisedBindings[name] = { serialisedValue: lastBinding.serialisedValue };
          }
        }
        //

        let factoryParams: Array<BabelNodeLVal> = [];
        for (let key of factoryNames) {
          factoryParams.push(t.identifier(key));
        }
        factoryParams = factoryParams.concat(params).slice();
        // The Replacer below mutates the AST, so let's clone the original AST to avoid modifying it
        let factoryNode = t.functionDeclaration(factoryId, factoryParams, ((t.cloneDeep(funcBody): any): BabelNodeBlockStatement));
        this.prelude.push(factoryNode);

        traverse(
          t.file(t.program([factoryNode])),
          closureRefReplacer,
          null,
          { serialisedBindings: sameSerialisedBindings,
            modified,
            requireReturns: this.requireReturns,
            requireStatistics,
            isRequire: this._getIsRequire(factoryParams, instances.map(instance => instance.functionValue)) }
        );

        //

        for (let instance of instances) {
          let { functionValue, serialisedBindings } = instance;
          let id = this._getValIdForReference(functionValue);
          let flatArgs: Array<BabelNodeExpression> = factoryNames.map((name) => serialisedBindings[name].serialisedValue);
          let node;
          if (usesThis) {
            let callArgs: Array<BabelNodeExpression | BabelNodeSpreadElement> = [t.thisExpression()];
            for (let flatArg of flatArgs) callArgs.push(flatArg);
            for (let param of params) {
              if (param.type !== "Identifier") {
                throw new Error("TODO: do not know how to deal with non-Identifier parameters");
              }
              callArgs.push(((param: any): BabelNodeIdentifier));
            }
            let callee = t.memberExpression(factoryId, t.identifier("call"));

            let childBody = t.blockStatement([
              t.returnStatement(t.callExpression(callee, callArgs))
            ]);

            node = t.functionDeclaration(id, params, childBody);
          } else {
            node = t.variableDeclaration("var", [
              t.variableDeclarator(id, t.callExpression(
                t.memberExpression(factoryId, t.identifier("bind")),
                [t.nullLiteral()].concat(flatArgs)
              ))
            ]);
          }
          getFunctionBody(instance).push(node);
        }
      }
    }

    for (let instance of this.functionInstances.reverse()) {
      let functionBody = functionBodies.get(instance);
      invariant(functionBody !== undefined);
      invariant(instance.bodyIndex >= 0);
      Array.prototype.splice.apply(this.body, ([instance.bodyIndex, 0]: Array<any>).concat((functionBody: Array<any>)));
    }

    if (requireStatistics.replaced > 0 && !this.collectValToRefCountOnly) {
      console.log(`=== ${this.requireReturns.size} of ${this.requiredModules.size} modules initialized, ${requireStatistics.replaced} of ${requireStatistics.count} require calls inlined.`);
    }
  }

  _emitGenerator(generator: Generator) {
    let reasons = ["Abstract mutation"];
    let serializeValue = this.serialiseValue.bind(this);
    for (let bodyEntry of generator.body) {
      let nodes = bodyEntry.args.map((boundArg, i) => this.serialiseValue(boundArg, reasons));
      this.body.push(bodyEntry.buildNode(nodes, serializeValue));
      let id = bodyEntry.declaresDerivedId;
      if (id !== undefined) {
        this.declaredDerivedIds.add(id);
        let a = this.delayedKeyedSerialisations.get(id);
        if (a !== undefined) {
          while (a.length) {
            invariant(this.serialisationStack.length === 0);
            invariant(this.delayedSerialisations.length === 0);
            let { values, func } = a.shift();
            this._eagerOrDelay(values, func);
          }
          this.delayedKeyedSerialisations.delete(id);
        }
      }
    }
    invariant(this.delayedKeyedSerialisations.size === 0);
  }

  serialise(filename: string, code: string, sourceMaps: boolean): { anyHeapChanges?: boolean, generated?: { code: string, map?: string } } {
    let realm = this.realm;

    this.require = Get(realm, realm.$GlobalObject, "require");

    this._emitGenerator(this.generator);
    invariant(this.declaredDerivedIds.size <= this.preludeGenerator.derivedIds.size);

    Array.prototype.push.apply(this.prelude, this.preludeGenerator.prelude);

    // TODO serialise symbols
    // for (let symbol of globalObj.symbols.keys());

    // TODO add timers

    // TODO add event listeners

    this._resolveRequireReturns();
    if (this.initialiseMoreModules) {
      // Note: This may mutate heap state, and render
      if (this._initialiseMoreModules()) return { anyHeapChanges: true };
    }
    this._spliceFunctions();

    // add strict modes
    let strictDirective = t.directive(t.directiveLiteral("use strict"));
    let globalDirectives = [];
    if (!this.unstrictFunctionBodies.length && this.strictFunctionBodies.length) {
      // no unstrict functions, only strict ones
      globalDirectives.push(strictDirective);
    } else if (this.unstrictFunctionBodies.length && this.strictFunctionBodies.length) {
      // strict and unstrict functions
      funcLoop: for (let func of this.strictFunctionBodies) {
        if (func.body.directives) {
          for (let directive of func.body.directives) {
            if (directive.value.value === "use strict") {
              // already have a use strict directive
              continue funcLoop;
            }
          }
        } else
          func.body.directives = [];

        func.body.directives.unshift(strictDirective);
      }
    }

    // build ast
    let body = [];
    if (this.needsEmptyVar) {
      body = [(t.variableDeclaration("var", [
        t.variableDeclarator(
          t.identifier("__empty"),
          t.objectExpression([])
        ),
      ]))];
    }
    body = body.concat(this.prelude, this.body);
    this.factorifyObjects(body);

    let ast_body = [];
    if (body.length) {
      if (realm.compatibility === 'node') {
        ast_body.push(
          t.expressionStatement(
            t.callExpression(
              t.memberExpression(
                t.callExpression(
                  t.identifier("require"),
                  [t.stringLiteral("source-map-support")]
                ),
                t.identifier("install")
              ),
              []
            )
          )
        );
      }

      ast_body.push(
        t.expressionStatement(
          t.callExpression(
            t.memberExpression(
              t.functionExpression(null, [], t.blockStatement(body, globalDirectives)),
              t.identifier("call")
            ),
            [t.thisExpression()]
          )
        )
      );
    }

    let ast = {
      type: "File",
      program: {
        type: "Program",
        body: ast_body
      }
    };

    return {
      generated: generate(
        ast,
        { sourceMaps: sourceMaps, sourceFileName: filename },
        code)
    };
  }

  getObjectKeys(obj: BabelNodeObjectExpression): string | false {
    let keys = [];

    for (let prop of obj.properties) {
      if (prop.type !== "ObjectProperty") return false;

      let key = prop.key;
      if (key.type === "StringLiteral") {
        keys.push(key.value);
      } else if (key.type === "Identifier") {
        if (prop.computed) return false;
        keys.push(key.name);
      } else {
        return false;
      }
    }

    for (let key of keys) {
      if (key.indexOf("|") >= 0) return false;
    }

    return keys.join("|");
  }

  factorifyObjects(body: Array<BabelNodeStatement>) {
    // TODO clean this up...
    let signatures = Object.create(null);

    for (let node of body) {
      if (node.type !== "VariableDeclaration") continue;

      for (let declar of node.declarations) {
        let { init } = declar;
        invariant(init);
        if (init.type !== "ObjectExpression") continue;

        let keys = this.getObjectKeys(init);
        if (!keys) continue;

        let declars = signatures[keys] = signatures[keys] || [];
        declars.push(declar);
      }
    }

    for (let signatureKey in signatures) {
      let declars = signatures[signatureKey];
      if (declars.length < 5) continue;

      let keys = signatureKey.split("|");

      //
      let rootFactoryParams: Array<BabelNodeLVal> = [];
      for (let key of keys) rootFactoryParams.push(t.identifier(key));

      let rootFactoryProps = [];
      for (let key of keys) {
        let keyNode = t.isValidIdentifier(key) ? t.identifier(key) : t.stringLiteral(key);
        rootFactoryProps.push(t.objectProperty(keyNode, t.identifier(key)));
      }

      let rootFactoryId = t.identifier(this.generateUid());
      let rootFactoryBody = t.blockStatement([
        t.returnStatement(t.objectExpression(rootFactoryProps))
      ]);
      let rootFactory = t.functionDeclaration(rootFactoryId, rootFactoryParams, rootFactoryBody);
      body.unshift(rootFactory);

      //
      for (let declar of declars) {
        let args = [];
        for (let prop of declar.init.properties) {
          args.push(prop.value);
        }

        declar.init = t.callExpression(rootFactoryId, args);
      }

      //
      let seen = new Set();
      for (let declar of declars) {
        if (seen.has(declar)) continue;

        // build up a map containing the arguments that are shared
        let common = new Map();
        let mostSharedArgsLength = 0;
        for (let declar2 of declars) {
          if (seen.has(declar2)) continue;
          if (declar === declar2) continue;

          let sharedArgs = [];
          for (let i = 0; i < keys.length; i++) {
            if (isSameNode(declar.init.arguments[i], declar2.init.arguments[i])) {
              sharedArgs.push(i);
            }
          }
          if (!sharedArgs.length) continue;

          mostSharedArgsLength = Math.max(mostSharedArgsLength, sharedArgs.length);
          common.set(declar2, sharedArgs);
        }

        // build up a mapping of the argument positions that are shared so we can pick the top one
        let sharedPairs = Object.create(null);
        for (let [declar2, args] of common.entries()) {
          if (args.length === mostSharedArgsLength) {
            args = args.join(",");
            let pair = sharedPairs[args] = sharedPairs[args] || [];
            pair.push(declar2);
          }
        }

        // get the highest pair
        let highestPairArgs;
        let highestPairCount;
        for (let pairArgs in sharedPairs) {
          let pair = sharedPairs[pairArgs];
          if (!highestPairArgs || pair.length > highestPairCount) {
            highestPairCount = pair.length;
            highestPairArgs = pairArgs;
          }
        }
        if (!highestPairArgs) continue;

        //
        let declarsSub = sharedPairs[highestPairArgs].concat(declar);
        let removeArgs = highestPairArgs.split(",");

        let subFactoryArgs = [];
        let subFactoryParams = [];
        let sharedArgs = declarsSub[0].init.arguments;
        for (let i = 0; i < sharedArgs.length; i++) {
          let arg = sharedArgs[i];
          if (removeArgs.indexOf(i + "") >= 0) {
            subFactoryArgs.push(arg);
          } else {
            let id = t.identifier("__" + i);
            subFactoryArgs.push(id);
            subFactoryParams.push(id);
          }
        }

        let subFactoryId = t.identifier(this.generateUid());
        let subFactoryBody = t.blockStatement([
          t.returnStatement(t.callExpression(rootFactoryId, subFactoryArgs))
        ]);
        let subFactory = t.functionDeclaration(subFactoryId, subFactoryParams, subFactoryBody);
        body.unshift(subFactory);

        for (let declarSub of declarsSub) {
          seen.add(declarSub);

          let call = declarSub.init;
          call.callee = subFactoryId;
          call.arguments = call.arguments.filter(function (val, i) {
            return removeArgs.indexOf(i + "") < 0;
          });
        }
      }
    }
  }

  init(filename: string, code: string, map?: string = "",
      sourceMaps?: boolean = false, onError?: (Realm, Value) => void) {
    this.execute(filename, code, map, onError);
    if (this._hasErrors) return undefined;
    let anyHeapChanges = true;
    this.collectValToRefCountOnly = true;
    while (anyHeapChanges) {
      this.valToRefCount = new Map();
      anyHeapChanges = !!this.serialise(filename, code, sourceMaps).anyHeapChanges;
      if (this._hasErrors) return undefined;
      this._resetSerializeStates();
    }
    this.collectValToRefCountOnly = false;
    let serialised = this.serialise(filename, code, sourceMaps);
    invariant(!serialised.anyHeapChanges);
    invariant(!this._hasErrors);
    return serialised.generated;
  }
}<|MERGE_RESOLUTION|>--- conflicted
+++ resolved
@@ -1104,37 +1104,11 @@
     context.variableEnvironment = env;
     context.realm = realm;
     realm.contextStack.push(context);
-<<<<<<< HEAD
-    for (let round = 0; !this._hasErrors; round++) {
-      let count = 0;
-      let introspectionErrors = Object.create(null);
-      for (let moduleId of this.requiredModules) {
-        if (this.requireReturns.has(moduleId)) continue; // already known to be initialized
-        let node = t.callExpression(t.identifier("require"), [t.valueToNode(moduleId)]);
-
-        let [compl, gen, bindings, properties, createdObjects] =
-          realm.partially_evaluate_node(node, true, env, false);
-
-        if (compl instanceof Completion) {
-          if (IsIntrospectionErrorCompletion(realm, compl)) {
-            let value = compl.value;
-            invariant(value instanceof ObjectValue);
-            realm.restoreBindings(bindings);
-            realm.restoreProperties(properties);
-            let message = ToStringPartial(realm, Get(realm, value, "message"));
-            realm.restoreBindings(bindings);
-            realm.restoreProperties(properties);
-            let moduleIds = introspectionErrors[message] = introspectionErrors[message] || [];
-            moduleIds.push(moduleId);
-            continue;
-          }
-=======
     let count = 0;
     let introspectionErrors = Object.create(null);
     for (let moduleId of this.requiredModules) {
       if (this.requireReturns.has(moduleId)) continue; // already known to be initialized
       let node = t.callExpression(t.identifier("require"), [t.valueToNode(moduleId)]);
->>>>>>> bac8a9e1
 
       let [compl, gen, bindings, properties, createdObjects] =
         realm.partially_evaluate(node, true, env, false);
