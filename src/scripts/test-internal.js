/**
 * Copyright (c) 2017-present, Facebook, Inc.
 * All rights reserved.
 *
 * This source code is licensed under the BSD-style license found in the
 * LICENSE file in the root directory of this source tree. An additional grant
 * of patent rights can be found in the PATENTS file in the same directory.
 */

/* @flow */

import Serializer from "../serializer/index.js";
import construct_realm from "../construct_realm.js";

let chalk = require("chalk");
let path  = require("path");
let fs    = require("fs");

function search(dir, relative) {
  let tests = [];

  if (fs.existsSync(dir))
  for (let name of fs.readdirSync(dir)) {
    let loc = path.join(dir, name);
    let stat = fs.statSync(loc);

    if (stat.isFile()) {
      tests.push({
        file: fs.readFileSync(loc, "utf8"),
        name: path.join(relative, name)
      });
    } else if (stat.isDirectory()) {
      tests = tests.concat(search(loc, path.join(relative, name)));
    }
  }

  return tests;
}

let tests = search(`${__dirname}/../../test/internal`, "test/internal");

function runTest(name: string, code: string): boolean {
  console.log(chalk.inverse(name));
  try {
<<<<<<< HEAD
    let serialized = new Serializer(construct_realm({ partial: true, compatibility: "jsc", mathRandomSeed: "0" }), { internalDebug: true }).init(name, code, "", false);
=======
    let serialized = new Serializer({ partial: true, compatibility: "jsc", mathRandomSeed: "0" }, { internalDebug: true, initializeMoreModules: true }).init(name, code, "", false);
>>>>>>> d6d6b69d
    if (!serialized) {
      console.log(chalk.red("Error during serialization"));
      return false;
    } else {
      return true;
    }
  } catch (e) {
    console.log(e);
    return false;
  }
}

function run() {
  let failed = 0;
  let passed = 0;
  let total  = 0;

  for (let test of tests) {
    // filter hidden files
    if (path.basename(test.name)[0] === ".") continue;
    if (test.name.endsWith("~")) continue;

    total++;
    if (runTest(test.name, test.file))
      passed++;
    else
      failed++;
  }

  console.log("Passed:", `${passed}/${total}`, (Math.round((passed / total) * 100) || 0) + "%");
  return failed === 0;
}

if (!run())
  process.exit(1);<|MERGE_RESOLUTION|>--- conflicted
+++ resolved
@@ -42,11 +42,7 @@
 function runTest(name: string, code: string): boolean {
   console.log(chalk.inverse(name));
   try {
-<<<<<<< HEAD
-    let serialized = new Serializer(construct_realm({ partial: true, compatibility: "jsc", mathRandomSeed: "0" }), { internalDebug: true }).init(name, code, "", false);
-=======
-    let serialized = new Serializer({ partial: true, compatibility: "jsc", mathRandomSeed: "0" }, { internalDebug: true, initializeMoreModules: true }).init(name, code, "", false);
->>>>>>> d6d6b69d
+    let serialized = new Serializer(construct_realm({ partial: true, compatibility: "jsc", mathRandomSeed: "0" }), { internalDebug: true, initializeMoreModules: true }).init(name, code, "", false);
     if (!serialized) {
       console.log(chalk.red("Error during serialization"));
       return false;
