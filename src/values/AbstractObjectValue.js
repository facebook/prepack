--- conflicted
+++ resolved
@@ -551,7 +551,6 @@
             propertyGetter = propertyShape.getGetter();
           }
         }
-<<<<<<< HEAD
         // Create an unknown array temporal
         if (type === ArrayValue) {
           return ArrayValue.createTemporalWithWidenedNumericProperty(
@@ -559,20 +558,15 @@
             [ob, new StringValue(realm, P)],
             createOperationDescriptor("ABSTRACT_OBJECT_GET", { propertyGetter })
           );
-=======
+        }
         // P can also be a SymbolValue
         if (typeof P === "string") {
           P = new StringValue(this.$Realm, P);
->>>>>>> bd3c9531
         }
         let propAbsVal = AbstractValue.createTemporalFromBuildFunction(
           realm,
           type,
-<<<<<<< HEAD
-          [ob, new StringValue(realm, P)],
-=======
           [ob, P],
->>>>>>> bd3c9531
           createOperationDescriptor("ABSTRACT_OBJECT_GET", { propertyGetter }),
           {
             skipInvariant: true,
