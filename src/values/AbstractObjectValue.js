--- conflicted
+++ resolved
@@ -330,14 +330,9 @@
           [object],
           ([o]) => {
             invariant(typeof P === "string");
-<<<<<<< HEAD
-            let isValidIdentifier = t.isValidIdentifier(P);
-            return t.memberExpression(o, isValidIdentifier ? t.identifier(P) : t.stringLiteral(P), !isValidIdentifier);
-=======
             return t.isValidIdentifier(P)
               ? t.memberExpression(o, t.identifier(P), false)
               : t.memberExpression(o, t.stringLiteral(P), true);
->>>>>>> 701a9f1c
           },
           {
             skipInvariant: true,
