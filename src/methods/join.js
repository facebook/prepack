--- conflicted
+++ resolved
@@ -453,23 +453,12 @@
     if (ce.result instanceof CompletionType) {
       // Erase completions of type CompletionType and prepare for transformation of c to a possibly normal completion
       if (c.consequent instanceof CompletionType) {
-<<<<<<< HEAD
-        c.updateConsequentKeepingCurrentEffects(
-          convertToPNC ? new SimpleNormalCompletion(realm.intrinsics.empty) : erasedAbruptCompletion
-        );
-        convertToPNC = false;
+        c = c.updateConsequentKeepingCurrentEffects(new SimpleNormalCompletion(realm.intrinsics.empty));
       } else if (
-        convertToPNC &&
         c.consequent instanceof ForkedAbruptCompletion &&
         c.consequent.containsCompletion(NormalCompletion, false)
       ) {
-        c.updateConsequentKeepingCurrentEffects((c.consequent.transferChildrenToPossiblyNormalCompletion(): any));
-        convertToPNC = false;
-=======
-        c = c.updateConsequentKeepingCurrentEffects(new SimpleNormalCompletion(realm.intrinsics.empty));
-      } else if (c.consequent instanceof ForkedAbruptCompletion && c.consequent.containsCompletion(NormalCompletion)) {
         c = c.updateConsequentKeepingCurrentEffects((c.consequent.transferChildrenToPossiblyNormalCompletion(): any));
->>>>>>> 5f7256f1
       }
     } else {
       ce.result = new CompletionType(realm.intrinsics.empty);
@@ -483,21 +472,12 @@
     if (ae.result instanceof CompletionType) {
       // Erase completions of type CompletionType and prepare for transformation of c to a possibly normal completion
       if (c.alternate instanceof CompletionType) {
-<<<<<<< HEAD
-        c.updateAlternateKeepingCurrentEffects(
-          convertToPNC ? new SimpleNormalCompletion(realm.intrinsics.empty) : erasedAbruptCompletion
-        );
+        c = c.updateAlternateKeepingCurrentEffects(new SimpleNormalCompletion(realm.intrinsics.empty));
       } else if (
-        convertToPNC &&
         c.alternate instanceof ForkedAbruptCompletion &&
         c.alternate.containsCompletion(NormalCompletion, false)
       ) {
-        c.updateAlternateKeepingCurrentEffects((c.alternate.transferChildrenToPossiblyNormalCompletion(): any));
-=======
-        c = c.updateAlternateKeepingCurrentEffects(new SimpleNormalCompletion(realm.intrinsics.empty));
-      } else if (c.alternate instanceof ForkedAbruptCompletion && c.alternate.containsCompletion(NormalCompletion)) {
         c = c.updateAlternateKeepingCurrentEffects((c.alternate.transferChildrenToPossiblyNormalCompletion(): any));
->>>>>>> 5f7256f1
       }
     } else {
       ae.result = new CompletionType(realm.intrinsics.empty);
