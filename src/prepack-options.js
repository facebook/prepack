--- conflicted
+++ resolved
@@ -10,12 +10,8 @@
 /* @flow */
 
 import type { ErrorHandler } from "./errors.js";
-<<<<<<< HEAD
 import type { SerializerOptions, RealmOptions, Compatibility, DebuggerOptions } from "./options";
-=======
-import type { SerializerOptions, RealmOptions, Compatibility } from "./options";
 import { Realm } from "./realm.js";
->>>>>>> 52d274f7
 
 export type PrepackOptions = {|
   additionalGlobals?: Realm => void,
