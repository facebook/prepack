/**
 * Copyright (c) 2017-present, Facebook, Inc.
 * All rights reserved.
 *
 * This source code is licensed under the BSD-style license found in the
 * LICENSE file in the root directory of this source tree. An additional grant
 * of patent rights can be found in the PATENTS file in the same directory.
 */

/* @flow */

import type { RealmOptions, Compatibility } from "./types";
import type { SerializerOptions } from "./serializer/types";

export type Options = {|
  filename?: string,
  inputSourceMapFilename?: string,
  sourceMaps?: boolean,
  compatibility?: Compatibility,
  mathRandomSeed?: string,
  speculate?: boolean,
  trace?: boolean,
  debugNames?: boolean,
  singlePass?: boolean,
  logStatistics?: boolean,
  logModules?: boolean,
  delayUnsupportedRequires?: boolean,
  internalDebug?: boolean,
  uniqueSuffix?: string,
  timeout?: number,
  residual?: boolean,
  serialize?: boolean,
  strictlyMonotonicDateNow?: boolean,
|};

export const defaultOptions = {};

export function getRealmOptions({
  compatibility = "browser",
  mathRandomSeed,
  debugNames = false,
  uniqueSuffix,
  timeout,
  residual,
<<<<<<< HEAD
  serialize,
  strictlyMonotonicDateNow,
=======
  serialize = !residual,
  strictlyMonotonicDateNow
>>>>>>> 605c6c0b
}: Options): RealmOptions {
  return {
    compatibility,
    mathRandomSeed,
    debugNames,
    uniqueSuffix,
    timeout,
    residual,
    serialize,
    strictlyMonotonicDateNow,
  };
}

export function getSerializerOptions({
  speculate = false,
  trace = false,
  singlePass = false,
  logStatistics = false,
  logModules = false,
  delayUnsupportedRequires = false,
  internalDebug = false
}: Options): SerializerOptions {
  return {
    initializeMoreModules: speculate,
    trace,
    singlePass,
    logStatistics,
    logModules,
    delayUnsupportedRequires,
    internalDebug,
  };
}<|MERGE_RESOLUTION|>--- conflicted
+++ resolved
@@ -42,13 +42,8 @@
   uniqueSuffix,
   timeout,
   residual,
-<<<<<<< HEAD
-  serialize,
+  serialize = !residual,
   strictlyMonotonicDateNow,
-=======
-  serialize = !residual,
-  strictlyMonotonicDateNow
->>>>>>> 605c6c0b
 }: Options): RealmOptions {
   return {
     compatibility,
