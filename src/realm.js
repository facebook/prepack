--- conflicted
+++ resolved
@@ -169,11 +169,8 @@
       enabled: opts.reactEnabled || false,
       flowRequired: true,
       reactElementSymbol: undefined,
-<<<<<<< HEAD
       classComponentTypes: new WeakMap(),
-=======
       currentOwner: undefined,
->>>>>>> 93c60ceb
     };
 
     this.errorHandler = opts.errorHandler;
@@ -212,11 +209,8 @@
     enabled: boolean,
     flowRequired: boolean,
     reactElementSymbol?: SymbolValue,
-<<<<<<< HEAD
     classComponentTypes: WeakMap<ECMAScriptSourceFunctionValue, "SIMPLE" | "COMPLEX">,
-=======
     currentOwner?: ObjectValue,
->>>>>>> 93c60ceb
   };
 
   $GlobalObject: ObjectValue | AbstractObjectValue;
