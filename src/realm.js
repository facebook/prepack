/**
 * Copyright (c) 2017-present, Facebook, Inc.
 * All rights reserved.
 *
 * This source code is licensed under the BSD-style license found in the
 * LICENSE file in the root directory of this source tree. An additional grant
 * of patent rights can be found in the PATENTS file in the same directory.
 */

/* @flow */

import type { Intrinsics, PropertyBinding, Descriptor, DebugServerType } from "./types.js";
import { CompilerDiagnostic, type ErrorHandlerResult, type ErrorHandler, FatalError } from "./errors.js";
import {
  AbstractObjectValue,
  AbstractValue,
  ConcreteValue,
  ECMAScriptSourceFunctionValue,
  FunctionValue,
  NativeFunctionValue,
  ObjectValue,
  ProxyValue,
  StringValue,
  SymbolValue,
  UndefinedValue,
  Value,
} from "./values/index.js";
import { LexicalEnvironment, Reference, GlobalEnvironmentRecord } from "./environment.js";
import type { Binding } from "./environment.js";
import { cloneDescriptor, Construct } from "./methods/index.js";
import { Completion, ThrowCompletion, AbruptCompletion, PossiblyNormalCompletion } from "./completions.js";
import type { Compatibility, RealmOptions, ReactOutputTypes } from "./options.js";
import invariant from "./invariant.js";
import seedrandom from "seedrandom";
import { Generator, PreludeGenerator } from "./utils/generator.js";
import { Environment, Functions, Join, Properties, To, Widen, Path } from "./singletons.js";
<<<<<<< HEAD
import type {
  BabelNode,
  BabelNodeIdentifier,
  BabelNodeSourceLocation,
  BabelNodeLVal,
  BabelNodeStatement,
} from "babel-types";
import type { ReactSymbolTypes } from "./react/utils.js";
=======
import type { BabelNode, BabelNodeSourceLocation, BabelNodeLVal, BabelNodeStatement } from "babel-types";
>>>>>>> 45d19dd1
import * as t from "babel-types";

export type Bindings = Map<Binding, void | Value>;
export type EvaluationResult = Completion | Reference | Value;
export type PropertyBindings = Map<PropertyBinding, void | Descriptor>;

export type CreatedObjects = Set<ObjectValue>;
export type Effects = [EvaluationResult, Generator, Bindings, PropertyBindings, CreatedObjects];

export class Tracer {
  beginEvaluateForEffects(state: any) {}
  endEvaluateForEffects(state: any, effects: void | Effects) {}
  detourCall(
    F: FunctionValue,
    thisArgument: void | Value,
    argumentsList: Array<Value>,
    newTarget: void | ObjectValue,
    performCall: () => Value
  ): void | Value {}
  beforeCall(
    F: FunctionValue,
    thisArgument: void | Value,
    argumentsList: Array<Value>,
    newTarget: void | ObjectValue
  ) {}
  afterCall(
    F: FunctionValue,
    thisArgument: void | Value,
    argumentsList: Array<Value>,
    newTarget: void | ObjectValue,
    result: void | Reference | Value | AbruptCompletion
  ) {}
}

export class ExecutionContext {
  function: ?FunctionValue;
  caller: ?ExecutionContext;
  loc: ?BabelNodeSourceLocation;
  ScriptOrModule: any;
  realm: Realm;
  variableEnvironment: LexicalEnvironment;
  lexicalEnvironment: LexicalEnvironment;
  isReadOnly: boolean;
  isStrict: boolean;

  setCaller(context: ExecutionContext): void {
    this.caller = context;
  }

  setFunction(F: null | FunctionValue) {
    if (F instanceof ECMAScriptSourceFunctionValue) this.isStrict = F.$Strict;
    this.function = F;
  }

  setLocation(loc: null | BabelNodeSourceLocation) {
    if (!loc) return;
    this.loc = loc;
  }

  setRealm(realm: Realm): void {
    this.realm = realm;
  }

  /*
   Read-only envs disallow:
   - creating bindings in their scope
   - creating or modifying objects when they are current running context
  */
  setReadOnly(value: boolean): boolean {
    let oldReadOnly = this.isReadOnly;
    if (this.variableEnvironment) this.variableEnvironment.environmentRecord.isReadOnly = value;
    if (this.lexicalEnvironment) this.lexicalEnvironment.environmentRecord.isReadOnly = value;
    this.isReadOnly = value;
    return oldReadOnly;
  }

  suspend(): void {
    // TODO #712: suspend
  }

  resume(): Value {
    // TODO #712: resume
    return this.realm.intrinsics.undefined;
  }
}

export function construct_empty_effects(realm: Realm): Effects {
  return [realm.intrinsics.empty, new Generator(realm), new Map(), new Map(), new Set()];
}

export class Realm {
  constructor(opts: RealmOptions) {
    this.isReadOnly = false;
    this.useAbstractInterpretation = !!opts.serialize || !!opts.residual;
    if (opts.mathRandomSeed !== undefined) {
      this.mathRandomGenerator = seedrandom(opts.mathRandomSeed);
    }
    this.strictlyMonotonicDateNow = !!opts.strictlyMonotonicDateNow;

    this.timeout = opts.timeout;
    if (this.timeout) {
      // We'll call Date.now for every this.timeoutCounterThreshold'th AST node.
      // The threshold is there to reduce the cost of the surprisingly expensive Date.now call.
      this.timeoutCounter = this.timeoutCounterThreshold = 1024;
    }

    this.start = Date.now();
    this.compatibility = opts.compatibility || "browser";
    this.maxStackDepth = opts.maxStackDepth || 225;
    this.omitInvariants = !!opts.omitInvariants;

    this.$TemplateMap = [];

    if (this.useAbstractInterpretation) {
      this.preludeGenerator = new PreludeGenerator(opts.debugNames, opts.uniqueSuffix);
      this.pathConditions = [];
      ObjectValue.setupTrackedPropertyAccessors(ObjectValue.trackedPropertyNames);
      ObjectValue.setupTrackedPropertyAccessors(NativeFunctionValue.trackedPropertyNames);
      ObjectValue.setupTrackedPropertyAccessors(ProxyValue.trackedPropertyNames);
    }

    this.tracers = [];

    // These get initialized in construct_realm to avoid the dependency
    this.intrinsics = ({}: any);
    this.$GlobalObject = (({}: any): ObjectValue);
    this.evaluators = (Object.create(null): any);
    this.partialEvaluators = (Object.create(null): any);
    this.$GlobalEnv = ((undefined: any): LexicalEnvironment);

    this.react = {
      enabled: opts.reactEnabled || false,
      output: opts.reactOutput || "create-element",
      flowRequired: true,
      symbols: new Map(),
      currentOwner: undefined,
      reactLibraryObject: undefined,
    };

    this.errorHandler = opts.errorHandler;

    this.globalSymbolRegistry = [];
    this._abstractValuesDefined = new Set(); // A set of nameStrings to ensure abstract values have unique names
  }

  start: number;
  isReadOnly: boolean;
  isStrict: boolean;
  useAbstractInterpretation: boolean;
  timeout: void | number;
  mathRandomGenerator: void | (() => number);
  strictlyMonotonicDateNow: boolean;
  maxStackDepth: number;
  omitInvariants: boolean;

  modifiedBindings: void | Bindings;
  modifiedProperties: void | PropertyBindings;
  createdObjects: void | CreatedObjects;
  reportObjectGetOwnProperties: void | (ObjectValue => void);
  reportPropertyAccess: void | (PropertyBinding => void);
  savedCompletion: void | PossiblyNormalCompletion;

  // A list of abstract conditions that are known to be true in the current execution path.
  // For example, the abstract condition of an if statement is known to be true inside its true branch.
  pathConditions: Array<AbstractValue>;

  currentLocation: ?BabelNodeSourceLocation;
  nextContextLocation: ?BabelNodeSourceLocation;
  contextStack: Array<ExecutionContext> = [];
  $GlobalEnv: LexicalEnvironment;
  intrinsics: Intrinsics;

  react: {
    enabled: boolean,
    output?: ReactOutputTypes,
    flowRequired: boolean,
    symbols: Map<ReactSymbolTypes, SymbolValue>,
    currentOwner?: ObjectValue,
    reactLibraryObject?: ObjectValue,
  };

  $GlobalObject: ObjectValue | AbstractObjectValue;
  compatibility: Compatibility;

  $TemplateMap: Array<{ $Strings: Array<string>, $Array: ObjectValue }>;

  generator: void | Generator;
  preludeGenerator: void | PreludeGenerator;
  timeoutCounter: number;
  timeoutCounterThreshold: number;
  evaluators: {
    [key: string]: (
      ast: BabelNode,
      strictCode: boolean,
      env: LexicalEnvironment,
      realm: Realm,
      metadata?: any
    ) => Value | Reference,
  };
  partialEvaluators: {
    [key: string]: (
      ast: BabelNode,
      strictCode: boolean,
      env: LexicalEnvironment,
      realm: Realm,
      metadata?: any
    ) => [Completion | Reference | Value, BabelNode, Array<BabelNodeStatement>],
  };
  simplifyAndRefineAbstractValue: AbstractValue => Value;
  simplifyAndRefineAbstractCondition: AbstractValue => Value;

  tracers: Array<Tracer>;

  MOBILE_JSC_VERSION = "jsc-600-1-4-17";

  errorHandler: ?ErrorHandler;
  objectCount = 0;
  symbolCount = 867501803871088;
  // Unique tag for identifying function body ast node. It is neeeded
  // instead of ast node itself because we may perform ast tree deep clone
  // during serialization which changes the ast identity.
  functionBodyUniqueTagSeed = 1;

  globalSymbolRegistry: Array<{ $Key: string, $Symbol: SymbolValue }>;

  debuggerInstance: DebugServerType | void;

  nextGeneratorId: number = 0;
  _abstractValuesDefined: Set<string>;

  // to force flow to type the annotations
  isCompatibleWith(compatibility: Compatibility): boolean {
    return compatibility === this.compatibility;
  }

  // Checks if there is a let binding at global scope with the given name
  // returning it if so
  getGlobalLetBinding(key: string): void | Value {
    let globrec = this.$GlobalEnv.environmentRecord;
    // GlobalEnv should have a GlobalEnvironmentRecord
    invariant(globrec instanceof GlobalEnvironmentRecord);
    let dclrec = globrec.$DeclarativeRecord;

    return dclrec.HasBinding(key) ? dclrec.GetBindingValue(key, false) : undefined;
  }

  /*
   Read only realms disallow:
   - using console.log
   - creating bindings in any existing scopes
   - modifying object properties in any existing scopes
   Setting a realm read-only sets all contained environments to read-only, but
   all new environments (e.g. new ExecutionContexts) will be writeable.
   */
  setReadOnly(readOnlyValue: boolean) {
    this.isReadOnly = readOnlyValue;
    this.$GlobalEnv.environmentRecord.isReadOnly = readOnlyValue;
    this.contextStack.forEach(ctx => {
      ctx.setReadOnly(readOnlyValue);
    });
  }

  testTimeout() {
    let timeout = this.timeout;
    if (timeout && !--this.timeoutCounter) {
      this.timeoutCounter = this.timeoutCounterThreshold;
      let total = Date.now() - this.start;
      if (total > timeout) {
        throw new FatalError("Timed out");
      }
    }
  }

  hasRunningContext(): boolean {
    return this.contextStack.length !== 0;
  }

  getRunningContext(): ExecutionContext {
    let context = this.contextStack[this.contextStack.length - 1];
    invariant(context, "There's no running execution context");
    return context;
  }

  pushContext(context: ExecutionContext): void {
    if (this.contextStack.length >= this.maxStackDepth) {
      throw new FatalError("Maximum stack depth exceeded");
    }
    this.contextStack.push(context);
  }

  popContext(context: ExecutionContext): void {
    if (context.function !== undefined) {
      let modifiedBindings = this.modifiedBindings;
      if (modifiedBindings !== undefined) {
        for (let b of modifiedBindings.keys()) {
          if (b.environment.$FunctionObject === context.function) modifiedBindings.delete(b);
        }
      }
    }
    let c = this.contextStack.pop();
    invariant(c === context);
  }

  wrapInGlobalEnv<T>(callback: () => T): T {
    let context = new ExecutionContext();
    context.isStrict = this.isStrict;
    context.lexicalEnvironment = this.$GlobalEnv;
    context.variableEnvironment = this.$GlobalEnv;
    context.realm = this;

    this.pushContext(context);
    try {
      return callback();
    } finally {
      this.popContext(context);
    }
  }

  assignToGlobal(name: BabelNodeLVal, value: Value) {
    this.wrapInGlobalEnv(() => this.$GlobalEnv.assignToGlobal(name, value));
  }

  deleteGlobalBinding(name: string) {
    this.$GlobalEnv.environmentRecord.DeleteBinding(name);
  }

  // Evaluate the given ast in a sandbox and return the evaluation results
  // in the form of a completion, a code generator, a map of changed variable
  // bindings and a map of changed property bindings.
  evaluateNodeForEffects(ast: BabelNode, strictCode: boolean, env: LexicalEnvironment, state?: any): Effects {
    return this.evaluateForEffects(() => env.evaluateCompletionDeref(ast, strictCode), state);
  }

  evaluateAndRevertInGlobalEnv(func: () => Value): void {
    this.wrapInGlobalEnv(() => this.evaluateForEffects(func));
  }

  evaluateNodeForEffectsInGlobalEnv(node: BabelNode, state?: any): Effects {
    return this.wrapInGlobalEnv(() => this.evaluateNodeForEffects(node, false, this.$GlobalEnv, state));
  }

  partiallyEvaluateNodeForEffects(
    ast: BabelNode,
    strictCode: boolean,
    env: LexicalEnvironment
  ): [Effects, BabelNode, Array<BabelNodeStatement>] {
    let nodeAst, nodeIO;
    function partialEval() {
      let result;
      [result, nodeAst, nodeIO] = env.partiallyEvaluateCompletionDeref(ast, strictCode);
      return result;
    }
    let effects = this.evaluateForEffects(partialEval);
    invariant(nodeAst !== undefined && nodeIO !== undefined);
    return [effects, nodeAst, nodeIO];
  }

  evaluateForEffects(f: () => Completion | Value, state: any): Effects {
    // Save old state and set up empty state for ast
    let [savedBindings, savedProperties] = this.getAndResetModifiedMaps();
    let saved_generator = this.generator;
    let saved_createdObjects = this.createdObjects;
    let saved_completion = this.savedCompletion;
    this.generator = new Generator(this);
    this.createdObjects = new Set();
    this.savedCompletion = undefined; // while in this call, we only explore the normal path.

    let result;
    try {
      for (let t1 of this.tracers) t1.beginEvaluateForEffects(state);

      let c;
      try {
        try {
          c = f();
          if (c instanceof Reference) c = Environment.GetValue(this, c);
        } catch (e) {
          if (e instanceof AbruptCompletion) c = e;
          else throw e;
        }
        // This is a join point for the normal branch of a PossiblyNormalCompletion.
        if (c instanceof Value || c instanceof AbruptCompletion) c = Functions.incorporateSavedCompletion(this, c);
        invariant(c !== undefined);
        if (c instanceof PossiblyNormalCompletion) {
          // The current state may have advanced since the time control forked into the various paths recorded in c.
          // Update the normal path and restore the global state to what it was at the time of the fork.
          let subsequentEffects = this.getCapturedEffects(c, c.value);
          invariant(subsequentEffects !== undefined);
          this.stopEffectCaptureAndUndoEffects(c);
          Join.updatePossiblyNormalCompletionWithSubsequentEffects(this, c, subsequentEffects);
          this.savedCompletion = undefined;
        }

        invariant(this.generator !== undefined);
        invariant(this.modifiedBindings !== undefined);
        invariant(this.modifiedProperties !== undefined);
        invariant(this.createdObjects !== undefined);
        let astGenerator = this.generator;
        let astBindings = this.modifiedBindings;
        let astProperties = this.modifiedProperties;
        let astCreatedObjects = this.createdObjects;

        // Return the captured state changes and evaluation result
        result = [c, astGenerator, astBindings, astProperties, astCreatedObjects];
        return result;
      } finally {
        // Roll back the state changes
        if (this.savedCompletion !== undefined) this.stopEffectCaptureAndUndoEffects(this.savedCompletion);
        if (result !== undefined) {
          this.restoreBindings(result[2]);
          this.restoreProperties(result[3]);
        } else {
          this.restoreBindings(this.modifiedBindings);
          this.restoreProperties(this.modifiedProperties);
        }
        this.generator = saved_generator;
        this.modifiedBindings = savedBindings;
        this.modifiedProperties = savedProperties;
        this.createdObjects = saved_createdObjects;
        this.savedCompletion = saved_completion;
      }
    } finally {
      for (let t2 of this.tracers) t2.endEvaluateForEffects(state, result);
    }
  }

  evaluateWithUndoForDiagnostic(f: () => Value): CompilerDiagnostic | Value {
    if (!this.useAbstractInterpretation) return f();
    let savedHandler = this.errorHandler;
    let diagnostic;
    try {
      this.errorHandler = d => {
        diagnostic = d;
        return "Fail";
      };
      let effects = this.evaluateForEffects(f);
      this.applyEffects(effects);
      let resultVal = effects[0];
      if (resultVal instanceof AbruptCompletion) throw resultVal;
      if (resultVal instanceof PossiblyNormalCompletion) {
        // in this case one of the branches may complete abruptly, which means that
        // not all control flow branches join into one flow at this point.
        // Consequently we have to continue tracking changes until the point where
        // all the branches come together into one.
        resultVal = this.composeWithSavedCompletion(resultVal);
      }
      invariant(resultVal instanceof Value);
      return resultVal;
    } catch (e) {
      if (diagnostic !== undefined) return diagnostic;
      throw e;
    } finally {
      this.errorHandler = savedHandler;
    }
  }

  evaluateForFixpointEffects(
    loopContinueTest: () => Value,
    loopBody: () => EvaluationResult
  ): void | [Effects, Effects] {
    try {
      let effects1 = this.evaluateForEffects((loopBody: any));
      while (true) {
        this.restoreBindings(effects1[2]);
        this.restoreProperties(effects1[3]);
        let effects2 = this.evaluateForEffects(() => {
          let test = loopContinueTest();
          if (!(test instanceof AbstractValue)) throw new FatalError("loop terminates before fixed point");
          return (loopBody(): any);
        });
        this.restoreBindings(effects1[2]);
        this.restoreProperties(effects1[3]);
        if (Widen.containsEffects(effects1, effects2)) {
          // effects1 includes every value present in effects2, so doing another iteration using effects2 will not
          // result in any more values being added to abstract domains and hence a fixpoint has been reached.
          // Generate code using effects2 because its expressions have not been widened away.
          let [, gen, bindings2, pbindings2] = effects2;
          this._emitLocalAssignments(gen, bindings2);
          this._emitPropertAssignments(gen, pbindings2);
          return [effects1, effects2];
        }
        effects1 = Widen.widenEffects(this, effects1, effects2);
      }
    } catch (e) {
      return undefined;
    }
  }

  // populate the loop body generator with assignments that will update the phiNodes
  _emitLocalAssignments(gen: Generator, bindings: Bindings) {
    let tvalFor: Map<any, AbstractValue> = new Map();
    bindings.forEach((val, key, map) => {
      if (val instanceof AbstractValue) {
        invariant(val._buildNode !== undefined);
        let tval = gen.derive(val.types, val.values, [val], ([n]) => n, {
          skipInvariant: true,
        });
        tvalFor.set(key, tval);
      }
    });
    bindings.forEach((val, key, map) => {
      if (val instanceof AbstractValue) {
        let phiNode = key.phiNode;
        let tval = tvalFor.get(key);
        invariant(tval !== undefined);
        gen.emitStatement([tval], ([v]) => {
          invariant(phiNode !== undefined);
          let id = phiNode.buildNode([]);
          return t.expressionStatement(t.assignmentExpression("=", (id: any), v));
        });
      }
    });
  }

  // populate the loop body generator with assignments that will update properties modified inside the loop
  _emitPropertAssignments(gen: Generator, pbindings: PropertyBindings) {
    let tvalFor: Map<any, AbstractValue> = new Map();
    pbindings.forEach((val, key, map) => {
      let value = val && val.value;
      if (value instanceof AbstractValue) {
        invariant(value._buildNode !== undefined);
        let tval = gen.derive(value.types, value.values, [value], ([n]) => n, {
          skipInvariant: true,
        });
        tvalFor.set(key, tval);
      }
    });
    pbindings.forEach((val, key, map) => {
      let path = key.pathNode;
      let tval = tvalFor.get(key);
      invariant(tval !== undefined);
      gen.emitStatement([key.object, tval], ([o, v]) => {
        invariant(path !== undefined);
        let lh = path.buildNode([o]);
        return t.expressionStatement(t.assignmentExpression("=", (lh: any), v));
      });
    });
  }

  composeEffects(priorEffects: Effects, subsequentEffects: Effects): Effects {
    let [, pg, pb, pp, po] = priorEffects;
    let [sc, sg, sb, sp, so] = subsequentEffects;
    let result = construct_empty_effects(this);
    let [, , rb, rp, ro] = result;

    result[0] = sc;

    result[1] = Join.composeGenerators(this, pg || result[1], sg);

    if (pb) {
      pb.forEach((val, key, m) => rb.set(key, val));
    }
    sb.forEach((val, key, m) => rb.set(key, val));

    if (pp) {
      pp.forEach((desc, propertyBinding, m) => rp.set(propertyBinding, desc));
    }
    sp.forEach((val, key, m) => rp.set(key, val));

    if (po) {
      po.forEach((ob, a) => ro.add(ob));
    }
    so.forEach((ob, a) => ro.add(ob));

    return result;
  }

  updateAbruptCompletions(priorEffects: Effects, c: PossiblyNormalCompletion) {
    if (c.consequent instanceof AbruptCompletion) {
      c.consequentEffects = this.composeEffects(priorEffects, c.consequentEffects);
      let alternate = c.alternate;
      if (alternate instanceof PossiblyNormalCompletion) this.updateAbruptCompletions(priorEffects, alternate);
    } else {
      invariant(c.alternate instanceof AbruptCompletion);
      c.alternateEffects = this.composeEffects(priorEffects, c.alternateEffects);
      let consequent = c.consequent;
      if (consequent instanceof PossiblyNormalCompletion) this.updateAbruptCompletions(priorEffects, consequent);
    }
  }

  composeWithSavedCompletion(completion: PossiblyNormalCompletion): Value {
    if (this.savedCompletion === undefined) {
      this.savedCompletion = completion;
      this.savedCompletion.savedPathConditions = this.pathConditions;
      this.captureEffects(completion);
    } else {
      this.savedCompletion = Join.composePossiblyNormalCompletions(this, this.savedCompletion, completion);
    }
    if (completion.consequent instanceof AbruptCompletion) {
      Path.pushInverseAndRefine(completion.joinCondition);
      if (completion.alternate instanceof PossiblyNormalCompletion) {
        completion.alternate.pathConditions.forEach(Path.pushAndRefine);
      }
    } else if (completion.alternate instanceof AbruptCompletion) {
      Path.pushAndRefine(completion.joinCondition);
      if (completion.consequent instanceof PossiblyNormalCompletion) {
        completion.consequent.pathConditions.forEach(Path.pushAndRefine);
      }
    }
    return completion.value;
  }

  incorporatePriorSavedCompletion(priorCompletion: void | PossiblyNormalCompletion) {
    if (priorCompletion === undefined) return;
    if (this.savedCompletion === undefined) {
      this.savedCompletion = priorCompletion;
      this.captureEffects(priorCompletion);
    } else {
      this.savedCompletion = Join.composePossiblyNormalCompletions(this, priorCompletion, this.savedCompletion);
    }
  }

  captureEffects(completion: PossiblyNormalCompletion) {
    if (completion.savedEffects !== undefined) {
      // Already called captureEffects, just carry on
      return;
    }
    completion.savedEffects = [
      this.intrinsics.undefined,
      (this.generator: any),
      (this.modifiedBindings: any),
      (this.modifiedProperties: any),
      (this.createdObjects: any),
    ];
    this.generator = new Generator(this);
    this.modifiedBindings = new Map();
    this.modifiedProperties = new Map();
    this.createdObjects = new Set();
  }

  getCapturedEffects(completion: PossiblyNormalCompletion, v?: Value): void | Effects {
    if (completion.savedEffects === undefined) return undefined;
    if (v === undefined) v = this.intrinsics.undefined;
    invariant(this.generator !== undefined);
    invariant(this.modifiedBindings !== undefined);
    invariant(this.modifiedProperties !== undefined);
    invariant(this.createdObjects !== undefined);
    return [v, this.generator, this.modifiedBindings, this.modifiedProperties, this.createdObjects];
  }

  stopEffectCapture(completion: PossiblyNormalCompletion) {
    let e = this.getCapturedEffects(completion);
    if (e !== undefined) {
      this.stopEffectCaptureAndUndoEffects(completion);
      this.applyEffects(e);
    }
  }

  stopEffectCaptureAndUndoEffects(completion: PossiblyNormalCompletion) {
    // Roll back the state changes
    this.restoreBindings(this.modifiedBindings);
    this.restoreProperties(this.modifiedProperties);

    // Restore saved state
    if (completion.savedEffects !== undefined) {
      let [c, g, b, p, o] = completion.savedEffects;
      c;
      completion.savedEffects = undefined;
      this.generator = g;
      this.modifiedBindings = b;
      this.modifiedProperties = p;
      this.createdObjects = o;
    } else {
      invariant(false);
    }
  }

  // Apply the given effects to the global state
  applyEffects(effects: Effects, leadingComment: string = "") {
    let [, generator, bindings, properties, createdObjects] = effects;

    // Add generated code for property modifications
    this.appendGenerator(generator, leadingComment);

    // Restore bindings
    this.restoreBindings(bindings);
    this.restoreProperties(properties);

    // track bindings
    let realmModifiedBindings = this.modifiedBindings;
    if (realmModifiedBindings !== undefined) {
      bindings.forEach((val, key, m) => {
        invariant(realmModifiedBindings !== undefined);
        if (!realmModifiedBindings.has(key)) {
          realmModifiedBindings.set(key, val);
        }
      });
    }
    let realmModifiedProperties = this.modifiedProperties;
    if (realmModifiedProperties !== undefined) {
      properties.forEach((desc, propertyBinding, m) => {
        invariant(realmModifiedProperties !== undefined);
        if (!realmModifiedProperties.has(propertyBinding)) {
          realmModifiedProperties.set(propertyBinding, desc);
        }
      });
    }

    // add created objects
    if (createdObjects.size > 0) {
      let realmCreatedObjects = this.createdObjects;
      if (realmCreatedObjects === undefined) this.createdObjects = new Set(createdObjects);
      else {
        createdObjects.forEach((ob, a) => {
          invariant(realmCreatedObjects !== undefined);
          realmCreatedObjects.add(ob);
        });
      }
    }
  }

  outputToConsole(method: "log" | "warn" | "error", args: Array<string | ConcreteValue>): void {
    if (this.isReadOnly) {
      // This only happens during speculative execution and is reported elsewhere
      throw new FatalError("Trying to create console output in read-only realm");
    }
    if (this.useAbstractInterpretation) {
      invariant(this.generator !== undefined);
      this.generator.emitConsoleLog(method, args);
    } else {
      console[method](getString(this, args));
    }

    function getString(realm: Realm, values: Array<string | ConcreteValue>) {
      let res = "";
      while (values.length) {
        let next = values.shift();
        let nextString = To.ToString(realm, next);
        res += nextString;
      }
      return res;
    }
  }

  // Record the current value of binding in this.modifiedBindings unless
  // there is already an entry for binding.
  recordModifiedBinding(binding: Binding): Binding {
    if (binding.environment.isReadOnly) {
      // This only happens during speculative execution and is reported elsewhere
      throw new FatalError("Trying to modify a binding in read-only realm");
    }
    if (this.modifiedBindings !== undefined && !this.modifiedBindings.has(binding))
      this.modifiedBindings.set(binding, binding.value);
    return binding;
  }

  callReportObjectGetOwnProperties(ob: ObjectValue): void {
    if (this.reportObjectGetOwnProperties !== undefined) {
      this.reportObjectGetOwnProperties(ob);
    }
  }

  callReportPropertyAccess(binding: PropertyBinding): void {
    if (this.reportPropertyAccess !== undefined) {
      this.reportPropertyAccess(binding);
    }
  }

  // Record the current value of binding in this.modifiedProperties unless
  // there is already an entry for binding.
  recordModifiedProperty(binding: void | PropertyBinding): void {
    if (binding === undefined) return;
    if (this.isReadOnly && (this.getRunningContext().isReadOnly || !this.isNewObject(binding.object))) {
      // This only happens during speculative execution and is reported elsewhere
      throw new FatalError("Trying to modify a property in read-only realm");
    }
    this.callReportPropertyAccess(binding);
    if (this.modifiedProperties !== undefined && !this.modifiedProperties.has(binding)) {
      this.modifiedProperties.set(binding, cloneDescriptor(binding.descriptor));
    }
  }

  isNewObject(object: AbstractObjectValue | ObjectValue): boolean {
    if (object instanceof AbstractObjectValue) return false;
    return this.createdObjects === undefined || this.createdObjects.has(object);
  }

  recordNewObject(object: ObjectValue): void {
    if (this.createdObjects !== undefined) {
      this.createdObjects.add(object);
    }
  }

  // Returns the current values of modifiedBindings and modifiedProperties
  // and then assigns new empty maps to them.
  getAndResetModifiedMaps(): [void | Bindings, void | PropertyBindings] {
    let result = [this.modifiedBindings, this.modifiedProperties];
    this.modifiedBindings = new Map();
    this.modifiedProperties = new Map();
    return result;
  }

  // Restores each Binding in the given map to the value it
  // had when it was entered into the map and updates the map to record
  // the value the Binding had just before the call to this method.
  restoreBindings(modifiedBindings: void | Bindings) {
    if (modifiedBindings === undefined) return;
    modifiedBindings.forEach((val, key, m) => {
      let v = key.value;
      key.value = val;
      m.set(key, v);
    });
  }

  // Restores each PropertyBinding in the given map to the value it
  // had when it was entered into the map and updates the map to record
  // the value the Binding had just before the call to this method.
  restoreProperties(modifiedProperties: void | PropertyBindings) {
    if (modifiedProperties === undefined) return;
    modifiedProperties.forEach((desc, propertyBinding, m) => {
      let d = propertyBinding.descriptor;
      propertyBinding.descriptor = desc;
      m.set(propertyBinding, d);
    });
  }

  // Provide the realm with maps in which to track modifications.
  // A map can be set to undefined if no tracking is required.
  setModifiedMaps(modifiedBindings: void | Bindings, modifiedProperties: void | PropertyBindings) {
    this.modifiedBindings = modifiedBindings;
    this.modifiedProperties = modifiedProperties;
  }

  rebuildObjectProperty(object: Value, key: string, propertyValue: Value, path: string) {
    if (!(propertyValue instanceof AbstractValue)) return;
    if (!propertyValue.isIntrinsic()) {
      propertyValue.intrinsicName = `${path}.${key}`;
      propertyValue.kind = "rebuiltProperty";
      propertyValue.args = [object];
      propertyValue._buildNode = ([node]) => t.memberExpression(node, t.identifier(key));
      this.rebuildNestedProperties(propertyValue, propertyValue.intrinsicName);
    }
  }

  rebuildNestedProperties(abstractValue: AbstractValue | UndefinedValue, path: string) {
    if (!(abstractValue instanceof AbstractObjectValue)) return;
    if (abstractValue.values.isTop()) return;
    let template = abstractValue.getTemplate();
    invariant(!template.intrinsicName || template.intrinsicName === path);
    // TODO #882: We are using the concept of "intrinsic values" to mark the template
    // object as intrinsic, so that we'll never emit code that creates it, as it instead is used
    // to refer to an unknown but existing object.
    // However, it's not really an intrinsic object, and it might not exist ahead of time, but only starting
    // from this point on, which might be tied to some nested generator.
    // Which we currently don't track, and that needs to get fixed.
    // For now, we use intrinsicNameGenerated to mark this case.
    template.intrinsicName = path;
    template.intrinsicNameGenerated = true;
    for (let [key, binding] of template.properties) {
      if (binding === undefined || binding.descriptor === undefined) continue; // deleted
      invariant(binding.descriptor !== undefined);
      let value = binding.descriptor.value;
      Properties.ThrowIfMightHaveBeenDeleted(value);
      if (value === undefined) {
        AbstractValue.reportIntrospectionError(abstractValue, key);
        throw new FatalError();
      }
      invariant(value instanceof Value);
      this.rebuildObjectProperty(abstractValue, key, value, path);
    }
  }

  createExecutionContext(): ExecutionContext {
    let context = new ExecutionContext();

    let loc = this.nextContextLocation;
    if (loc) {
      context.setLocation(loc);
      this.nextContextLocation = null;
    }

    return context;
  }

  setNextExecutionContextLocation(loc: ?BabelNodeSourceLocation) {
    if (!loc) return;

    //if (this.nextContextLocation) {
    //  throw new ThrowCompletion(
    //    Construct(this, this.intrinsics.TypeError, [new StringValue(this, "Already have a context location that we haven't used yet")])
    //  );
    //} else {
    this.nextContextLocation = loc;
    //}
  }

  reportIntrospectionError(message?: void | string | StringValue) {
    if (message === undefined) message = "";
    if (typeof message === "string") message = new StringValue(this, message);
    invariant(message instanceof StringValue);
    this.nextContextLocation = this.currentLocation;
    let error = new CompilerDiagnostic(message.value, this.currentLocation, "PP0001", "FatalError");
    this.handleError(error);
  }

  createErrorThrowCompletion(type: NativeFunctionValue, message?: void | string | StringValue): ThrowCompletion {
    invariant(type !== this.intrinsics.__IntrospectionError);
    if (message === undefined) message = "";
    if (typeof message === "string") message = new StringValue(this, message);
    invariant(message instanceof StringValue);
    this.nextContextLocation = this.currentLocation;
    return new ThrowCompletion(Construct(this, type, [message]), this.currentLocation);
  }

  appendGenerator(generator: Generator, leadingComment: string = ""): void {
    let realmGenerator = this.generator;
    if (realmGenerator === undefined) {
      invariant(generator.empty());
      return;
    }
    realmGenerator.appendGenerator(generator, leadingComment);
  }

  // Pass the error to the realm's error-handler
  // Return value indicates whether the caller should try to recover from the
  // error or not ('true' means recover if possible).
  handleError(diagnostic: CompilerDiagnostic): ErrorHandlerResult {
    if (!diagnostic.callStack && this.contextStack.length > 0) {
      let error = Construct(this, this.intrinsics.Error);
      let stack = error.$Get("stack", error);
      if (stack instanceof StringValue) diagnostic.callStack = stack.value;
    }
    // Default behaviour is to bail on the first error
    let errorHandler = this.errorHandler;
    if (!errorHandler) {
      let msg = `${diagnostic.errorCode}: ${diagnostic.message}`;
      if (diagnostic.location) {
        let loc_start = diagnostic.location.start;
        let loc_end = diagnostic.location.end;
        msg += ` at ${loc_start.line}:${loc_start.column} to ${loc_end.line}:${loc_end.column}`;
      }
      try {
        switch (diagnostic.severity) {
          case "Information":
            console.log(`Info: ${msg}`);
            return "Recover";
          case "Warning":
            console.warn(`Warn: ${msg}`);
            return "Recover";
          case "RecoverableError":
            console.error(`Error: ${msg}`);
            return "Fail";
          case "FatalError":
            console.error(`Fatal Error: ${msg}`);
            return "Fail";
          default:
            invariant(false, "Unexpected error type");
        }
      } finally {
        console.log(diagnostic.callStack);
      }
    }
    return errorHandler(diagnostic);
  }

  saveNameString(nameString: string): void {
    this._abstractValuesDefined.add(nameString);
  }

  isNameStringUnique(nameString: string): boolean {
    return !this._abstractValuesDefined.has(nameString);
  }
}<|MERGE_RESOLUTION|>--- conflicted
+++ resolved
@@ -34,18 +34,7 @@
 import seedrandom from "seedrandom";
 import { Generator, PreludeGenerator } from "./utils/generator.js";
 import { Environment, Functions, Join, Properties, To, Widen, Path } from "./singletons.js";
-<<<<<<< HEAD
-import type {
-  BabelNode,
-  BabelNodeIdentifier,
-  BabelNodeSourceLocation,
-  BabelNodeLVal,
-  BabelNodeStatement,
-} from "babel-types";
-import type { ReactSymbolTypes } from "./react/utils.js";
-=======
 import type { BabelNode, BabelNodeSourceLocation, BabelNodeLVal, BabelNodeStatement } from "babel-types";
->>>>>>> 45d19dd1
 import * as t from "babel-types";
 
 export type Bindings = Map<Binding, void | Value>;
