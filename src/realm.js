/**
 * Copyright (c) 2017-present, Facebook, Inc.
 * All rights reserved.
 *
 * This source code is licensed under the BSD-style license found in the
 * LICENSE file in the root directory of this source tree. An additional grant
 * of patent rights can be found in the PATENTS file in the same directory.
 */

/* @flow */

import type { RealmOptions, Intrinsics, Compatibility, PropertyBinding, Descriptor } from "./types.js";
import type { NativeFunctionValue, FunctionValue } from "./values/index.js";
import { Value, ObjectValue, AbstractValue, AbstractObjectValue, StringValue } from "./values/index.js";
import { TypesDomain, ValuesDomain } from "./domains/index.js";
import { LexicalEnvironment, Reference, GlobalEnvironmentRecord } from "./environment.js";
import type { Binding } from "./environment.js";
import { cloneDescriptor, GetValue, Construct, ThrowIfMightHaveBeenDeleted } from "./methods/index.js";
import type { NormalCompletion } from "./completions.js";
import { Completion, IntrospectionThrowCompletion, ThrowCompletion, AbruptCompletion } from "./completions.js";
import invariant from "./invariant.js";
import seedrandom from "seedrandom";
import { Generator, PreludeGenerator } from "./utils/generator.js";
import type { BabelNode, BabelNodeSourceLocation, BabelNodeExpression } from "babel-types";
import type { EnvironmentRecord } from "./environment.js";
import * as t from "babel-types";

export type Bindings = Map<Binding, void | Value>;
export type EvaluationResult = Completion | Reference | Value;
export type PropertyBindings = Map<PropertyBinding, void | Descriptor>;

export type CreatedObjects = Set<ObjectValue | AbstractObjectValue>;
export type Effects = [EvaluationResult, Generator, Bindings, PropertyBindings, CreatedObjects];

export class Tracer {
  beginPartialEvaluation() {}
  endPartialEvaluation(effects: void | Effects) {}
  beforeCall(F: FunctionValue, thisArgument: void | Value, argumentsList: Array<Value>, newTarget: void | ObjectValue) {}
  afterCall(F: FunctionValue, thisArgument: void | Value, argumentsList: Array<Value>, newTarget: void | ObjectValue, result: void | Reference | Value | AbruptCompletion) {}
}

export class ExecutionContext {
  function: ?FunctionValue;
  caller: ?ExecutionContext;
  loc: ?BabelNodeSourceLocation;
  ScriptOrModule: any;
  realm: Realm;
  variableEnvironment: LexicalEnvironment;
  lexicalEnvironment: LexicalEnvironment;
  isReadOnly: boolean;
  savedEffects: void | Effects;

  setCaller(context: ExecutionContext): void {
    this.caller = context;
  }

  setFunction(F: null | FunctionValue) {
    this.function = F;
  }

  setLocation(loc: null | BabelNodeSourceLocation) {
    if (!loc) return;
    this.loc = loc;
  }

  setRealm(realm: Realm): void {
    this.realm = realm;
  }

  /*
   Read-only envs disallow:
   - creating bindings in their scope
   - creating or modifying objects when they are current running context
  */
  setReadOnly(value: boolean): boolean {
    let oldReadOnly = this.isReadOnly;
    if (this.variableEnvironment) this.variableEnvironment.environmentRecord.isReadOnly = value;
    if (this.lexicalEnvironment) this.lexicalEnvironment.environmentRecord.isReadOnly = value;
    this.isReadOnly = value;
    return oldReadOnly;
  }

  suspend(): void {
    // TODO: suspend
  }

  resume(): void {
    // TODO: resume
  }
}

export function construct_empty_effects(realm: Realm): Effects {
  return [realm.intrinsics.empty, new Generator(realm), new Map(), new Map(), new Set()];
}

export class Realm {
  constructor(opts: RealmOptions) {
    this.isReadOnly = false;
    this.isPartial  = !!opts.partial;
    if (opts.mathRandomSeed !== undefined) {
      this.mathRandomGenerator = seedrandom(opts.mathRandomSeed);
    }
    this.strictlyMonotonicDateNow = !!opts.strictlyMonotonicDateNow;

    this.timeout = opts.timeout;
    if (this.timeout) {
      // We'll call Date.now for every this.timeoutCounterThreshold'th AST node.
      // The threshold is there to reduce the cost of the surprisingly expensive Date.now call.
      this.timeoutCounter = this.timeoutCounterThreshold = 1024;
    }

    this.start = Date.now();
    this.compatibility = opts.compatibility || "browser";


    this.$TemplateMap  = [];

    if (this.isPartial) {
      this.preludeGenerator = new PreludeGenerator();
      ObjectValue.setupTrackedPropertyAccessors();
    }

<<<<<<< HEAD
    this.annotations = new Map();
=======
    this.evaluators = Object.create(null);
    for (let name in evaluators) this.evaluators[name] = evaluators[name];

>>>>>>> fd8d3c4f
    this.tracers = [];

    // These get initialized in construct_realm to avoid the dependency
    this.intrinsics = ({}: any);
    this.$GlobalObject = (({}: any): ObjectValue);
    this.evaluators = (Object.create(null): any);
    this.$GlobalEnv = ((undefined: any): LexicalEnvironment);
  }

  start: number;
  isReadOnly: boolean;
  isPartial: boolean;
  timeout: void | number;
  mathRandomGenerator: void | () => number;
  strictlyMonotonicDateNow: boolean;

  modifiedBindings: void | Bindings;
  modifiedProperties: void | PropertyBindings;

  createdObjects: void | CreatedObjects;

  currentLocation: ?BabelNodeSourceLocation;
  nextContextLocation: ?BabelNodeSourceLocation;
  contextStack: Array<ExecutionContext> = [];
  $GlobalEnv: LexicalEnvironment;
  intrinsics: Intrinsics;

  $GlobalObject: ObjectValue | AbstractObjectValue;
  compatibility: Compatibility;

  $TemplateMap: Array<{$Strings: Array<string>, $Array: ObjectValue}>;

  generator: void | Generator;
  preludeGenerator: void | PreludeGenerator;
  timeoutCounter: number;
  timeoutCounterThreshold: number;
  evaluators: { [key: string]: (ast: BabelNode, strictCode: boolean, env: LexicalEnvironment, realm: Realm, metadata?: any) => NormalCompletion | Value | Reference };

  tracers: Array<Tracer>;

  // Checks if there is a let binding at global scope with the given name
  // returning it if so
  getGlobalLetBinding(key: string): void | Value {
    let globrec = this.$GlobalEnv.environmentRecord;
    // GlobalEnv should have a GlobalEnvironmentRecord
    invariant(globrec instanceof GlobalEnvironmentRecord);
    let dclrec = globrec.$DeclarativeRecord;

    return dclrec.HasBinding(key) ? dclrec.GetBindingValue(key, false) : undefined;
  }

  /*
   Read only realms disallow:
   - using console.log
   - creating bindings in any existing scopes
   - modifying object properties in any existing scopes
   Setting a realm read-only sets all contained environments to read-only, but
   all new environments (e.g. new ExecutionContexts) will be writeable.
   */
  setReadOnly(readOnlyValue: boolean) {
    this.isReadOnly = readOnlyValue;
    this.$GlobalEnv.environmentRecord.isReadOnly = readOnlyValue;
    this.contextStack.forEach((ctx) => {
      ctx.setReadOnly(readOnlyValue);
    });
  }

  testTimeout() {
    let timeout = this.timeout;
    if (timeout && !--this.timeoutCounter) {
      this.timeoutCounter = this.timeoutCounterThreshold;
      let total = Date.now() - this.start;
      if (total > timeout) {
        throw new Error("Timed out");
      }
    }
  }

  getRunningContext(): ExecutionContext {
    let context = this.contextStack[this.contextStack.length - 1];
    invariant(context, "There's no running execution context");
    return context;
  }

  pushContext(context: ExecutionContext): void {
    this.contextStack.push(context);
  }

  popContext(context: ExecutionContext): void {
    let c = this.contextStack.pop();
    invariant(c === context);
  }

  // Evaluate the given ast in a sandbox and return the evaluation results
  // in the form a completion, a code generator, a map of changed variable
  // bindings and a map of changed property bindings.
  partially_evaluate_node(ast: BabelNode, strictCode: boolean, env: LexicalEnvironment): Effects {
    return this.partially_evaluate(() => env.evaluateCompletion(ast, strictCode));
  }

  partially_evaluate(f: () => Completion | Value | Reference): Effects {
    // Save old state and set up empty state for ast
    let [savedBindings, savedProperties] = this.getAndResetModifiedMaps();
    let saved_generator = this.generator;
    let saved_createdObjects = this.createdObjects;
    this.generator = new Generator(this);
    this.createdObjects = new Set();

    for (let t1 of this.tracers) t1.beginPartialEvaluation();

    let c;
    let result;
    try {
      c = f();
      if (c instanceof Reference) c = GetValue(this, c);

      invariant(this.generator !== undefined);
      invariant(this.modifiedBindings !== undefined);
      invariant(this.modifiedProperties !== undefined);
      invariant(this.createdObjects !== undefined);
      let astGenerator = this.generator;
      let astBindings = this.modifiedBindings;
      let astProperties = this.modifiedProperties;
      let astCreatedObjects = this.createdObjects;

      // Return the captured state changes and evaluation result
      result = [c, astGenerator, astBindings, astProperties, astCreatedObjects];
      return result;
    } finally {
      // Roll back the state changes
      this.restoreBindings(this.modifiedBindings);
      this.restoreProperties(this.modifiedProperties);
      this.generator = saved_generator;
      this.modifiedBindings = savedBindings;
      this.modifiedProperties = savedProperties;
      this.createdObjects = saved_createdObjects;

      for (let t2 of this.tracers) t2.endPartialEvaluation(result);
    }
  }

  capture_effects() {
    let context = this.getRunningContext();
    if (context.savedEffects !== undefined) {
      // Already called capture_effects in this context, just carry on
      return;
    }
    context.savedEffects = [this.intrinsics.undefined, this.generator,
      this.modifiedBindings, this.modifiedProperties, this.createdObjects];
    this.generator = new Generator(this);
    this.modifiedBindings = new Map();
    this.modifiedProperties = new Map();
    this.createdObjects = new Set();
  }

  get_captured_effects(v?: Value): void | Effects {
    let context = this.getRunningContext();
    if (context.savedEffects === undefined) return undefined;
    if (v === undefined) v = this.intrinsics.undefined;
    invariant(this.generator !== undefined);
    invariant(this.modifiedBindings !== undefined);
    invariant(this.modifiedProperties !== undefined);
    invariant(this.createdObjects !== undefined);
    return [v, this.generator, this.modifiedBindings,
       this.modifiedProperties, this.createdObjects];
  }

  stop_effect_capture() {
    let context = this.getRunningContext();
    if (context.savedEffects !== undefined) {
      let [c, g, b, p, o] = context.savedEffects;
      c;
      context.savedEffects = undefined;
      this.generator = g;
      this.modifiedBindings = b;
      this.modifiedProperties = p;
      this.createdObjects = o;
    }
  }

  // Apply the given effects to the global state
  apply_effects(effects: Effects) {
    let [completion, generator, bindings, properties, createdObjects] = effects;

    // ignore completion
    completion;

    // Add generated code for property modifications
    let realmGenerator = this.generator;
    invariant(realmGenerator);
    let realmGeneratorBody = realmGenerator.body;
    generator.body.forEach((v, k, a) => realmGeneratorBody.push(v));

    // Restore bindings
    this.restoreBindings(bindings);
    this.restoreProperties(properties);

    // track bindings
    let realmModifiedBindings = this.modifiedBindings;
    if (realmModifiedBindings !== undefined) {
      bindings.forEach((val, key, m) => {
        invariant(realmModifiedBindings !== undefined);
        if (!realmModifiedBindings.has(key)) {
          realmModifiedBindings.set(key, val);
        }
      });
    }
    let realmModifiedProperties = this.modifiedProperties;
    if (realmModifiedProperties !== undefined) {
      properties.forEach((desc, propertyBinding, m) => {
        invariant(realmModifiedProperties !== undefined);
        if (!realmModifiedProperties.has(propertyBinding)) {
          realmModifiedProperties.set(propertyBinding, desc);
        }
      });
    }

    // add created objects
    if (createdObjects.size > 0) {
      let realmCreatedObjects = this.createdObjects;
      if (realmCreatedObjects === undefined)
        this.createdObjects = new Set(createdObjects);
      else {
        createdObjects.forEach((ob, a) => {
          invariant(realmCreatedObjects !== undefined);
          realmCreatedObjects.add(ob);
        });
      }
    }
  }

  createReadOnlyError(msg: string): IntrospectionThrowCompletion {
    let completion = this.createIntrospectionErrorThrowCompletion(msg);
    completion.reason = "readonly";
    return completion;
  }

  outputToConsole(str: string): void {
    if (this.isReadOnly)
      throw this.createReadOnlyError("Trying to create console output in read-only realm");
    if (this.isPartial) {
      invariant(this.generator !== undefined);
      this.generator.emitConsoleLog(str);
    } else {
      console.log(str);
    }
  }

  // Record the current value of binding in this.modifiedBindings unless
  // there is already an entry for binding.
  recordModifiedBinding(binding: Binding, env: EnvironmentRecord): Binding {
    if (env.isReadOnly)
      throw this.createReadOnlyError("Trying to modify a binding in read-only realm");
    if (this.modifiedBindings !== undefined && !this.modifiedBindings.has(binding))
      this.modifiedBindings.set(binding, binding.value);
    return binding;
  }

  // Record the current value of binding in this.modifiedProperties unless
  // there is already an entry for binding.
  recordModifiedProperty(binding: PropertyBinding): void {
    if (this.isReadOnly && (this.getRunningContext().isReadOnly || !this.isNewObject(binding.object))) {
      throw this.createReadOnlyError("Trying to modify a property in read-only realm");
    }
    if (this.modifiedProperties !== undefined && !this.modifiedProperties.has(binding)) {
      this.modifiedProperties.set(binding, cloneDescriptor(binding.descriptor));
    }
  }

  isNewObject(object: AbstractObjectValue | ObjectValue): boolean {
    if (object instanceof AbstractObjectValue) {
      let realm = this;
      return object.values.getElements().some(element => realm.isNewObject(element));
    }
    return this.createdObjects === undefined || this.createdObjects.has(object);
  }

  recordNewObject(object: ObjectValue): void {
    if (this.createdObjects !== undefined) {
      this.createdObjects.add(object);
    }
  }

  // Returns the current values of modifiedBindings and modifiedProperties
  // and then assigns new empty maps to them.
  getAndResetModifiedMaps(): [void | Bindings, void | PropertyBindings] {
    let result = [this.modifiedBindings, this.modifiedProperties];
    this.modifiedBindings = new Map();
    this.modifiedProperties = new Map();
    return result;
  }

  // Restores each Binding in the given map to the value it
  // had when it was entered into the map and updates the map to record
  // the value the Binding had just before the call to this method.
  restoreBindings(modifiedBindings: void | Bindings) {
    if (modifiedBindings === undefined) return;
    modifiedBindings.forEach((val, key, m) => {
      let v = key.value;
      key.value = val;
      m.set(key, v);
    });
  }

  // Restores each PropertyBinding in the given map to the value it
  // had when it was entered into the map and updates the map to record
  // the value the Binding had just before the call to this method.
  restoreProperties(modifiedProperties: void | PropertyBindings) {
    if (modifiedProperties === undefined) return;
    modifiedProperties.forEach(
      (desc, propertyBinding, m) => {
        let d = propertyBinding.descriptor;
        propertyBinding.descriptor = desc;
        m.set(propertyBinding, d);
      });
  }

  // Provide the realm with maps in which to track modifications.
  // A map can be set to undefined if no tracking is required.
  setModifiedMaps(modifiedBindings: void | Bindings,
      modifiedProperties: void | PropertyBindings) {
    this.modifiedBindings = modifiedBindings;
    this.modifiedProperties = modifiedProperties;
  }

  // creates an abstract value
  createAbstract(types: TypesDomain, values: ValuesDomain, args: Array<Value>, buildNode: (Array<BabelNodeExpression> => BabelNodeExpression) | BabelNodeExpression, kind?: string, intrinsicName?: string) {
    invariant(this.isPartial);
    let Constructor = types.getType() === ObjectValue ? AbstractObjectValue : AbstractValue;
    return new Constructor(this, types, values, args, buildNode, kind, intrinsicName);
  }

  rebuildObjectProperty(object: Value, key: string, propertyValue: Value, path: string) {
    if (!(propertyValue instanceof AbstractValue)) return;
    if (!propertyValue.isIntrinsic()) {
      propertyValue.intrinsicName = `${path}.${key}`;
      propertyValue.args = [object];
      propertyValue._buildNode = ([node]) => t.memberExpression(node, t.identifier(key));
      this.rebuildNestedProperties(propertyValue, propertyValue.intrinsicName);
    }
  }

  rebuildNestedProperties(abstractValue: AbstractValue, path: string) {
    if (!(abstractValue instanceof AbstractObjectValue)) return;
    let template = abstractValue.getTemplate();
    invariant(!template.intrinsicName || template.intrinsicName === path);
    template.intrinsicName = path;
    for (let [key, binding] of template.properties) {
      if (binding === undefined || binding.descriptor === undefined) continue; // deleted
      invariant(binding.descriptor !== undefined);
      let value = binding.descriptor.value;
      ThrowIfMightHaveBeenDeleted(value);
      if (value === undefined) throw AbstractValue.createIntrospectionErrorThrowCompletion(abstractValue, key);
      this.rebuildObjectProperty(abstractValue, key, value, path);
    }
  }

  deriveAbstract(types: TypesDomain, values: ValuesDomain, args: Array<Value>, buildNode: (Array<BabelNodeExpression> => BabelNodeExpression) | BabelNodeExpression, kind?: string): AbstractValue {
    invariant(this.isPartial);
    let generator = this.generator;
    invariant(generator);
    return generator.derive(types, values, args, buildNode, kind);
  }

  createExecutionContext(): ExecutionContext {
    let context = new ExecutionContext();

    let loc = this.nextContextLocation;
    if (loc) {
      context.setLocation(loc);
      this.nextContextLocation = null;
    }

    return context;
  }

  setNextExecutionContextLocation(loc: ?BabelNodeSourceLocation) {
    if (!loc) return;

    //if (this.nextContextLocation) {
    //  throw new ThrowCompletion(
    //    Construct(this, this.intrinsics.TypeError, [new StringValue(this, "Already have a context location that we haven't used yet")])
    //  );
    //} else {
    this.nextContextLocation = loc;
    //}
  }

  createIntrospectionErrorThrowCompletion(message?: void | string | StringValue): IntrospectionThrowCompletion {
    if (message === undefined) message = "TODO";
    if (typeof message === "string") message = new StringValue(this, message);
    invariant(message instanceof StringValue);
    this.nextContextLocation = this.currentLocation;
    return new IntrospectionThrowCompletion(Construct(this, this.intrinsics.__IntrospectionError, [message]));
  }

  createErrorThrowCompletion(type: NativeFunctionValue, message?: void | string | StringValue): ThrowCompletion {
    invariant(type !== this.intrinsics.__IntrospectionError);
    if (message === undefined) message = "TODO";
    if (typeof message === "string") message = new StringValue(this, message);
    invariant(message instanceof StringValue);
    this.nextContextLocation = this.currentLocation;
    return new ThrowCompletion(Construct(this, type, [message]));
  }
}<|MERGE_RESOLUTION|>--- conflicted
+++ resolved
@@ -120,13 +120,6 @@
       ObjectValue.setupTrackedPropertyAccessors();
     }
 
-<<<<<<< HEAD
-    this.annotations = new Map();
-=======
-    this.evaluators = Object.create(null);
-    for (let name in evaluators) this.evaluators[name] = evaluators[name];
-
->>>>>>> fd8d3c4f
     this.tracers = [];
 
     // These get initialized in construct_realm to avoid the dependency
