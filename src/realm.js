--- conflicted
+++ resolved
@@ -43,11 +43,9 @@
 import { Generator, PreludeGenerator } from "./utils/generator.js";
 import type { BabelNode, BabelNodeSourceLocation, BabelNodeLVal, BabelNodeStatement } from "babel-types";
 import * as t from "babel-types";
-<<<<<<< HEAD
+
 import { ToString } from "./methods/to.js";
 import { DebugServer } from "./debugger/Debugger.js";
-=======
->>>>>>> 3d2b586b
 
 export type Bindings = Map<Binding, void | Value>;
 export type EvaluationResult = Completion | Reference | Value;
