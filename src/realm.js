--- conflicted
+++ resolved
@@ -67,14 +67,9 @@
 import { emptyExpression, voidExpression } from "./utils/babelhelpers.js";
 import { Environment, Functions, Join, Properties, To, Widen, Path } from "./singletons.js";
 import type { ReactSymbolTypes } from "./react/utils.js";
-<<<<<<< HEAD
-import type { BabelNode, BabelNodeSourceLocation, BabelNodeLVal, BabelNodeStatement } from "babel-types";
-import * as t from "babel-types";
-import { Utils } from "./singletons.js";
-=======
 import type { BabelNode, BabelNodeSourceLocation, BabelNodeLVal, BabelNodeStatement } from "@babel/types";
 import * as t from "@babel/types";
->>>>>>> bad3985f
+import { Utils } from "./singletons.js";
 
 export type BindingEntry = {
   hasLeaked: void | boolean,
