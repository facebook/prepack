--- conflicted
+++ resolved
@@ -238,15 +238,8 @@
     hoistableFunctions: WeakMap<FunctionValue, boolean>,
     hoistableReactElements: WeakMap<ObjectValue, boolean>,
     output?: ReactOutputTypes,
-<<<<<<< HEAD
     reactLibraryObject?: ObjectValue,
     symbols: Map<ReactSymbolTypes, SymbolValue>,
-=======
-    symbols: Map<ReactSymbolTypes, SymbolValue>,
-    currentOwner?: ObjectValue,
-    hoistableReactElements: WeakMap<ObjectValue, boolean>,
-    hoistableFunctions: WeakMap<FunctionValue, boolean>,
->>>>>>> 0ebd20c6
   };
 
   fbLibraries: {
