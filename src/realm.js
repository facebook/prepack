--- conflicted
+++ resolved
@@ -73,11 +73,7 @@
 import { Environment, Functions, Join, Properties, To, Widen, Path } from "./singletons.js";
 import type { ReactSymbolTypes } from "./react/utils.js";
 import type { BabelNode, BabelNodeSourceLocation, BabelNodeLVal, BabelNodeStatement } from "@babel/types";
-<<<<<<< HEAD
-=======
-import * as t from "@babel/types";
 import { Utils } from "./singletons.js";
->>>>>>> 108dea53
 
 export type BindingEntry = {
   hasLeaked: void | boolean,
