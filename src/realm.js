--- conflicted
+++ resolved
@@ -265,12 +265,8 @@
       optimizeNestedFunctions: opts.reactOptimizeNestedFunctions || false,
       output: opts.reactOutput || "create-element",
       propsWithNoPartialKeyOrRef: new WeakSet(),
-<<<<<<< HEAD
       reactElements: new WeakSet(),
-=======
-      reactElements: new WeakMap(),
       reactProps: new WeakSet(),
->>>>>>> c12fbbe1
       symbols: new Map(),
       usedReactElementKeys: new Set(),
       verbose: opts.reactVerbose || false,
@@ -370,12 +366,8 @@
     optimizeNestedFunctions: boolean,
     output?: ReactOutputTypes,
     propsWithNoPartialKeyOrRef: WeakSet<ObjectValue | AbstractObjectValue>,
-<<<<<<< HEAD
     reactElements: WeakSet<ObjectValue>,
-=======
-    reactElements: WeakMap<ObjectValue, { createdDuringReconcilation: boolean, firstRenderOnly: boolean }>,
     reactProps: WeakSet<ObjectValue>,
->>>>>>> c12fbbe1
     symbols: Map<ReactSymbolTypes, SymbolValue>,
     usedReactElementKeys: Set<string>,
     verbose: boolean,
