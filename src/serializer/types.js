/**
 * Copyright (c) 2017-present, Facebook, Inc.
 * All rights reserved.
 *
 * This source code is licensed under the BSD-style license found in the
 * LICENSE file in the root directory of this source tree. An additional grant
 * of patent rights can be found in the PATENTS file in the same directory.
 */

/* @flow strict-local */

import { DeclarativeEnvironmentRecord, type Binding } from "../environment.js";
import { ConcreteValue, ObjectValue, Value } from "../values/index.js";
import type { ECMAScriptSourceFunctionValue, FunctionValue } from "../values/index.js";
import type { BabelNodeExpression, BabelNodeStatement, BabelNodeMemberExpression } from "babel-types";
import { SameValue } from "../methods/abstract.js";
import { Realm, type Effects } from "../realm.js";
import invariant from "../invariant.js";
import type { Generator } from "../utils/generator.js";
import { type SerializerStatistics } from "./statistics.js";

export type TryQuery<T> = (f: () => T, defaultValue: T) => T;

// TODO: add type for additional functions.
export type SerializedBodyType =
  | "MainGenerator"
  | "Generator"
  | "AdditionalFunction"
  | "DelayInitializations"
  | "ConditionalAssignmentBranch"
  | "LazyObjectInitializer";

export type SerializedBody = {
  type: SerializedBodyType,
  entries: Array<BabelNodeStatement>,
  done: boolean,
<<<<<<< HEAD
  declaredValues?: Map<Value, SerializedBody>,
=======
  declaredValues?: Map<AbstractValue | ObjectValue, SerializedBody>,
>>>>>>> e6802486
  parentBody?: SerializedBody,
  nestingLevel?: number,
  processing?: boolean,
};

export type AdditionalFunctionEffects = {
  // All of these effects must be applied for this additional function
  // to be properly setup
  parentAdditionalFunction: FunctionValue | void,
  effects: Effects,
  generator: Generator,
  transforms: Array<(body: Array<BabelNodeStatement>) => void>,
  additionalRoots: Set<ObjectValue>,
};

export type WriteEffects = Map<FunctionValue, AdditionalFunctionEffects>;

export type AdditionalFunctionInfo = {
  functionValue: FunctionValue,
  modifiedBindings: Map<Binding, ResidualFunctionBinding>,
  instance: FunctionInstance,
};

export type ClassMethodInstance = {|
  classPrototype: ObjectValue,
  methodType: "constructor" | "method" | "get" | "set",
  classSuperNode: void | BabelNodeIdentifier,
  classMethodIsStatic: boolean,
  classMethodKeyNode: void | BabelNodeExpression,
  classMethodComputed: boolean,
|};

// Each of these will correspond to a different preludeGenerator and thus will
// have different values available for initialization. FunctionValues should
// only be additional functions.
export type ReferentializationScope = FunctionValue | "GLOBAL";

export type FunctionInstance = {
  residualFunctionBindings: Map<string, ResidualFunctionBinding>,
  functionValue: ECMAScriptSourceFunctionValue,
  insertionPoint?: BodyReference,
  // Additional function that the function instance was declared inside of (if any)
  containingAdditionalFunction?: FunctionValue,
  scopeInstances: Map<string, ScopeBinding>,
  initializationStatements: Array<BabelNodeStatement>,
};

export type FunctionInfo = {
  depth: number,
  lexicalDepth: number,
  unbound: Map<string, Array<BabelNodeIdentifier>>,
  requireCalls: Map<BabelNode, number | string>,
  modified: Set<string>,
  usesArguments: boolean,
  usesThis: boolean,
};

export type LazilyHoistedNodes = {|
  id: BabelNodeIdentifier,
  createElementIdentifier: null | BabelNodeIdentifier,
  nodes: Array<{ id: BabelNodeIdentifier, astNode: BabelNode }>,
|};

export type FactoryFunctionInfo = {
  factoryId: BabelNodeIdentifier,
  functionInfo: FunctionInfo,
  anyContainingAdditionalFunction: boolean,
};

export type ResidualFunctionBinding = {
  name: string,
  value: void | Value,
  modified: boolean,
  hasLeaked: boolean,
  // null means a global binding
  declarativeEnvironmentRecord: null | DeclarativeEnvironmentRecord,
  // The serializedValue is only not yet present during the initialization of a binding that involves recursive dependencies.
  serializedValue?: void | BabelNodeExpression,
  serializedUnscopedLocation?: void | BabelNodeIdentifier | BabelNodeMemberExpression,
  referentialized?: boolean,
  scope?: ScopeBinding,
  // Which additional functions a binding is accessed by. (Determines what initializer
  // to put the binding in -- global or additional function)
  potentialReferentializationScopes: Set<ReferentializationScope>,
  // If the binding is overwritten by an additional function, these contain the
  // new values
  // TODO #1087: make this a map and support arbitrary binding modifications
  additionalFunctionOverridesValue?: FunctionValue,
};

export type ScopeBinding = {
  name: string,
  id: number,
  initializationValues: Array<BabelNodeExpression>,
  leakedIds: Array<BabelNodeIdentifier>,
  capturedScope?: string,
  referentializationScope: ReferentializationScope,
};

export function AreSameResidualBinding(realm: Realm, x: ResidualFunctionBinding, y: ResidualFunctionBinding) {
  if (x.serializedValue === y.serializedValue) return true;
  if (x.value && x.value === y.value) return true;
  if (x.value instanceof ConcreteValue && y.value instanceof ConcreteValue) {
    return SameValue(realm, x.value, y.value);
  }
  return false;
}

export class BodyReference {
  constructor(body: SerializedBody, index: number) {
    invariant(index >= 0);
    this.body = body;
    this.index = index;
  }
  isNotEarlierThan(other: BodyReference): boolean {
    return this.body === other.body && this.index >= other.index;
  }
  body: SerializedBody;
  index: number;
}

export type ReactEvaluatedNode = {
  children: Array<ReactEvaluatedNode>,
  message: string,
  name: string,
  status:
    | "ROOT"
    | "NEW_TREE"
    | "INLINED"
    | "BAIL-OUT"
    | "FATAL"
    | "UNKNOWN_TYPE"
    | "RENDER_PROPS"
    | "FORWARD_REF"
    | "NORMAL",
};

export class ReactStatistics {
  constructor() {
    this.optimizedTrees = 0;
    this.inlinedComponents = 0;
    this.evaluatedRootNodes = [];
    this.componentsEvaluated = 0;
    this.optimizedNestedClosures = 0;
  }
  optimizedTrees: number;
  inlinedComponents: number;
  evaluatedRootNodes: Array<ReactEvaluatedNode>;
  componentsEvaluated: number;
  optimizedNestedClosures: number;
}

export type LocationService = {
  getContainingAdditionalFunction: FunctionValue => void | FunctionValue,
  getLocation: Value => BabelNodeIdentifier,
  createLocation: (void | FunctionValue) => BabelNodeIdentifier,
  createFunction: (void | FunctionValue, Array<BabelNodeStatement>) => BabelNodeIdentifier,
};

export type ObjectRefCount = {
  inComing: number, // The number of objects that references this object.
  outGoing: number, // The number of objects that are referenced by this object.
};

export type SerializedResult = {
  code: string,
  map: void | SourceMap,
  statistics?: SerializerStatistics,
  reactStatistics?: ReactStatistics,
  heapGraph?: string,
};<|MERGE_RESOLUTION|>--- conflicted
+++ resolved
@@ -10,7 +10,7 @@
 /* @flow strict-local */
 
 import { DeclarativeEnvironmentRecord, type Binding } from "../environment.js";
-import { ConcreteValue, ObjectValue, Value } from "../values/index.js";
+import { AbstractValue, ConcreteValue, ObjectValue, Value } from "../values/index.js";
 import type { ECMAScriptSourceFunctionValue, FunctionValue } from "../values/index.js";
 import type { BabelNodeExpression, BabelNodeStatement, BabelNodeMemberExpression } from "babel-types";
 import { SameValue } from "../methods/abstract.js";
@@ -34,11 +34,7 @@
   type: SerializedBodyType,
   entries: Array<BabelNodeStatement>,
   done: boolean,
-<<<<<<< HEAD
-  declaredValues?: Map<Value, SerializedBody>,
-=======
   declaredValues?: Map<AbstractValue | ObjectValue, SerializedBody>,
->>>>>>> e6802486
   parentBody?: SerializedBody,
   nestingLevel?: number,
   processing?: boolean,
