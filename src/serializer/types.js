/**
 * Copyright (c) 2017-present, Facebook, Inc.
 * All rights reserved.
 *
 * This source code is licensed under the BSD-style license found in the
 * LICENSE file in the root directory of this source tree. An additional grant
 * of patent rights can be found in the PATENTS file in the same directory.
 */

/* @flow strict-local */

import { DeclarativeEnvironmentRecord, type Binding } from "../environment.js";
import { ConcreteValue, Value, ObjectValue, AbstractValue } from "../values/index.js";
import type { ECMAScriptSourceFunctionValue, FunctionValue } from "../values/index.js";
import type { BabelNodeExpression, BabelNodeStatement, BabelNodeMemberExpression } from "babel-types";
import { SameValue } from "../methods/abstract.js";
import { Realm, type Effects } from "../realm.js";
import invariant from "../invariant.js";
import type { Generator } from "../utils/generator.js";
import { type SerializerStatistics } from "./statistics.js";

export type TryQuery<T> = (f: () => T, defaultValue: T) => T;

// TODO: add type for additional functions.
export type SerializedBodyType =
  | "MainGenerator"
  | "Generator"
  | "AdditionalFunction"
  | "DelayInitializations"
  | "ConditionalAssignmentBranch"
  | "LazyObjectInitializer";

export type SerializedBody = {
  type: SerializedBodyType,
  entries: Array<BabelNodeStatement>,
  done: boolean,
  declaredValues?: Map<AbstractValue | ConcreteValue, SerializedBody>,
  parentBody?: SerializedBody,
  nestingLevel?: number,
  processing?: boolean,
};

export type AdditionalFunctionEffects = {
  // All of these effects must be applied for this additional function
  // to be properly setup
  parentAdditionalFunction: FunctionValue | void,
  effects: Effects,
  generator: Generator,
  transforms: Array<(body: Array<BabelNodeStatement>) => void>,
  additionalRoots: Set<ObjectValue>,
};

export type WriteEffects = Map<FunctionValue, AdditionalFunctionEffects>;

export type AdditionalFunctionInfo = {
  functionValue: FunctionValue,
  modifiedBindings: Map<Binding, ResidualFunctionBinding>,
  instance: FunctionInstance,
};

export type ClassMethodInstance = {|
  classPrototype: ObjectValue,
  methodType: "constructor" | "method" | "get" | "set",
  classSuperNode: void | BabelNodeIdentifier,
  classMethodIsStatic: boolean,
  classMethodKeyNode: void | BabelNodeExpression,
  classMethodComputed: boolean,
|};

// Each of these will correspond to a different preludeGenerator and thus will
// have different values available for initialization. FunctionValues should
// only be additional functions.
export type ReferentializationScope = FunctionValue | "GLOBAL";

export type FunctionInstance = {
  residualFunctionBindings: Map<string, ResidualFunctionBinding>,
  functionValue: ECMAScriptSourceFunctionValue,
  insertionPoint?: BodyReference,
  // Additional function that the function instance was declared inside of (if any)
  containingAdditionalFunction?: FunctionValue,
  scopeInstances: Map<string, ScopeBinding>,
  initializationStatements: Array<BabelNodeStatement>,
};

export type FunctionInfo = {
  depth: number,
<<<<<<< HEAD
  lexicalDepth: number,
  unbound: Set<string>,
=======
  unbound: Map<string, Array<BabelNodeIdentifier>>,
  requireCalls: Map<BabelNode, number | string>,
>>>>>>> 97321122
  modified: Set<string>,
  usesArguments: boolean,
  usesThis: boolean,
};

export type LazilyHoistedNodes = {|
  id: BabelNodeIdentifier,
  createElementIdentifier: null | BabelNodeIdentifier,
  nodes: Array<{ id: BabelNodeIdentifier, astNode: BabelNode }>,
|};

export type FactoryFunctionInfo = {
  factoryId: BabelNodeIdentifier,
  functionInfo: FunctionInfo,
  anyContainingAdditionalFunction: boolean,
};

export type ResidualFunctionBinding = {
  name: string,
  value: void | Value,
  modified: boolean,
  // null means a global binding
  declarativeEnvironmentRecord: null | DeclarativeEnvironmentRecord,
  // The serializedValue is only not yet present during the initialization of a binding that involves recursive dependencies.
  serializedValue?: void | BabelNodeExpression,
  serializedUnscopedLocation?: void | BabelNodeIdentifier | BabelNodeMemberExpression,
  referentialized?: boolean,
  scope?: ScopeBinding,
  // Which additional functions a binding is accessed by. (Determines what initializer
  // to put the binding in -- global or additional function)
  potentialReferentializationScopes: Set<ReferentializationScope>,
  // If the binding is overwritten by an additional function, these contain the
  // new values
  // TODO #1087: make this a map and support arbitrary binding modifications
  additionalFunctionOverridesValue?: FunctionValue,
};

export type ScopeBinding = {
  name: string,
  id: number,
  initializationValues: Array<BabelNodeExpression>,
  capturedScope?: string,
  referentializationScope: ReferentializationScope,
};

export function AreSameResidualBinding(realm: Realm, x: ResidualFunctionBinding, y: ResidualFunctionBinding) {
  if (x.serializedValue === y.serializedValue) return true;
  if (x.value && x.value === y.value) return true;
  if (x.value instanceof ConcreteValue && y.value instanceof ConcreteValue) {
    return SameValue(realm, x.value, y.value);
  }
  return false;
}

export class BodyReference {
  constructor(body: SerializedBody, index: number) {
    invariant(index >= 0);
    this.body = body;
    this.index = index;
  }
  isNotEarlierThan(other: BodyReference): boolean {
    return this.body === other.body && this.index >= other.index;
  }
  body: SerializedBody;
  index: number;
}

export type ReactEvaluatedNode = {
  children: Array<ReactEvaluatedNode>,
  message: string,
  name: string,
  status:
    | "ROOT"
    | "NEW_TREE"
    | "INLINED"
    | "BAIL-OUT"
    | "FATAL"
    | "UNKNOWN_TYPE"
    | "RENDER_PROPS"
    | "FORWARD_REF"
    | "NORMAL",
};

export class ReactStatistics {
  constructor() {
    this.optimizedTrees = 0;
    this.inlinedComponents = 0;
    this.evaluatedRootNodes = [];
    this.componentsEvaluated = 0;
    this.optimizedNestedClosures = 0;
  }
  optimizedTrees: number;
  inlinedComponents: number;
  evaluatedRootNodes: Array<ReactEvaluatedNode>;
  componentsEvaluated: number;
  optimizedNestedClosures: number;
}

export type LocationService = {
  getContainingAdditionalFunction: FunctionValue => void | FunctionValue,
  getLocation: Value => BabelNodeIdentifier,
  createLocation: (void | FunctionValue) => BabelNodeIdentifier,
  createFunction: (void | FunctionValue, Array<BabelNodeStatement>) => BabelNodeIdentifier,
};

export type ObjectRefCount = {
  inComing: number, // The number of objects that references this object.
  outGoing: number, // The number of objects that are referenced by this object.
};

export type SerializedResult = {
  code: string,
  map: void | SourceMap,
  statistics?: SerializerStatistics,
  reactStatistics?: ReactStatistics,
  heapGraph?: string,
};<|MERGE_RESOLUTION|>--- conflicted
+++ resolved
@@ -84,13 +84,9 @@
 
 export type FunctionInfo = {
   depth: number,
-<<<<<<< HEAD
   lexicalDepth: number,
-  unbound: Set<string>,
-=======
   unbound: Map<string, Array<BabelNodeIdentifier>>,
   requireCalls: Map<BabelNode, number | string>,
->>>>>>> 97321122
   modified: Set<string>,
   usesArguments: boolean,
   usesThis: boolean,
