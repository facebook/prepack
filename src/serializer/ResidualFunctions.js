--- conflicted
+++ resolved
@@ -11,12 +11,8 @@
 
 import { FatalError } from "../errors.js";
 import { Realm } from "../realm.js";
-<<<<<<< HEAD
 import { FunctionValue, type ECMAScriptSourceFunctionValue, ObjectValue } from "../values/index.js";
-=======
-import { FunctionValue, type ECMAScriptSourceFunctionValue } from "../values/index.js";
 import type { SerializerOptions } from "../options.js";
->>>>>>> 6731457e
 import * as t from "babel-types";
 import type {
   BabelNodeExpression,
@@ -258,12 +254,7 @@
         invariant(t.isCallExpression(funcOrClassNode) || t.isClassExpression(funcOrClassNode)); // .bind call
         body = getFunctionBody(instance);
       }
-<<<<<<< HEAD
       body.push(t.variableDeclaration("var", [t.variableDeclarator(funcId, funcOrClassNode)]));
-=======
-
-      body.push(t.variableDeclaration("var", [t.variableDeclarator(funcId, funcNode)]));
->>>>>>> 6731457e
       let prototypeId = this.functionPrototypes.get(functionValue);
       if (prototypeId !== undefined) {
         let id = this.locationService.getLocation(functionValue);
@@ -404,7 +395,6 @@
 
         for (let instance of instancesToSplice) {
           let { functionValue, residualFunctionBindings, scopeInstances } = instance;
-<<<<<<< HEAD
           let funcOrClassNode;
 
           if (this.residualClassMethodInstances.has(functionValue)) {
@@ -477,28 +467,12 @@
               null,
               funcParams,
               ((t.cloneDeep(funcBody): any): BabelNodeBlockStatement)
-=======
-          let id = this.locationService.getLocation(functionValue);
-          let funcParams = params.slice();
-          let funcNode = t.functionExpression(
-            null,
-            funcParams,
-            ((t.cloneDeep(funcBody): any): BabelNodeBlockStatement)
-          );
-          let scopeInitialization = [];
-          for (let [scopeName, scope] of scopeInstances) {
-            scopeInitialization.push(
-              t.variableDeclaration("var", [t.variableDeclarator(t.identifier(scopeName), t.numericLiteral(scope.id))])
-            );
-            scopeInitialization = scopeInitialization.concat(
-              this.referentializer.getReferentializedScopeInitialization(scope)
->>>>>>> 6731457e
             );
             let scopeInitialization = [];
-            for (let scope of scopeInstances) {
+            for (let [scopeName, scope] of scopeInstances) {
               scopeInitialization.push(
                 t.variableDeclaration("var", [
-                  t.variableDeclarator(t.identifier(scope.name), t.numericLiteral(scope.id)),
+                  t.variableDeclarator(t.identifier(scopeName), t.numericLiteral(scope.id)),
                 ])
               );
               scopeInitialization = scopeInitialization.concat(
