/**
 * Copyright (c) 2017-present, Facebook, Inc.
 * All rights reserved.
 *
 * This source code is licensed under the BSD-style license found in the
 * LICENSE file in the root directory of this source tree. An additional grant
 * of patent rights can be found in the PATENTS file in the same directory.
 */

/* @flow */

import { FatalError } from "../errors.js";
import { Realm } from "../realm.js";
import { FunctionValue, ECMAScriptSourceFunctionValue, ObjectValue } from "../values/index.js";
import type { SerializerOptions } from "../options.js";
import * as t from "babel-types";
import type {
  BabelNodeExpression,
  BabelNodeStatement,
  BabelNodeIdentifier,
  BabelNodeBlockStatement,
  BabelNodeLVal,
  BabelNodeSpreadElement,
  BabelNodeFunctionExpression,
  BabelNodeClassExpression,
  BabelNodeArrowFunctionExpression,
} from "babel-types";
import type { FunctionBodyAstNode } from "../types.js";
import type { NameGenerator } from "../utils/generator.js";
import invariant from "../invariant.js";
import type {
  ResidualFunctionBinding,
  FunctionInfo,
  FactoryFunctionInfo,
  FunctionInstance,
  AdditionalFunctionInfo,
} from "./types.js";
import { BodyReference, AreSameResidualBinding } from "./types.js";
import { SerializerStatistics } from "./statistics.js";
import { ResidualFunctionInstantiator, type Replacement, getReplacement } from "./ResidualFunctionInstantiator.js";
import { Modules } from "../utils/modules.js";
import { ResidualFunctionInitializers } from "./ResidualFunctionInitializers.js";
import { nullExpression } from "../utils/internalizer.js";
import type { LocationService, ClassMethodInstance } from "./types.js";
import { Referentializer } from "./Referentializer.js";
import { getOrDefault } from "./utils.js";

type ResidualFunctionsResult = {
<<<<<<< HEAD
  unstrictFunctionBodies: Array<
    BabelNodeFunctionExpression | BabelNodeClassExpression | BabelNodeArrowFunctionExpression
  >,
  strictFunctionBodies: Array<
    BabelNodeFunctionExpression | BabelNodeClassExpression | BabelNodeArrowFunctionExpression
  >,
  requireStatistics: { replaced: number, count: number },
=======
  unstrictFunctionBodies: Array<BabelNodeFunctionExpression | BabelNodeClassExpression>,
  strictFunctionBodies: Array<BabelNodeFunctionExpression | BabelNodeClassExpression>,
>>>>>>> 97321122
};

export class ResidualFunctions {
  constructor(
    realm: Realm,
    options: SerializerOptions,
    modules: Modules,
    requireReturns: Map<number | string, Replacement>,
    locationService: LocationService,
    prelude: Array<BabelNodeStatement>,
    factoryNameGenerator: NameGenerator,
    residualFunctionInfos: Map<BabelNodeBlockStatement, FunctionInfo>,
    residualFunctionInstances: Map<FunctionValue, FunctionInstance>,
    residualClassMethodInstances: Map<FunctionValue, ClassMethodInstance>,
    additionalFunctionValueInfos: Map<FunctionValue, AdditionalFunctionInfo>,
    additionalFunctionValueNestedFunctions: Set<FunctionValue>,
    referentializer: Referentializer
  ) {
    this.realm = realm;
    this.modules = modules;
    this.requireReturns = requireReturns;
    this.locationService = locationService;
    this.prelude = prelude;
    this.factoryNameGenerator = factoryNameGenerator;
    this.functionPrototypes = new Map();
    this.firstFunctionUsages = new Map();
    this.functions = new Map();
    this.classes = new Map();
    this.functionInstances = [];
    this.residualFunctionInitializers = new ResidualFunctionInitializers(locationService);
    this.residualFunctionInfos = residualFunctionInfos;
    this.residualFunctionInstances = residualFunctionInstances;
    this.residualClassMethodInstances = residualClassMethodInstances;
    this.additionalFunctionValueInfos = additionalFunctionValueInfos;
    this.referentializer = referentializer;
    for (let instance of residualFunctionInstances.values()) {
      invariant(instance !== undefined);
      if (!additionalFunctionValueInfos.has(instance.functionValue)) this.addFunctionInstance(instance);
    }
    this.additionalFunctionValueNestedFunctions = additionalFunctionValueNestedFunctions;
    this.additionalFunctionPreludes = new Map();
    for (let functionValue of additionalFunctionValueInfos.keys()) {
      this.additionalFunctionPreludes.set(functionValue, []);
    }
  }

  realm: Realm;
  modules: Modules;
  requireReturns: Map<number | string, Replacement>;
  locationService: LocationService;
  prelude: Array<BabelNodeStatement>;
  factoryNameGenerator: NameGenerator;
  functionPrototypes: Map<FunctionValue, BabelNodeIdentifier>;
  firstFunctionUsages: Map<FunctionValue, BodyReference>;
  functions: Map<BabelNodeBlockStatement, Array<FunctionInstance>>;
  classes: Map<ObjectValue, BabelNodeClassExpression>;
  functionInstances: Array<FunctionInstance>;
  residualFunctionInitializers: ResidualFunctionInitializers;
  residualFunctionInfos: Map<BabelNodeBlockStatement, FunctionInfo>;
  residualFunctionInstances: Map<FunctionValue, FunctionInstance>;
  residualClassMethodInstances: Map<FunctionValue, ClassMethodInstance>;
  additionalFunctionValueInfos: Map<FunctionValue, AdditionalFunctionInfo>;
  additionalFunctionValueNestedFunctions: Set<FunctionValue>;
  referentializer: Referentializer;
  additionalFunctionPreludes: Map<FunctionValue, Array<BabelNodeStatement>>;

  getStatistics() {
    invariant(this.realm.statistics instanceof SerializerStatistics, "serialization requires SerializerStatistics");
    return this.realm.statistics;
  }

  addFunctionInstance(instance: FunctionInstance) {
    this.functionInstances.push(instance);
    let code = instance.functionValue.$ECMAScriptCode;
    invariant(code != null);
    getOrDefault(this.functions, code, () => []).push(instance);
  }

  setFunctionPrototype(constructor: FunctionValue, prototypeId: BabelNodeIdentifier) {
    this.functionPrototypes.set(constructor, prototypeId);
  }

  addFunctionUsage(val: FunctionValue, bodyReference: BodyReference) {
    if (!this.firstFunctionUsages.has(val)) this.firstFunctionUsages.set(val, bodyReference);
  }

  _shouldUseFactoryFunction(funcBody: BabelNodeBlockStatement, instances: Array<FunctionInstance>) {
    invariant(instances.length > 0);
    function shouldInlineFunction(): boolean {
      if (instances[0].scopeInstances.size > 0) return false;
      let shouldInline = true;
      if (funcBody.start && funcBody.end) {
        let bodySize = funcBody.end - funcBody.start;
        shouldInline = bodySize <= 30;
      }
      return shouldInline;
    }
    let functionInfo = this.residualFunctionInfos.get(funcBody);
    invariant(functionInfo);
    let { usesArguments } = functionInfo;
    return !shouldInlineFunction() && instances.length > 1 && !usesArguments;
  }

  _getIdentifierReplacements(
    funcBody: BabelNodeBlockStatement,
    residualFunctionBindings: Map<string, ResidualFunctionBinding>
  ): Map<BabelNodeIdentifier, Replacement> {
    let functionInfo = this.residualFunctionInfos.get(funcBody);
    invariant(functionInfo);
    let { unbound } = functionInfo;
    let res = new Map();
    for (let [name, nodes] of unbound) {
      let residualFunctionBinding = residualFunctionBindings.get(name);
      if (residualFunctionBinding === undefined) continue;

      // Let's skip bindings that are referring to
      // 1) something global (without an environment record), and
      // 2) have not been assigned a value (which would mean that they have a var/let binding and Prepack will take the liberty to rename them).
      if (
        residualFunctionBinding.declarativeEnvironmentRecord === null &&
        residualFunctionBinding.value === undefined
      ) {
        continue;
      }

      let serializedValue = residualFunctionBinding.serializedValue;
      invariant(serializedValue !== undefined);
      let replacement = getReplacement(
        serializedValue,
        residualFunctionBinding.referentialized ? undefined : residualFunctionBinding.value
      );
      for (let node of nodes) res.set(node, replacement);
    }
    return res;
  }

  _getCallReplacements(funcBody: BabelNodeBlockStatement): Map<BabelNode, Replacement> {
    let functionInfo = this.residualFunctionInfos.get(funcBody);
    invariant(functionInfo);
    let { requireCalls, modified } = functionInfo;
    let res = new Map();
    for (let [callNode, moduleId] of requireCalls) {
      this.getStatistics().requireCalls++;
      if (modified.has(callNode.callee.name)) continue;

      let replacement = this.requireReturns.get("" + moduleId);
      if (replacement !== undefined) {
        this.getStatistics().requireCallsReplaced++;
        res.set(callNode, replacement);
      }
    }
    return res;
  }

  // Note: this function takes linear time. Please do not call it inside loop.
  _hasRewrittenFunctionInstance(
    rewrittenAdditionalFunctions: Map<FunctionValue, Array<BabelNodeStatement>>,
    instances: Array<FunctionInstance>
  ): boolean {
    return instances.find(instance => rewrittenAdditionalFunctions.has(instance.functionValue)) !== undefined;
  }

  _generateFactoryFunctionInfos(
    rewrittenAdditionalFunctions: Map<FunctionValue, Array<BabelNodeStatement>>
  ): Map<number, FactoryFunctionInfo> {
    const factoryFunctionInfos = new Map();
    for (const [functionBody, instances] of this.functions) {
      invariant(instances.length > 0);

      let factoryId;
      const suffix = instances[0].functionValue.__originalName || this.realm.debugNames ? "factoryFunction" : "";
      if (this._shouldUseFactoryFunction(functionBody, instances)) {
        // Rewritten function should never use factory function.
        invariant(!this._hasRewrittenFunctionInstance(rewrittenAdditionalFunctions, instances));
        factoryId = t.identifier(this.factoryNameGenerator.generate(suffix));
      } else {
        // For inline function body case, use the first function as the factory function.
        factoryId = this.locationService.getLocation(instances[0].functionValue);
      }

      const functionUniqueTag = ((functionBody: any): FunctionBodyAstNode).uniqueOrderedTag;
      invariant(functionUniqueTag);

      const functionInfo = this.residualFunctionInfos.get(functionBody);
      invariant(functionInfo);
      let anyContainingAdditionalFunction = !instances.every(
        instance => instance.containingAdditionalFunction === undefined
      );
      factoryFunctionInfos.set(functionUniqueTag, { factoryId, functionInfo, anyContainingAdditionalFunction });
    }
    return factoryFunctionInfos;
  }

  // Preserve residual functions' ordering based on its ast dfs traversal order.
  // This is necessary to prevent unexpected code locality issues.
  _sortFunctionByOriginalOrdering(functionEntries: Array<[BabelNodeBlockStatement, Array<FunctionInstance>]>): void {
    functionEntries.sort((funcA, funcB) => {
      const funcAUniqueTag = ((funcA[0]: any): FunctionBodyAstNode).uniqueOrderedTag;
      invariant(funcAUniqueTag);

      const funcBUniqueTag = ((funcB[0]: any): FunctionBodyAstNode).uniqueOrderedTag;
      invariant(funcBUniqueTag);
      return funcAUniqueTag - funcBUniqueTag;
    });
  }

  _createFunctionExpression(params: Array<BabelNodeLVal>, body: BabelNodeBlockStatement) {
    // Additional statements might be inserted at the beginning of the body, so we clone it.
    body = ((Object.assign({}, body): any): BabelNodeBlockStatement);
    return t.functionExpression(null, params, body);
  }

  spliceFunctions(
    rewrittenAdditionalFunctions: Map<FunctionValue, Array<BabelNodeStatement>>
  ): ResidualFunctionsResult {
    this.residualFunctionInitializers.scrubFunctionInitializers();

    let functionBodies = new Map();
    // these need to get spliced in at the end
    let additionalFunctionModifiedBindingsSegment: Map<FunctionValue, Array<BabelNodeStatement>> = new Map();
    let getModifiedBindingsSegment = additionalFunction =>
      getOrDefault(additionalFunctionModifiedBindingsSegment, additionalFunction, () => []);
    let getFunctionBody = (instance: FunctionInstance): Array<BabelNodeStatement> =>
      getOrDefault(functionBodies, instance, () => []);
    let getPrelude = (instance: FunctionInstance): Array<BabelNodeStatement> => {
      let additionalFunction = instance.containingAdditionalFunction;
      let b;
      if (additionalFunction !== undefined) {
        b = this.additionalFunctionPreludes.get(additionalFunction);
        invariant(b !== undefined);
      } else {
        b = this.prelude;
      }
      return b;
    };

    let functionEntries: Array<[BabelNodeBlockStatement, Array<FunctionInstance>]> = Array.from(
      this.functions.entries()
    );
    this._sortFunctionByOriginalOrdering(functionEntries);
    this.getStatistics().functions = functionEntries.length;
    let unstrictFunctionBodies = [];
    let strictFunctionBodies = [];
    let funcNodes: Map<FunctionValue, BabelNodeFunctionExpression> = new Map();

    let defineFunction = (instance, funcId, funcOrClassNode) => {
      let { functionValue } = instance;

      if (instance.initializationStatements.length > 0) {
        // always add initialization statements to insertion point
        let initializationBody = getFunctionBody(instance);
        Array.prototype.push.apply(initializationBody, instance.initializationStatements);
      }

      let body;
      if (t.isFunctionExpression(funcOrClassNode)) {
        funcNodes.set(functionValue, ((funcOrClassNode: any): BabelNodeFunctionExpression));
        body = getPrelude(instance);
      } else {
        invariant(
          t.isCallExpression(funcOrClassNode) ||
            t.isClassExpression(funcOrClassNode) ||
            t.isArrowFunctionExpression(funcOrClassNode)
        ); // .bind call
        body = getFunctionBody(instance);
      }
      body.push(t.variableDeclaration("var", [t.variableDeclarator(funcId, funcOrClassNode)]));
      let prototypeId = this.functionPrototypes.get(functionValue);
      if (prototypeId !== undefined) {
        let id = this.locationService.getLocation(functionValue);
        invariant(id !== undefined);
        body.push(
          t.variableDeclaration("var", [
            t.variableDeclarator(prototypeId, t.memberExpression(id, t.identifier("prototype"))),
          ])
        );
      }
    };

    // Emit code for ModifiedBindings for additional functions
    for (let [funcValue, funcInfo] of this.additionalFunctionValueInfos) {
      let scopes = new Set();
      for (let [, residualBinding] of funcInfo.modifiedBindings) {
        let scope = residualBinding.scope;
        if (scope === undefined || scopes.has(scope)) continue;
        scopes.add(scope);

        invariant(residualBinding.referentialized);

        // Find the proper prelude to emit to (global vs additional function's prelude)
        let bodySegment = getModifiedBindingsSegment(funcValue);

        // binding has been referentialized, so setup the scope to be able to
        // access bindings from other __captured_scopes initializers
        if (scope.referentializationScope !== funcValue) {
          let init = this.referentializer.getReferentializedScopeInitialization(scope, t.numericLiteral(scope.id));
          // flow forces me to do this
          Array.prototype.push.apply(bodySegment, init);
        }
      }
    }

    // Process Additional Functions
    for (let [funcValue, additionalFunctionInfo] of this.additionalFunctionValueInfos.entries()) {
      let { instance } = additionalFunctionInfo;
      let functionValue = ((funcValue: any): ECMAScriptSourceFunctionValue);
      let params = functionValue.$FormalParameters;
      invariant(params !== undefined);

      let rewrittenBody = rewrittenAdditionalFunctions.get(funcValue);
      invariant(rewrittenBody);

      // rewritten functions shouldn't have references fixed up because the body,
      // consists of serialized code. For simplicity we emit their instances in a naive way
      let functionBody = t.blockStatement(rewrittenBody);
      let funcOrClassNode;

      if (this.residualClassMethodInstances.has(funcValue)) {
        let classMethodInstance = this.residualClassMethodInstances.get(funcValue);
        invariant(classMethodInstance);
        let {
          methodType,
          classMethodKeyNode,
          classSuperNode,
          classMethodComputed,
          classPrototype,
          classMethodIsStatic,
        } = classMethodInstance;

        let isConstructor = methodType === "constructor";
        invariant(classPrototype instanceof ObjectValue);
        invariant(classMethodKeyNode && (t.isExpression(classMethodKeyNode) || t.isIdentifier(classMethodKeyNode)));
        // we use the classPrototype as the key to get the class expression ast node
        funcOrClassNode = this._getOrCreateClassNode(classPrototype);
        let classMethod = t.classMethod(
          methodType,
          classMethodKeyNode,
          params,
          functionBody,
          classMethodComputed,
          classMethodIsStatic
        );
        // add the class method to the class expression node body
        if (isConstructor) {
          funcOrClassNode.body.body.unshift(classMethod);
        } else {
          funcOrClassNode.body.body.push(classMethod);
        }
        // we only return the funcOrClassNode if this is the constructor
        if (!isConstructor) {
          continue;
        }
        // handle the class super
        if (classSuperNode !== undefined) {
          funcOrClassNode.superClass = classSuperNode;
        }
      } else {
        funcOrClassNode = t.functionExpression(null, params, functionBody);
      }
      let id = this.locationService.getLocation(funcValue);
      invariant(id !== undefined);

      if (funcValue instanceof ECMAScriptSourceFunctionValue && funcValue.$Strict) {
        strictFunctionBodies.push(funcOrClassNode);
      } else {
        unstrictFunctionBodies.push(funcOrClassNode);
      }
      defineFunction(instance, id, funcOrClassNode);
    }

    // Process normal functions
    const factoryFunctionInfos = this._generateFactoryFunctionInfos(rewrittenAdditionalFunctions);
    for (let [funcBody, instances] of functionEntries) {
      let functionInfo = this.residualFunctionInfos.get(funcBody);
      invariant(functionInfo);
      let { unbound, usesThis } = functionInfo;
      let params = instances[0].functionValue.$FormalParameters;
      invariant(params !== undefined);

      // Split instances into normal or nested in an additional function
      let normalInstances = [];
      let additionalFunctionNestedInstances = [];
      for (let instance of instances) {
        if (this.additionalFunctionValueNestedFunctions.has(instance.functionValue))
          additionalFunctionNestedInstances.push(instance);
        else normalInstances.push(instance);
      }

      let naiveProcessInstances = instancesToSplice => {
        this.getStatistics().functionClones += instancesToSplice.length;

        for (let instance of instancesToSplice) {
          let { functionValue, residualFunctionBindings, scopeInstances } = instance;
          let funcOrClassNode;

          if (this.residualClassMethodInstances.has(functionValue)) {
            let classMethodInstance = this.residualClassMethodInstances.get(functionValue);
            invariant(classMethodInstance);
            let {
              classSuperNode,
              classMethodKeyNode,
              methodType,
              classMethodComputed,
              classPrototype,
              classMethodIsStatic,
            } = classMethodInstance;

            let isConstructor = methodType === "constructor";
            invariant(classPrototype instanceof ObjectValue);
            invariant(classMethodKeyNode);
            invariant(t.isExpression(classMethodKeyNode) || t.isIdentifier(classMethodKeyNode));
            // we use the classPrototype as the key to get the class expression ast node
            funcOrClassNode = this._getOrCreateClassNode(classPrototype);
            // if we are dealing with a constructor, don't serialize it if the original
            // had an empty user-land constructor (because we create a constructor behind the scenes for them)
            let hasEmptyConstructor = !!functionValue.$HasEmptyConstructor;
            if (!isConstructor || (isConstructor && !hasEmptyConstructor)) {
              let methodParams = params.slice();
              let classMethod = new ResidualFunctionInstantiator(
                factoryFunctionInfos,
                this._getIdentifierReplacements(funcBody, residualFunctionBindings),
                this._getCallReplacements(funcBody),
                t.classMethod(
                  methodType,
                  classMethodKeyNode,
                  methodParams,
                  funcBody,
                  classMethodComputed,
                  classMethodIsStatic
                )
              ).instantiate();

              // add the class method to the class expression node body
              if (isConstructor) {
                funcOrClassNode.body.body.unshift(classMethod);
              } else {
                funcOrClassNode.body.body.push(classMethod);
              }
            }
            // we only return the funcOrClassNode if this is the constructor
            if (!isConstructor) {
              continue;
            }
            // handle the class super
            if (classSuperNode !== undefined) {
              funcOrClassNode.superClass = classSuperNode;
            }
          } else {
<<<<<<< HEAD
            let funcParams = params.slice();
            if (instance.functionValue.$ThisMode === "lexical") {
              funcOrClassNode = t.arrowFunctionExpression(
                funcParams,
                ((t.cloneDeep(funcBody): any): BabelNodeBlockStatement)
              );
            } else {
              funcOrClassNode = t.functionExpression(
                null,
                funcParams,
                ((t.cloneDeep(funcBody): any): BabelNodeBlockStatement)
              );
            }
=======
            funcOrClassNode = new ResidualFunctionInstantiator(
              factoryFunctionInfos,
              this._getIdentifierReplacements(funcBody, residualFunctionBindings),
              this._getCallReplacements(funcBody),
              this._createFunctionExpression(params, funcBody)
            ).instantiate();

>>>>>>> 97321122
            let scopeInitialization = [];
            for (let scope of scopeInstances.values()) {
              scopeInitialization = scopeInitialization.concat(
                this.referentializer.getReferentializedScopeInitialization(scope, t.numericLiteral(scope.id))
              );
            }
<<<<<<< HEAD
            let funcOrClassNodeBody = ((funcOrClassNode.body: any): BabelNodeBlockStatement);
            invariant(t.isBlockStatement(funcOrClassNodeBody));
            funcOrClassNodeBody.body = scopeInitialization.concat(funcOrClassNodeBody.body);

            traverse(t.file(t.program([t.expressionStatement(funcOrClassNode)])), ClosureRefReplacer, null, {
              residualFunctionBindings,
              modified,
              requireReturns: this.requireReturns,
              requireStatistics,
              getModuleIdIfNodeIsRequireFunction: this.modules.getGetModuleIdIfNodeIsRequireFunction(funcParams, [
                functionValue,
              ]),
              factoryFunctionInfos,
            });
=======

            if (scopeInitialization.length > 0)
              funcOrClassNode.body.body = scopeInitialization.concat(funcOrClassNode.body.body);
>>>>>>> 97321122
          }
          let id = this.locationService.getLocation(functionValue);
          invariant(id !== undefined);

          if (functionValue.$Strict) {
            strictFunctionBodies.push(funcOrClassNode);
          } else {
            unstrictFunctionBodies.push(funcOrClassNode);
          }
          invariant(id !== undefined);
          invariant(funcOrClassNode !== undefined);
          defineFunction(instance, id, funcOrClassNode);
        }
      };

      if (additionalFunctionNestedInstances.length > 0) naiveProcessInstances(additionalFunctionNestedInstances);
      if (normalInstances.length > 0 && !this._shouldUseFactoryFunction(funcBody, normalInstances)) {
        naiveProcessInstances(normalInstances);
        this.getStatistics().functionClones--;
      } else if (normalInstances.length > 0) {
        const functionUniqueTag = ((funcBody: any): FunctionBodyAstNode).uniqueOrderedTag;
        invariant(functionUniqueTag);
        const factoryInfo = factoryFunctionInfos.get(functionUniqueTag);
        invariant(factoryInfo);
        const { factoryId } = factoryInfo;

        // filter included variables to only include those that are different
        let factoryNames: Array<string> = [];
        let sameResidualBindings = new Map();
        for (let name of unbound.keys()) {
          let isDifferent = false;
          let lastBinding;

          let firstBinding = normalInstances[0].residualFunctionBindings.get(name);
          invariant(firstBinding);
          if (firstBinding.modified) {
            // Must modify for traversal
            sameResidualBindings.set(name, firstBinding);
            continue;
          }

          for (let { residualFunctionBindings } of normalInstances) {
            let residualBinding = residualFunctionBindings.get(name);

            invariant(residualBinding);
            invariant(!residualBinding.modified);
            if (!lastBinding) {
              lastBinding = residualBinding;
            } else if (!AreSameResidualBinding(this.realm, residualBinding, lastBinding)) {
              isDifferent = true;
              break;
            }
          }

          if (isDifferent) {
            factoryNames.push(name);
          } else {
            invariant(lastBinding);
            sameResidualBindings.set(name, lastBinding);
          }
        }

        let factoryParams: Array<BabelNodeLVal> = [];
        for (let key of factoryNames) {
          factoryParams.push(t.identifier(key));
        }

        let scopeInitialization = [];
        for (let [scopeName, scope] of normalInstances[0].scopeInstances) {
          let scopeNameId = t.identifier(scopeName);
          factoryParams.push(scopeNameId);
          scopeInitialization = scopeInitialization.concat(
            this.referentializer.getReferentializedScopeInitialization(scope, scopeNameId)
          );
        }

        factoryParams = factoryParams.concat(params).slice();
        let factoryNode = new ResidualFunctionInstantiator(
          factoryFunctionInfos,
          this._getIdentifierReplacements(funcBody, sameResidualBindings),
          this._getCallReplacements(funcBody),
          this._createFunctionExpression(factoryParams, funcBody)
        ).instantiate();

        if (scopeInitialization.length > 0) factoryNode.body.body = scopeInitialization.concat(factoryNode.body.body);

        // factory functions do not depend on any nested generator scope, so they go to the prelude
        let factoryDeclaration = t.variableDeclaration("var", [t.variableDeclarator(factoryId, factoryNode)]);
        this.prelude.push(factoryDeclaration);

        if (normalInstances[0].functionValue.$Strict) {
          strictFunctionBodies.push(factoryNode);
        } else {
          unstrictFunctionBodies.push(factoryNode);
        }

        for (let instance of normalInstances) {
          let { functionValue, residualFunctionBindings, insertionPoint } = instance;
          let functionId = this.locationService.getLocation(functionValue);
          invariant(functionId !== undefined);
          let hasFunctionArg = false;
          let flatArgs: Array<BabelNodeExpression> = factoryNames.map(name => {
            let residualBinding = residualFunctionBindings.get(name);
            invariant(residualBinding);
            let serializedValue = residualBinding.serializedValue;
            hasFunctionArg =
              hasFunctionArg || (residualBinding.value && residualBinding.value instanceof FunctionValue);
            invariant(serializedValue);
            return serializedValue;
          });
          for (let entry of instance.scopeInstances) {
            flatArgs.push(t.numericLiteral(entry[1].id));
          }
          let funcNode;
          let firstUsage = this.firstFunctionUsages.get(functionValue);
          invariant(insertionPoint !== undefined);
          if (
            // The same free variables in shared instances may refer to objects with different initialization values
            // so a stub forward function is needed during delay initializations.
            this.residualFunctionInitializers.hasInitializerStatement(functionValue) ||
            usesThis ||
            hasFunctionArg ||
            (firstUsage !== undefined && !firstUsage.isNotEarlierThan(insertionPoint)) ||
            this.functionPrototypes.get(functionValue) !== undefined
          ) {
            let callArgs: Array<BabelNodeExpression | BabelNodeSpreadElement> = [t.thisExpression()];
            for (let flatArg of flatArgs) callArgs.push(flatArg);
            for (let param of params) {
              if (param.type !== "Identifier") {
                throw new FatalError("TODO: do not know how to deal with non-Identifier parameters");
              }
              callArgs.push(((param: any): BabelNodeIdentifier));
            }

            let callee = t.memberExpression(factoryId, t.identifier("call"));

            let childBody = t.blockStatement([t.returnStatement(t.callExpression(callee, callArgs))]);

            funcNode = t.functionExpression(null, params, childBody);
            if (functionValue.$Strict) {
              strictFunctionBodies.push(funcNode);
            } else {
              unstrictFunctionBodies.push(funcNode);
            }
          } else {
            funcNode = t.callExpression(
              t.memberExpression(factoryId, t.identifier("bind")),
              [nullExpression].concat(flatArgs)
            );
          }

          defineFunction(instance, functionId, funcNode);
        }
      }
    }

    for (let referentializationScope of this.referentializer.referentializationState.keys()) {
      let prelude;
      // Get the prelude for this additional function value
      if (referentializationScope !== "GLOBAL") {
        let additionalFunction = referentializationScope;
        prelude = this.additionalFunctionPreludes.get(additionalFunction);
        invariant(prelude !== undefined);
      } else {
        prelude = this.prelude;
      }
      prelude.unshift(this.referentializer.createCaptureScopeAccessFunction(referentializationScope));
      prelude.unshift(this.referentializer.createCapturedScopesArrayInitialization(referentializationScope));
    }

    for (let instance of this.functionInstances.reverse()) {
      let functionBody = functionBodies.get(instance);
      if (functionBody !== undefined) {
        let insertionPoint = instance.insertionPoint;
        invariant(insertionPoint instanceof BodyReference);
        // v8 seems to do something clever with array splicing, so this potentially
        // expensive operations seems to be actually cheap.
        insertionPoint.body.entries.splice(insertionPoint.index, 0, ...functionBody);
      }
    }

    // Inject initializer code for indexed vars into functions (for delay initializations)
    for (let [functionValue, funcNode] of funcNodes) {
      let initializerStatement = this.residualFunctionInitializers.getInitializerStatement(functionValue);
      if (initializerStatement !== undefined) {
        invariant(t.isFunctionExpression(funcNode));
        let blockStatement: BabelNodeBlockStatement = ((funcNode: any): BabelNodeFunctionExpression).body;
        blockStatement.body.unshift(initializerStatement);
      }
    }

    for (let [additionalFunction, body] of Array.from(rewrittenAdditionalFunctions.entries()).reverse()) {
      let additionalFunctionInfo = this.additionalFunctionValueInfos.get(additionalFunction);
      invariant(additionalFunctionInfo);
      // Modified bindings initializers of optimized function
      let bodySegment = additionalFunctionModifiedBindingsSegment.get(additionalFunction);
      // initializers from Referentialization
      let initializationStatements = getFunctionBody(additionalFunctionInfo.instance);
      let prelude = this.additionalFunctionPreludes.get(additionalFunction);
      invariant(prelude !== undefined);
      let insertionPoint = additionalFunctionInfo.instance.insertionPoint;
      invariant(insertionPoint);
      // TODO: I think this inserts things in the wrong place
      insertionPoint.body.entries.splice(insertionPoint.index, 0, ...initializationStatements);
      if (bodySegment) body.unshift(...bodySegment);
      body.unshift(...prelude);
    }

    return { unstrictFunctionBodies, strictFunctionBodies };
  }
  _getOrCreateClassNode(classPrototype: ObjectValue): BabelNodeClassExpression {
    if (!this.classes.has(classPrototype)) {
      let funcOrClassNode = t.classExpression(null, null, t.classBody([]), []);
      this.classes.set(classPrototype, funcOrClassNode);
      return funcOrClassNode;
    } else {
      let funcOrClassNode = this.classes.get(classPrototype);
      invariant(funcOrClassNode && t.isClassExpression(funcOrClassNode));
      return funcOrClassNode;
    }
  }
}<|MERGE_RESOLUTION|>--- conflicted
+++ resolved
@@ -46,18 +46,12 @@
 import { getOrDefault } from "./utils.js";
 
 type ResidualFunctionsResult = {
-<<<<<<< HEAD
   unstrictFunctionBodies: Array<
     BabelNodeFunctionExpression | BabelNodeClassExpression | BabelNodeArrowFunctionExpression
   >,
   strictFunctionBodies: Array<
     BabelNodeFunctionExpression | BabelNodeClassExpression | BabelNodeArrowFunctionExpression
   >,
-  requireStatistics: { replaced: number, count: number },
-=======
-  unstrictFunctionBodies: Array<BabelNodeFunctionExpression | BabelNodeClassExpression>,
-  strictFunctionBodies: Array<BabelNodeFunctionExpression | BabelNodeClassExpression>,
->>>>>>> 97321122
 };
 
 export class ResidualFunctions {
@@ -264,10 +258,10 @@
     });
   }
 
-  _createFunctionExpression(params: Array<BabelNodeLVal>, body: BabelNodeBlockStatement) {
+  _createFunctionExpression(params: Array<BabelNodeLVal>, body: BabelNodeBlockStatement, isLexical: boolean) {
     // Additional statements might be inserted at the beginning of the body, so we clone it.
     body = ((Object.assign({}, body): any): BabelNodeBlockStatement);
-    return t.functionExpression(null, params, body);
+    return isLexical ? t.arrowFunctionExpression(params, body) : t.functionExpression(null, params, body);
   }
 
   spliceFunctions(
@@ -506,55 +500,26 @@
               funcOrClassNode.superClass = classSuperNode;
             }
           } else {
-<<<<<<< HEAD
-            let funcParams = params.slice();
-            if (instance.functionValue.$ThisMode === "lexical") {
-              funcOrClassNode = t.arrowFunctionExpression(
-                funcParams,
-                ((t.cloneDeep(funcBody): any): BabelNodeBlockStatement)
-              );
-            } else {
-              funcOrClassNode = t.functionExpression(
-                null,
-                funcParams,
-                ((t.cloneDeep(funcBody): any): BabelNodeBlockStatement)
-              );
-            }
-=======
+            let isLexical = instance.functionValue.$ThisMode === "lexical";
             funcOrClassNode = new ResidualFunctionInstantiator(
               factoryFunctionInfos,
               this._getIdentifierReplacements(funcBody, residualFunctionBindings),
               this._getCallReplacements(funcBody),
-              this._createFunctionExpression(params, funcBody)
+              this._createFunctionExpression(params, funcBody, isLexical)
             ).instantiate();
 
->>>>>>> 97321122
             let scopeInitialization = [];
             for (let scope of scopeInstances.values()) {
               scopeInitialization = scopeInitialization.concat(
                 this.referentializer.getReferentializedScopeInitialization(scope, t.numericLiteral(scope.id))
               );
             }
-<<<<<<< HEAD
-            let funcOrClassNodeBody = ((funcOrClassNode.body: any): BabelNodeBlockStatement);
-            invariant(t.isBlockStatement(funcOrClassNodeBody));
-            funcOrClassNodeBody.body = scopeInitialization.concat(funcOrClassNodeBody.body);
-
-            traverse(t.file(t.program([t.expressionStatement(funcOrClassNode)])), ClosureRefReplacer, null, {
-              residualFunctionBindings,
-              modified,
-              requireReturns: this.requireReturns,
-              requireStatistics,
-              getModuleIdIfNodeIsRequireFunction: this.modules.getGetModuleIdIfNodeIsRequireFunction(funcParams, [
-                functionValue,
-              ]),
-              factoryFunctionInfos,
-            });
-=======
-
-            if (scopeInitialization.length > 0)
-              funcOrClassNode.body.body = scopeInitialization.concat(funcOrClassNode.body.body);
->>>>>>> 97321122
+
+            if (scopeInitialization.length > 0) {
+              let funcOrClassNodeBody = ((funcOrClassNode.body: any): BabelNodeBlockStatement);
+              invariant(t.isBlockStatement(funcOrClassNodeBody));
+              funcOrClassNodeBody.body = scopeInitialization.concat(funcOrClassNodeBody.body);
+            }
           }
           let id = this.locationService.getLocation(functionValue);
           invariant(id !== undefined);
@@ -636,10 +601,14 @@
           factoryFunctionInfos,
           this._getIdentifierReplacements(funcBody, sameResidualBindings),
           this._getCallReplacements(funcBody),
-          this._createFunctionExpression(factoryParams, funcBody)
+          this._createFunctionExpression(factoryParams, funcBody, false)
         ).instantiate();
 
-        if (scopeInitialization.length > 0) factoryNode.body.body = scopeInitialization.concat(factoryNode.body.body);
+        if (scopeInitialization.length > 0) {
+          let factoryNodeBody = ((factoryNode.body: any): BabelNodeBlockStatement);
+          invariant(t.isBlockStatement(factoryNodeBody));
+          factoryNodeBody.body = scopeInitialization.concat(factoryNodeBody.body);
+        }
 
         // factory functions do not depend on any nested generator scope, so they go to the prelude
         let factoryDeclaration = t.variableDeclaration("var", [t.variableDeclarator(factoryId, factoryNode)]);
