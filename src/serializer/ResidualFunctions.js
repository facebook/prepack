--- conflicted
+++ resolved
@@ -375,34 +375,6 @@
       if (shouldInline || normalInstances.length === 1 || usesArguments) {
         naiveProcessInstances(normalInstances, funcBody, false);
       } else {
-<<<<<<< HEAD
-        // Group instances with modified bindings
-        let instanceBatches = [normalInstances];
-        for (let name in modified) {
-          let newInstanceBatches = [];
-
-          for (let batch of instanceBatches) {
-            // Map from representative binding to function instances that use it
-            let bindingLookup = new Map();
-
-            for (let functionInstance of batch) {
-              let serializedBinding = functionInstance.serializedBindings[name];
-              invariant(serializedBinding !== undefined);
-              let found = false;
-              for (let [binding, group] of bindingLookup.entries()) {
-                if (AreSameSerializedBindings(this.realm, serializedBinding, binding)) {
-                  group.push(functionInstance);
-                  found = true;
-                  break;
-                }
-              }
-              if (!found) {
-                let matchingInstances = [functionInstance];
-                bindingLookup.set(serializedBinding, matchingInstances);
-                newInstanceBatches.push(matchingInstances);
-              }
-            }
-=======
         let suffix = instances[0].functionValue.__originalName || "";
         let factoryId = t.identifier(this.factoryNameGenerator.generate(suffix));
 
@@ -417,7 +389,6 @@
             // Must modify for traversal
             sameSerializedBindings[name] = instances[0].serializedBindings[name];
             continue;
->>>>>>> 4385b493
           }
 
           for (let { serializedBindings } of instances) {
@@ -469,37 +440,6 @@
 
         factoryNode.body.body = scopeInitialization.concat(factoryNode.body.body);
 
-<<<<<<< HEAD
-          // Actually create the functions
-          for (let instance of instances) {
-            let { functionValue, serializedBindings, insertionPoint } = instance;
-            let functionId = this.locationService.getLocation(functionValue);
-            invariant(functionId !== undefined);
-            let flatArgs: Array<BabelNodeExpression> = factoryNames.map(name => {
-              let serializedValue = serializedBindings[name].serializedValue;
-              invariant(serializedValue);
-              return serializedValue;
-            });
-            for (let { id } of instance.scopeInstances) {
-              flatArgs.push(t.numericLiteral(id));
-            }
-            let funcNode;
-            let firstUsage = this.firstFunctionUsages.get(functionValue);
-            invariant(insertionPoint !== undefined);
-            if (
-              this.residualFunctionInitializers.hasInitializerStatement(functionValue) ||
-              usesThis ||
-              (firstUsage !== undefined && !firstUsage.isNotEarlierThan(insertionPoint)) ||
-              this.functionPrototypes.get(functionValue) !== undefined
-            ) {
-              let callArgs: Array<BabelNodeExpression | BabelNodeSpreadElement> = [t.thisExpression()];
-              for (let flatArg of flatArgs) callArgs.push(flatArg);
-              for (let param of params) {
-                if (param.type !== "Identifier") {
-                  throw new FatalError("TODO: do not know how to deal with non-Identifier parameters");
-                }
-                callArgs.push(((param: any): BabelNodeIdentifier));
-=======
         // factory functions do not depend on any nested generator scope, so they go to the prelude
         let factoryDeclaration = t.variableDeclaration("var", [t.variableDeclarator(factoryId, factoryNode)]);
         this.prelude.push(factoryDeclaration);
@@ -538,7 +478,6 @@
             for (let param of params) {
               if (param.type !== "Identifier") {
                 throw new FatalError("TODO: do not know how to deal with non-Identifier parameters");
->>>>>>> 4385b493
               }
               callArgs.push(((param: any): BabelNodeIdentifier));
             }
