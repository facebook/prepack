/**
 * Copyright (c) 2017-present, Facebook, Inc.
 * All rights reserved.
 *
 * This source code is licensed under the BSD-style license found in the
 * LICENSE file in the root directory of this source tree. An additional grant
 * of patent rights can be found in the PATENTS file in the same directory.
 */

/* @flow */

import {
  AbstractValue,
  ArrayValue,
  BoundFunctionValue,
  FunctionValue,
  ObjectValue,
  ProxyValue,
  SymbolValue,
  Value,
} from "../values/index.js";
import type { BabelNodeStatement } from "babel-types";
import type { SerializedBody } from "./types.js";
import { Generator, type TemporalBuildNodeEntry } from "../utils/generator.js";
import invariant from "../invariant.js";
import { BodyReference } from "./types.js";
import { ResidualFunctions } from "./ResidualFunctions.js";
import { getProperty } from "../react/utils.js";

// Type used to configure callbacks from the dependenciesVisitor of the Emitter.
type EmitterDependenciesVisitorCallbacks<T> = {
  // Callback invoked whenever an "active" dependency is visited, i.e. a dependency which is in the process of being emitted.
  // A return value that is not undefined indicates that the visitor should stop, and return the value as the overall result.
  onActive?: Value => void | T,
  // Callback invoked whenever a dependency is visited that is a FunctionValue.
  // A return value that is not undefined indicates that the visitor should stop, and return the value as the overall result.
  onFunction?: FunctionValue => void | T,
  // Callback invoked whenever a dependency is visited that is an abstract value with an identifier.
  // A return value that is not undefined indicates that the visitor should stop, and return the value as the overall result.
  onAbstractValueWithIdentifier?: AbstractValue => void | T,
  // Callback invoked whenever a dependency is visited that is an unknown array value with a widened numeric property.
  // A return value that is not undefined indicates that the visitor should stop, and return the value as the overall result.
  onArrayWithWidenedNumericProperty?: ArrayValue => void | T,
};

// The emitter keeps track of a stack of what's currently being emitted.
// There are two kinds of interesting dependencies the emitter is dealing with:
// 1. Value dependencies:
//    If an emission task depends on the result of another emission task which
//    is still currently being emitted, then the emission task must be performed later,
//    once the dependency is available.
//    To this end, the emitter maintains the `_activeValues` and `_waitingForValues` datastructures.
// 2. Generator dependencies:
//    For each generator, there's a corresponding "body", i.e. a stream of babel statements
//    that the emitter is appending to.
//    There's always a "current" body that is currently being emitted to.
//    There's also a distinguished `mainBody` to which all statements get directly or indirectly appended.
//    If there are multiple generators/bodies involved, then they form a stack.
//    Nested bodies are usually composed into an instruction emitted to the outer body.
//    For example, two nested generators may yield the then and else-branch of an `if` statement.
//    When an emission is supposed to target a body that is the current body, i.e. when it sits
//    lower on the stack, then the emission task gets delayed until the next emission task on
//    the lower body entry is finished.
//    To this end, the emitter maintains the `_activeGeneratorStack` and `_waitingForBodies` datastructures.
export class Emitter {
  constructor(
    residualFunctions: ResidualFunctions,
    referencedDeclaredValues: Map<Value, void | FunctionValue>,
    conditionalFeasibility: Map<AbstractValue, { t: boolean, f: boolean }>,
    derivedIds: Map<string, TemporalBuildNodeEntry>
  ) {
    this._mainBody = { type: "MainGenerator", parentBody: undefined, entries: [], done: false };
    this._waitingForValues = new Map();
    this._waitingForBodies = new Map();
    this._body = this._mainBody;
    this._residualFunctions = residualFunctions;
    this._activeStack = [];
    this._activeValues = new Set();
    this._activeGeneratorStack = [this._mainBody];
    this._finalized = false;
    this._getReasonToWaitForDependenciesCallbacks = {
      onActive: val => val, // cyclic dependency; we need to wait until this value has finished emitting
      onFunction: val => {
        // Functions are currently handled in a special way --- they are all defined ahead of time. Thus, we never have to wait for functions.
        this._residualFunctions.addFunctionUsage(val, this.getBodyReference());
        return undefined;
      },
      onAbstractValueWithIdentifier: val => {
        // If the value hasn't been declared yet, then we should wait for it.
        if (
          derivedIds.has(val.getIdentifier().name) &&
          !this.cannotDeclare() &&
          !this.hasBeenDeclared(val) &&
          (!this.emittingToAdditionalFunction() || referencedDeclaredValues.get(val) !== undefined)
        ) {
          return val;
        }
        return undefined;
      },
      onArrayWithWidenedNumericProperty: val => {
        // If the value hasn't been declared yet, then we should wait for it.
        if (
          !this.cannotDeclare() &&
          !this.hasBeenDeclared(val) &&
          (!this.emittingToAdditionalFunction() || referencedDeclaredValues.get(val) !== undefined)
        ) {
          return val;
        }
        return undefined;
      },
    };
    this._conditionalFeasibility = conditionalFeasibility;
  }

  _finalized: boolean;
  _activeStack: Array<string | Generator | Value>;
  _activeValues: Set<Value>;
  _activeGeneratorStack: Array<SerializedBody>; // Contains all the active generator bodies in stack order.
  _residualFunctions: ResidualFunctions;
  _waitingForValues: Map<Value, Array<{ body: SerializedBody, dependencies: Array<Value>, func: () => void }>>;
  _waitingForBodies: Map<SerializedBody, Array<{ dependencies: Array<Value>, func: () => void }>>;
  _body: SerializedBody;
  _mainBody: SerializedBody;
  _getReasonToWaitForDependenciesCallbacks: EmitterDependenciesVisitorCallbacks<Value>;
  _conditionalFeasibility: Map<AbstractValue, { t: boolean, f: boolean }>;

  // Begin to emit something. Such sessions can be nested.
  // The dependency indicates what is being emitted; until this emission ends, other parties might have to wait for the dependency.
  // The targetBody is a wrapper that holds the sequence of statements that are going to be emitted.
  // If isChild, then we are starting a new emitting session as a branch off the previously active emitting session.
  beginEmitting(dependency: string | Generator | Value, targetBody: SerializedBody, isChild: boolean = false) {
    invariant(!this._finalized);
    this._activeStack.push(dependency);
    if (dependency instanceof Value) {
      invariant(!this._activeValues.has(dependency));
      this._activeValues.add(dependency);
    } else if (dependency instanceof Generator) {
      invariant(!this._activeGeneratorStack.includes(targetBody));
      this._activeGeneratorStack.push(targetBody);
    }
    if (isChild) {
      targetBody.parentBody = this._body;
      targetBody.nestingLevel = (this._body.nestingLevel || 0) + 1;
    }
    let oldBody = this._body;
    this._body = targetBody;
    return oldBody;
  }
  emit(statement: BabelNodeStatement) {
    invariant(!this._finalized);
    this._body.entries.push(statement);
    this._processCurrentBody();
  }
  finalizeCurrentBody() {
    invariant(!this._finalized);
    this._processCurrentBody();
  }
  // End to emit something. The parameters dependency and isChild must match a previous call to beginEmitting.
  // oldBody should be the value returned by the previous matching beginEmitting call.
  // valuesToProcess is filled with values that have been newly declared since the last corresponding beginEmitting call;
  // other values not yet have been emitted as they might be waiting for valuesToProcess;
  // processValues(valuesToProcess) should be called once the returned body has been embedded in the outer context.
  endEmitting(
    dependency: string | Generator | Value,
    oldBody: SerializedBody,
<<<<<<< HEAD
    valuesToProcess: void | Set<Value>,
=======
    valuesToProcess: void | Set<AbstractValue | ObjectValue>,
>>>>>>> e6802486
    isChild: boolean = false
  ) {
    invariant(!this._finalized);
    let lastDependency = this._activeStack.pop();
    invariant(dependency === lastDependency);
    if (dependency instanceof Value) {
      invariant(this._activeValues.has(dependency));
      this._activeValues.delete(dependency);
      this._processValue(dependency);
    } else if (dependency instanceof Generator) {
      invariant(this._isEmittingActiveGenerator());
      this._activeGeneratorStack.pop();
    }
    let lastBody = this._body;
    this._body = oldBody;
    if (isChild) {
      invariant(lastBody.parentBody === oldBody);
      invariant((lastBody.nestingLevel || 0) > 0);
      invariant(!lastBody.done);
      lastBody.done = true;
      // When we are done processing a body, we can propogate all declared abstract values
      // to its parent, possibly unlocking further processing...
      if (lastBody.declaredValues) {
        let anyPropagated = true;
        for (let b = lastBody; b.done && b.parentBody !== undefined && anyPropagated; b = b.parentBody) {
          anyPropagated = false;
          let parentDeclaredValues = b.parentBody.declaredValues;
          if (parentDeclaredValues === undefined) b.parentBody.declaredValues = parentDeclaredValues = new Map();
          invariant(b.declaredValues);
          for (let [key, value] of b.declaredValues) {
            if (!parentDeclaredValues.has(key)) {
              parentDeclaredValues.set(key, value);
              if (valuesToProcess !== undefined) valuesToProcess.add(key);
              anyPropagated = true;
            }
          }
        }
      }
    }

    return lastBody;
  }
<<<<<<< HEAD
  processValues(valuesToProcess: Set<Value>) {
=======
  processValues(valuesToProcess: Set<AbstractValue | ObjectValue>) {
>>>>>>> e6802486
    for (let value of valuesToProcess) this._processValue(value);
  }
  finalize() {
    invariant(!this._finalized);
    invariant(this._activeGeneratorStack.length === 1);
    invariant(this._activeGeneratorStack[0] === this._body);
    invariant(this._body === this._mainBody);
    this._processCurrentBody();
    this._activeGeneratorStack.pop();
    this._finalized = true;
    invariant(this._waitingForBodies.size === 0);
    invariant(this._waitingForValues.size === 0);
    invariant(this._activeStack.length === 0);
    invariant(this._activeValues.size === 0);
    invariant(this._activeGeneratorStack.length === 0);
  }
  /**
   * Emitter is emitting in two modes:
   * 1. Emitting to entries in current active generator
   * 2. Emitting to body of another scope(generator or residual function)
   * This function checks the first condition above.
   */
  _isEmittingActiveGenerator(): boolean {
    invariant(this._activeGeneratorStack.length > 0);
    return this._activeGeneratorStack[this._activeGeneratorStack.length - 1] === this._body;
  }
  _isGeneratorBody(body: SerializedBody): boolean {
    return body.type === "MainGenerator" || body.type === "Generator" || body.type === "AdditionalFunction";
  }
  _processCurrentBody() {
    if (!this._isEmittingActiveGenerator() || this._body.processing) {
      return;
    }
    let a = this._waitingForBodies.get(this._body);
    if (a === undefined) return;
    this._body.processing = true;
    while (a.length > 0) {
      let { dependencies, func } = a.shift();
      this.emitNowOrAfterWaitingForDependencies(dependencies, func, this._body);
    }
    this._waitingForBodies.delete(this._body);
    this._body.processing = false;
  }
  _processValue(value: Value) {
    let a = this._waitingForValues.get(value);
    if (a === undefined) return;
    let currentBody = this._body;
    while (a.length > 0) {
      let { body, dependencies, func } = a.shift();
      // If body is not generator body no need to wait for it.
      if (this._isGeneratorBody(body) && body !== currentBody) {
        this._emitAfterWaitingForGeneratorBody(body, dependencies, func);
      } else {
        this.emitNowOrAfterWaitingForDependencies(dependencies, func, body);
      }
    }
    this._waitingForValues.delete(value);
  }

  // Find the first ancestor in input generator body stack that is in current active stack.
  // It can always find one because the bottom one in the stack is the main generator.
  _getFirstAncestorGeneratorWithActiveBody(bodyStack: Array<SerializedBody>): SerializedBody {
    const activeBody = bodyStack
      .slice()
      .reverse()
      .find(body => this._activeGeneratorStack.includes(body));
    invariant(activeBody);
    return activeBody;
  }

  // Serialization of a statement related to a value MUST be delayed if
  // the creation of the value's identity requires the availability of either:
  // 1. a value that is also currently being serialized
  //    (tracked by `_activeValues`).
  // 2. a time-dependent value that is declared by some generator entry
  //    that has not yet been processed
  //    (tracked by `declaredValues` in bodies)
  getReasonToWaitForDependencies(dependencies: Value | Array<Value>): void | Value {
    return this.dependenciesVisitor(dependencies, this._getReasonToWaitForDependenciesCallbacks);
  }

  // Visitor of dependencies that require delaying serialization
  dependenciesVisitor<T>(
    dependencies: Value | Array<Value>,
    callbacks: EmitterDependenciesVisitorCallbacks<T>
  ): void | T {
    invariant(!this._finalized);

    let result;
    let recurse = value => this.dependenciesVisitor(value, callbacks);

    if (Array.isArray(dependencies)) {
      let values = ((dependencies: any): Array<Value>);
      for (let value of values) {
        result = recurse(value);
        if (result !== undefined) return result;
      }
      return undefined;
    }

    let val = ((dependencies: any): Value);
    if (this._activeValues.has(val)) {
      // If a value is active and it's a function, then we still shouldn't wait on it.
      if (val instanceof FunctionValue && !(val instanceof BoundFunctionValue)) {
        // We ran into a function value.
        result = callbacks.onFunction ? callbacks.onFunction(val) : undefined;
        return result;
      }
      // We ran into a cyclic dependency, where the value we are dependending on is still in the process of being emitted.
      result = callbacks.onActive ? callbacks.onActive(val) : undefined;
      if (result !== undefined) return result;
    }

    if (val instanceof BoundFunctionValue) {
      result = recurse(val.$BoundTargetFunction);
      if (result !== undefined) return result;
      result = recurse(val.$BoundThis);
      if (result !== undefined) return result;
      result = recurse(val.$BoundArguments);
      if (result !== undefined) return result;
    } else if (val instanceof FunctionValue) {
      // We ran into a function value.
      result = callbacks.onFunction ? callbacks.onFunction(val) : undefined;
      if (result !== undefined) return result;
    } else if (val instanceof AbstractValue) {
      if (val.hasIdentifier()) {
        // We ran into an abstract value that might have to be declared.
        result = callbacks.onAbstractValueWithIdentifier ? callbacks.onAbstractValueWithIdentifier(val) : undefined;
        if (result !== undefined) return result;
      }
      let argsToRecurse;
      if (val.kind === "conditional") {
        let cf = this._conditionalFeasibility.get(val);
        invariant(cf !== undefined);
        argsToRecurse = [];
        if (cf.t && cf.f) argsToRecurse.push(val.args[0]);
        if (cf.t) argsToRecurse.push(val.args[1]);
        if (cf.f) argsToRecurse.push(val.args[2]);
      } else argsToRecurse = val.args;
      result = recurse(argsToRecurse);
      if (result !== undefined) return result;
    } else if (val instanceof ProxyValue) {
      result = recurse(val.$ProxyTarget);
      if (result !== undefined) return result;
      result = recurse(val.$ProxyHandler);
      if (result !== undefined) return result;
    } else if (val instanceof SymbolValue) {
      if (val.$Description instanceof Value) {
        result = recurse(val.$Description);
        if (result !== undefined) return result;
      }
    } else if (val instanceof ArrayValue && ArrayValue.isIntrinsicAndHasWidenedNumericProperty(val)) {
      result = callbacks.onArrayWithWidenedNumericProperty
        ? callbacks.onArrayWithWidenedNumericProperty(val)
        : undefined;
      if (result !== undefined) return result;
    } else if (val instanceof ObjectValue) {
      let kind = val.getKind();
      switch (kind) {
        case "Object":
          let proto = val.$Prototype;
          if (
            proto instanceof ObjectValue &&
            // if this is falsy, prototype chain might be cyclic
            proto.usesOrdinaryObjectInternalPrototypeMethods()
          ) {
            result = recurse(val.$Prototype);
            if (result !== undefined) return result;
          }
          break;
        case "Date":
          invariant(val.$DateValue !== undefined);
          result = recurse(val.$DateValue);
          if (result !== undefined) return result;
          break;
        case "ReactElement":
          let realm = val.$Realm;
          let type = getProperty(realm, val, "type");
          let props = getProperty(realm, val, "props");
          let key = getProperty(realm, val, "key");
          let ref = getProperty(realm, val, "ref");
          result = recurse(type);
          if (result !== undefined) return result;
          result = recurse(props);
          if (result !== undefined) return result;
          result = recurse(key);
          if (result !== undefined) return result;
          result = recurse(ref);
          if (result !== undefined) return result;
          break;
        default:
          break;
      }
    }

    return undefined;
  }

  // Wait for a known-to-be active value if a condition is met.
  getReasonToWaitForActiveValue(value: Value, condition: boolean): void | Value {
    invariant(!this._finalized);
    invariant(this._activeValues.has(value));
    return condition ? value : undefined;
  }
  emitAfterWaiting(
    delayReason: void | Value | SerializedBody,
    dependencies: Array<Value>,
    func: () => void,
    targetBody: SerializedBody
  ) {
    if (delayReason === undefined && this._isGeneratorBody(targetBody)) {
      delayReason = targetBody;
    }

    if (delayReason === undefined || delayReason === this._body) {
      if (targetBody === this._body) {
        // Emit into current body.
        func();
      } else {
        invariant(!this._isGeneratorBody(targetBody));
        // TODO: Check if effects really don't matter here,
        // since we are going to emit something in an out-of-band body
        // that might depend on applied effects.
        const oldBody = this.beginEmitting(targetBody.type, targetBody);
        func();
        this.endEmitting(targetBody.type, oldBody);
      }
    } else {
      invariant(delayReason !== undefined);
      if (delayReason instanceof Value) {
        this._emitAfterWaitingForValue(delayReason, dependencies, targetBody, func);
      } else if (this._isGeneratorBody(delayReason)) {
        // delayReason is a generator body.
        this._emitAfterWaitingForGeneratorBody(delayReason, dependencies, func);
      } else {
        // Unknown delay reason.
        invariant(false);
      }
    }
  }
  _emitAfterWaitingForValue(reason: Value, dependencies: Array<Value>, targetBody: SerializedBody, func: () => void) {
    invariant(!this._finalized);
    invariant(!(reason instanceof AbstractValue && this.hasBeenDeclared(reason)) || this._activeValues.has(reason));
    let a = this._waitingForValues.get(reason);
    if (a === undefined) this._waitingForValues.set(reason, (a = []));
    a.push({ body: targetBody, dependencies, func });
  }
  _emitAfterWaitingForGeneratorBody(reason: SerializedBody, dependencies: Array<Value>, func: () => void) {
    invariant(this._isGeneratorBody(reason));
    invariant(!this._finalized);
    invariant(this._activeGeneratorStack.includes(reason));
    let b = this._waitingForBodies.get(reason);
    if (b === undefined) {
      this._waitingForBodies.set(reason, (b = []));
    }
    b.push({ dependencies, func });
  }
  emitNowOrAfterWaitingForDependencies(dependencies: Array<Value>, func: () => void, targetBody: SerializedBody) {
    this.emitAfterWaiting(this.getReasonToWaitForDependencies(dependencies), dependencies, func, targetBody);
  }
<<<<<<< HEAD
  declare(value: Value) {
    invariant(!this._finalized);
    invariant(!this._activeValues.has(value));
=======
  declare(value: AbstractValue | ObjectValue) {
    invariant(!this._finalized);
    invariant(!this._activeValues.has(value));
    invariant(value instanceof ObjectValue || value.hasIdentifier());
>>>>>>> e6802486
    invariant(this._isEmittingActiveGenerator());
    invariant(!this.cannotDeclare());
    invariant(!this._body.done);
    if (this._body.declaredValues === undefined) this._body.declaredValues = new Map();
    this._body.declaredValues.set(value, this._body);
    this._processValue(value);
  }
  emittingToAdditionalFunction() {
    // Whether we are directly or indirectly emitting to an additional function
    for (let b = this._body; b !== undefined; b = b.parentBody) if (b.type === "AdditionalFunction") return true;
    return false;
  }
  cannotDeclare(): boolean {
    // Bodies of the following types will never contain any (temporal) abstract value declarations.
    return this._body.type === "DelayInitializations" || this._body.type === "LazyObjectInitializer";
  }
<<<<<<< HEAD
  hasBeenDeclared(value: Value): boolean {
    return this.getDeclarationBody(value) !== undefined;
  }
  getDeclarationBody(value: Value): void | SerializedBody {
=======
  hasBeenDeclared(value: AbstractValue | ObjectValue): boolean {
    return this.getDeclarationBody(value) !== undefined;
  }
  getDeclarationBody(value: AbstractValue | ObjectValue): void | SerializedBody {
>>>>>>> e6802486
    for (let b = this._body; b !== undefined; b = b.parentBody) {
      if (b.declaredValues !== undefined && b.declaredValues.has(value)) {
        return b;
      }
    }
    return undefined;
  }
  declaredCount() {
    let declaredValues = this._body.declaredValues;
    return declaredValues === undefined ? 0 : declaredValues.size;
  }
  getBody(): SerializedBody {
    return this._body;
  }
  isCurrentBodyOffspringOf(targetBody: SerializedBody): boolean {
    let currentBody = this._body;
    while (currentBody !== undefined) {
      if (currentBody === targetBody) {
        return true;
      }
      currentBody = currentBody.parentBody;
    }
    return false;
  }
  getBodyReference() {
    invariant(!this._finalized);
    return new BodyReference(this._body, this._body.entries.length);
  }
}<|MERGE_RESOLUTION|>--- conflicted
+++ resolved
@@ -163,11 +163,7 @@
   endEmitting(
     dependency: string | Generator | Value,
     oldBody: SerializedBody,
-<<<<<<< HEAD
-    valuesToProcess: void | Set<Value>,
-=======
     valuesToProcess: void | Set<AbstractValue | ObjectValue>,
->>>>>>> e6802486
     isChild: boolean = false
   ) {
     invariant(!this._finalized);
@@ -210,11 +206,7 @@
 
     return lastBody;
   }
-<<<<<<< HEAD
-  processValues(valuesToProcess: Set<Value>) {
-=======
   processValues(valuesToProcess: Set<AbstractValue | ObjectValue>) {
->>>>>>> e6802486
     for (let value of valuesToProcess) this._processValue(value);
   }
   finalize() {
@@ -475,16 +467,10 @@
   emitNowOrAfterWaitingForDependencies(dependencies: Array<Value>, func: () => void, targetBody: SerializedBody) {
     this.emitAfterWaiting(this.getReasonToWaitForDependencies(dependencies), dependencies, func, targetBody);
   }
-<<<<<<< HEAD
-  declare(value: Value) {
-    invariant(!this._finalized);
-    invariant(!this._activeValues.has(value));
-=======
   declare(value: AbstractValue | ObjectValue) {
     invariant(!this._finalized);
     invariant(!this._activeValues.has(value));
     invariant(value instanceof ObjectValue || value.hasIdentifier());
->>>>>>> e6802486
     invariant(this._isEmittingActiveGenerator());
     invariant(!this.cannotDeclare());
     invariant(!this._body.done);
@@ -501,17 +487,10 @@
     // Bodies of the following types will never contain any (temporal) abstract value declarations.
     return this._body.type === "DelayInitializations" || this._body.type === "LazyObjectInitializer";
   }
-<<<<<<< HEAD
-  hasBeenDeclared(value: Value): boolean {
-    return this.getDeclarationBody(value) !== undefined;
-  }
-  getDeclarationBody(value: Value): void | SerializedBody {
-=======
   hasBeenDeclared(value: AbstractValue | ObjectValue): boolean {
     return this.getDeclarationBody(value) !== undefined;
   }
   getDeclarationBody(value: AbstractValue | ObjectValue): void | SerializedBody {
->>>>>>> e6802486
     for (let b = this._body; b !== undefined; b = b.parentBody) {
       if (b.declaredValues !== undefined && b.declaredValues.has(value)) {
         return b;
