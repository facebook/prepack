/**
 * Copyright (c) 2017-present, Facebook, Inc.
 * All rights reserved.
 *
 * This source code is licensed under the BSD-style license found in the
 * LICENSE file in the root directory of this source tree. An additional grant
 * of patent rights can be found in the PATENTS file in the same directory.
 */

/* @flow */

<<<<<<< HEAD
import {
  BoundFunctionValue,
  ProxyValue,
  AbstractValue,
  FunctionValue,
  Value,
  ObjectValue,
  SymbolValue,
} from "../values/index.js";
import type { BabelNodeStatement, BabelNodeIdentifier } from "babel-types";
=======
import { BoundFunctionValue, ProxyValue, AbstractValue, FunctionValue, Value, ObjectValue } from "../values/index.js";
import type { BabelNodeStatement } from "babel-types";
>>>>>>> 07bf0e3a
import { Generator } from "../utils/generator.js";
import invariant from "../invariant.js";
import { BodyReference } from "./types.js";
import { ResidualFunctions } from "./ResidualFunctions.js";

// The emitter keeps track of a stack of what's currently being emitted.
// There are two kinds of interesting dependencies the emitter is dealing with:
// 1. Value dependencies:
//    If an emission task depends on the result of another emission task which
//    is still currently being emitted, then the emission task must be performed later,
//    once the dependency is available.
//    To this end, the emitter maintains the `_activeValues` and `_waitingForValues` datastructures.
// 2. Generator dependencies:
//    For each generator, there's a corresponding "body", i.e. a stream of babel statements
//    that the emitter is appending to.
//    There's always a "current" body that is currently being emitted to.
//    There's also a distinguished `mainBody` to which all statements get directly or indirectly appended.
//    If there are multiple generators/bodies involved, then they form a stack.
//    Nested bodies are usually composed into an instruction emitted to the outer body.
//    For example, two nested generators may yield the then and else-branch of an `if` statement.
//    When an emission is supposed to target a body that is the current body, i.e. when it sits
//    lower on the stack, then the emission task gets delayed until the next emission task on
//    the lower body entry is finished.
//    To this end, the emitter maintains the `_activeBodies` and `_waitingForBodies` datastructures.
export class Emitter {
  constructor(residualFunctions: ResidualFunctions) {
    let mainBody = [];
    this._waitingForValues = new Map();
    this._waitingForBodies = new Map();
    this._body = mainBody;
    this._declaredAbstractValues = new Set();
    this._residualFunctions = residualFunctions;
    this._activeStack = [];
    this._activeValues = new Set();
    this._activeBodies = new Set([mainBody]);
    this._finalized = false;
  }

  _finalized: boolean;
  _activeStack: Array<string | Generator | Value>;
  _activeValues: Set<Value>;
  _activeBodies: Set<Array<BabelNodeStatement>>;
  _residualFunctions: ResidualFunctions;
  _waitingForValues: Map<
    Value,
    Array<{ body: Array<BabelNodeStatement>, dependencies: Array<Value>, func: () => void }>
  >;
  _waitingForBodies: Map<Array<BabelNodeStatement>, Array<{ dependencies: Array<Value>, func: () => void }>>;
  _declaredAbstractValues: Set<AbstractValue>;
  _body: Array<BabelNodeStatement>;

  beginEmitting(dependency: string | Generator | Value, targetBody: Array<BabelNodeStatement>) {
    invariant(!this._finalized);
    this._activeStack.push(dependency);
    if (dependency instanceof Value) this._activeValues.add(dependency);
    else if (dependency instanceof Generator) this._activeBodies.add(targetBody);
    let oldBody = this._body;
    this._body = targetBody;
    return oldBody;
  }
  emit(statement: BabelNodeStatement) {
    invariant(!this._finalized);
    this._body.push(statement);
    this._processCurrentBody();
  }
  endEmitting(dependency: string | Generator | Value, oldBody: Array<BabelNodeStatement>) {
    invariant(!this._finalized);
    let lastDependency = this._activeStack.pop();
    invariant(dependency === lastDependency);
    if (dependency instanceof Value) {
      invariant(this._activeValues.has(dependency));
      this._activeValues.delete(dependency);
      this._processValue(dependency);
    } else if (dependency instanceof Generator) {
      invariant(this._activeBodies.has(this._body));
      this._activeBodies.delete(this._body);
    }
    let lastBody = this._body;
    this._body = oldBody;
    return lastBody;
  }
  finalize() {
    invariant(!this._finalized);
    invariant(this._activeBodies.size === 1);
    invariant(this._activeBodies.has(this._body));
    this._activeBodies.delete(this._body);
    this._processCurrentBody();
    this._finalized = true;
    invariant(this._waitingForBodies.size === 0);
    invariant(this._waitingForValues.size === 0);
    invariant(this._activeStack.length === 0);
    invariant(this._activeValues.size === 0);
    invariant(this._activeBodies.size === 0);
  }
  _processCurrentBody() {
    let a = this._waitingForBodies.get(this._body);
    if (a === undefined) return;
    while (a.length > 0) {
      let { dependencies, func } = a.shift();
      this.emitNowOrAfterWaitingForDependencies(dependencies, func);
    }
    this._waitingForBodies.delete(this._body);
  }
  _processValue(value: Value) {
    let a = this._waitingForValues.get(value);
    if (a === undefined) return;
    let oldBody = this._body;
    while (a.length > 0) {
      let { body, dependencies, func } = a.shift();
      if (body !== oldBody) {
        invariant(this._activeBodies.has(body));
        let b = this._waitingForBodies.get(body);
        if (b === undefined) this._waitingForBodies.set(body, (b = []));
        b.push({ dependencies, func });
      } else {
        this.emitNowOrAfterWaitingForDependencies(dependencies, func);
      }
    }
    this._waitingForValues.delete(value);
  }

  // Serialization of a statement related to a value MUST be delayed if
  // the creation of the value's identity requires the availability of either:
  // 1. a time-dependent value that is declared by some generator entry
  //    that has not yet been processed
  //    (tracked by the `_declaredAbstractValues` set), or
  // 2. a value that is also currently being serialized
  //    (tracked by the `_activeStack`).
  getReasonToWaitForDependencies(dependencies: Value | Array<Value>): void | Value {
    invariant(!this._finalized);
    if (Array.isArray(dependencies)) {
      let values = ((dependencies: any): Array<Value>);
      for (let value of values) {
        let delayReason = this.getReasonToWaitForDependencies(value);
        if (delayReason) return delayReason;
      }
      return undefined;
    }

    let val = ((dependencies: any): Value);
    if (this._activeValues.has(val)) return val;

    let delayReason;
    if (val instanceof BoundFunctionValue) {
      delayReason = this.getReasonToWaitForDependencies(val.$BoundTargetFunction);
      if (delayReason) return delayReason;
      delayReason = this.getReasonToWaitForDependencies(val.$BoundThis);
      if (delayReason) return delayReason;
      for (let arg of val.$BoundArguments) {
        delayReason = this.getReasonToWaitForDependencies(arg);
        if (delayReason) return delayReason;
      }
    } else if (val instanceof FunctionValue) {
      this._residualFunctions.addFunctionUsage(val, this.getBodyReference());
      return undefined;
    } else if (val instanceof AbstractValue) {
      if (val.hasIdentifier() && !this._declaredAbstractValues.has(val)) return val;
      for (let arg of val.args) {
        delayReason = this.getReasonToWaitForDependencies(arg);
        if (delayReason) return delayReason;
      }
    } else if (val instanceof ProxyValue) {
      delayReason = this.getReasonToWaitForDependencies(val.$ProxyTarget);
      if (delayReason) return delayReason;
      delayReason = this.getReasonToWaitForDependencies(val.$ProxyHandler);
      if (delayReason) return delayReason;
    } else if (val instanceof SymbolValue) {
      if (val.$Description instanceof Value) {
        delayReason = this.getReasonToWaitForDependencies(val.$Description);
        if (delayReason) return delayReason;
      }
    } else if (val instanceof ObjectValue) {
      let kind = val.getKind();
      switch (kind) {
        case "Object":
          let proto = val.$Prototype;
          if (proto instanceof ObjectValue) {
            delayReason = this.getReasonToWaitForDependencies(val.$Prototype);
            if (delayReason) return delayReason;
          }
          break;
        case "Date":
          invariant(val.$DateValue !== undefined);
          delayReason = this.getReasonToWaitForDependencies(val.$DateValue);
          if (delayReason) return delayReason;
          break;
        default:
          break;
      }
    }

    return undefined;
  }
  // Wait for a known-to-be active value if a condition is met.
  getReasonToWaitForActiveValue(value: Value, condition: boolean): void | Value {
    invariant(!this._finalized);
    invariant(this._activeValues.has(value));
    return condition ? value : undefined;
  }
  emitAfterWaiting(reason: Value, dependencies: Array<Value>, func: () => void) {
    invariant(!this._finalized);
    invariant(
      !(reason instanceof AbstractValue && this._declaredAbstractValues.has(reason)) || this._activeValues.has(reason)
    );
    let a = this._waitingForValues.get(reason);
    if (a === undefined) this._waitingForValues.set(reason, (a = []));
    a.push({ body: this._body, dependencies, func });
  }
  emitNowOrAfterWaitingForDependencies(dependencies: Array<Value>, func: () => void) {
    invariant(!this._finalized);
    let delayReason = this.getReasonToWaitForDependencies(dependencies);
    if (delayReason) {
      this.emitAfterWaiting(delayReason, dependencies, func);
    } else {
      func();
    }
  }
  declare(value: AbstractValue) {
    invariant(!this._finalized);
    invariant(!this._activeValues.has(value));
    invariant(value.hasIdentifier());
    this._declaredAbstractValues.add(value);
    this._processValue(value);
  }
  hasBeenDeclared(value: AbstractValue) {
    invariant(!this._finalized);
    return this._declaredAbstractValues.has(value);
  }
  getBody(): Array<BabelNodeStatement> {
    return this._body;
  }
  getBodyReference() {
    invariant(!this._finalized);
    return new BodyReference(this._body, this._body.length);
  }
}<|MERGE_RESOLUTION|>--- conflicted
+++ resolved
@@ -9,7 +9,6 @@
 
 /* @flow */
 
-<<<<<<< HEAD
 import {
   BoundFunctionValue,
   ProxyValue,
@@ -19,11 +18,7 @@
   ObjectValue,
   SymbolValue,
 } from "../values/index.js";
-import type { BabelNodeStatement, BabelNodeIdentifier } from "babel-types";
-=======
-import { BoundFunctionValue, ProxyValue, AbstractValue, FunctionValue, Value, ObjectValue } from "../values/index.js";
 import type { BabelNodeStatement } from "babel-types";
->>>>>>> 07bf0e3a
 import { Generator } from "../utils/generator.js";
 import invariant from "../invariant.js";
 import { BodyReference } from "./types.js";
