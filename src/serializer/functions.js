--- conflicted
+++ resolved
@@ -10,7 +10,6 @@
 /* @flow */
 
 import type { BabelNodeCallExpression, BabelNodeSourceLocation } from "babel-types";
-<<<<<<< HEAD
 import {
   Completion,
   ThrowCompletion,
@@ -19,9 +18,6 @@
   ReturnCompletion,
 } from "../completions.js";
 import { Join } from "../singletons.js";
-=======
-import { Completion } from "../completions.js";
->>>>>>> d83c83c2
 import { CompilerDiagnostic, FatalError } from "../errors.js";
 import invariant from "../invariant.js";
 import { type Effects, type PropertyBindings, Realm } from "../realm.js";
