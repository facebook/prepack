/**
 * Copyright (c) 2017-present, Facebook, Inc.
 * All rights reserved.
 *
 * This source code is licensed under the BSD-style license found in the
 * LICENSE file in the root directory of this source tree. An additional grant
 * of patent rights can be found in the PATENTS file in the same directory.
 */

/* @flow */

import type { BabelNodeSourceLocation } from "babel-types";
import { Completion, JoinedAbruptCompletions, PossiblyNormalCompletion, ReturnCompletion } from "../completions.js";
import { CompilerDiagnostic, FatalError } from "../errors.js";
import invariant from "../invariant.js";
import { construct_empty_effects, type Effects, type PropertyBindings, Realm } from "../realm.js";
import type { Binding } from "../environment.js";
import type { PropertyBinding, ReactComponentTreeConfig, FunctionBodyAstNode } from "../types.js";
import { ignoreErrorsIn } from "../utils/errors.js";
import {
  Value,
  AbstractObjectValue,
  FunctionValue,
  ObjectValue,
  AbstractValue,
  ECMAScriptSourceFunctionValue,
  UndefinedValue,
  BoundFunctionValue,
} from "../values/index.js";
import { Generator } from "../utils/generator.js";
import { Get } from "../methods/index.js";
import { ModuleTracer } from "../utils/modules.js";
import { Join, Properties } from "../singletons.js";
import { ReactStatistics } from "./types";
import type { ReactSerializerState, AdditionalFunctionEffects, ReactEvaluatedNode } from "./types";
import { Reconciler, type ComponentTreeState } from "../react/reconcilation.js";
import {
  valueIsClassComponent,
  convertSimpleClassComponentToFunctionalComponent,
  convertFunctionalComponentToComplexClassComponent,
  normalizeFunctionalComponentParamaters,
  getComponentTypeFromRootValue,
  valueIsKnownReactAbstraction,
  createReactEvaluatedNode,
  getComponentName,
  convertConfigObjectToReactComponentTreeConfig,
} from "../react/utils.js";
import * as t from "babel-types";
import { createAbstractArgument } from "../intrinsics/prepack/utils.js";

type AdditionalFunctionEntry = {
  value: ECMAScriptSourceFunctionValue | AbstractValue,
  config?: ReactComponentTreeConfig,
};

export class Functions {
  constructor(realm: Realm, moduleTracer: ModuleTracer) {
    this.realm = realm;
    this.moduleTracer = moduleTracer;
    this.writeEffects = new Map();
    this.functionExpressions = new Map();
    this._noOpFunction = undefined;
  }

  realm: Realm;
  // maps back from FunctionValue to the expression string
  functionExpressions: Map<FunctionValue, string>;
  moduleTracer: ModuleTracer;
  writeEffects: Map<FunctionValue, AdditionalFunctionEffects>;
  _noOpFunction: void | ECMAScriptSourceFunctionValue;

  __optimizedFunctionEntryOfValue(value: Value): AdditionalFunctionEntry | void {
    let realm = this.realm;
    if (value instanceof ECMAScriptSourceFunctionValue) {
      // additional function logic
      return { value };
    } else if (value instanceof ObjectValue) {
      // React component tree logic
      let config = Get(realm, value, "config");
      let rootComponent = Get(realm, value, "rootComponent");
      let validConfig = config instanceof ObjectValue || config === realm.intrinsics.undefined;
      let validRootComponent =
        rootComponent instanceof ECMAScriptSourceFunctionValue ||
        (rootComponent instanceof AbstractValue && valueIsKnownReactAbstraction(this.realm, rootComponent));

      if (validConfig && validRootComponent) {
        return {
          value: ((rootComponent: any): AbstractValue | ECMAScriptSourceFunctionValue),
          config: convertConfigObjectToReactComponentTreeConfig(realm, ((config: any): ObjectValue | UndefinedValue)),
        };
      }
    }

    let location = value.expressionLocation
      ? `${value.expressionLocation.start.line}:${value.expressionLocation.start.column} ` +
        `${value.expressionLocation.end.line}:${value.expressionLocation.end.line}`
      : "location unknown";
    realm.handleError(
      new CompilerDiagnostic(
        `Optimized Function Value ${location} is an not a function or react element`,
        undefined,
        "PP0033",
        "FatalError"
      )
    );
    throw new FatalError("Optimized Function Values must be functions or react elements");
  }

  __generateInitialAdditionalFunctions(globalKey: string) {
    let recordedAdditionalFunctions: Array<AdditionalFunctionEntry> = [];
    let realm = this.realm;
    let globalRecordedAdditionalFunctionsMap = this.moduleTracer.modules.logger.tryQuery(
      () => Get(realm, realm.$GlobalObject, globalKey),
      realm.intrinsics.undefined
    );
    invariant(globalRecordedAdditionalFunctionsMap instanceof ObjectValue);
    for (let funcId of globalRecordedAdditionalFunctionsMap.getOwnPropertyKeysArray()) {
      let property = globalRecordedAdditionalFunctionsMap.properties.get(funcId);
      if (property) {
        let value = property.descriptor && property.descriptor.value;
        invariant(value !== undefined);
        invariant(value instanceof Value);
        let entry = this.__optimizedFunctionEntryOfValue(value);
        if (entry) recordedAdditionalFunctions.push(entry);
      }
    }
    return recordedAdditionalFunctions;
  }

  _createAdditionalEffects(
    effects: Effects,
    fatalOnAbrupt: boolean,
    name: string,
    environmentRecordIdAfterGlobalCode: number,
    parentAdditionalFunction: FunctionValue | void = undefined
  ): AdditionalFunctionEffects | null {
    let realm = this.realm;
    let [pncResult] = effects.data;
    if (pncResult instanceof PossiblyNormalCompletion || pncResult instanceof JoinedAbruptCompletions) {
      // The completion is not the end of function execution, but a fork point for separate threads of control.
      // The effects of all of these threads need to get joined up and rolled into the top level effects,
      // so that applying the effects before serializing the body will fully initialize all variables and objects.
      effects = realm.evaluateForEffects(
        () => {
          realm.applyEffects(effects, "_createAdditionalEffects/1", false);
          if (pncResult instanceof PossiblyNormalCompletion) {
            [pncResult] = Join.joinPossiblyNormalCompletionWithAbruptCompletion(
              realm,
              pncResult,
              new ReturnCompletion(pncResult.value),
              construct_empty_effects(realm)
            ).data;
          }
          invariant(pncResult instanceof JoinedAbruptCompletions);
          let completionEffects = Join.joinNestedEffects(realm, pncResult);
          realm.applyEffects(completionEffects, "_createAdditionalEffects/2", false);
          return pncResult;
        },
        undefined,
        "_createAdditionalEffects"
      );
    }
    let retValue: AdditionalFunctionEffects = {
      parentAdditionalFunction,
      effects,
      transforms: [],
      generator: Generator.fromEffects(effects, this.realm, name, environmentRecordIdAfterGlobalCode),
    };
    return retValue;
  }

  _generateWriteEffectsForReactComponentTree(
    componentType: ECMAScriptSourceFunctionValue,
    effects: Effects,
    componentTreeState: ComponentTreeState,
    evaluatedNode: ReactEvaluatedNode,
    environmentRecordIdAfterGlobalCode: number
  ): void {
    let additionalFunctionEffects = this._createAdditionalEffects(
      effects,
      false,
      "ReactAdditionalFunctionEffects",
      environmentRecordIdAfterGlobalCode
    );
    if (additionalFunctionEffects === null) {
      // TODO we don't support this yet, but will do very soon
      // to unblock work, we'll just return at this point right now
      evaluatedNode.status = "UNSUPPORTED_COMPLETION";
      return;
    }
<<<<<<< HEAD
    let value = effects.result;
=======
    let value = additionalFunctionEffects.effects.data[0];
>>>>>>> b798f32e

    if (value === this.realm.intrinsics.undefined) {
      // if we get undefined, then this component tree failed and a message was already logged
      // in the reconciler
      return;
    }
    if (valueIsClassComponent(this.realm, componentType)) {
      if (componentTreeState.status === "SIMPLE") {
        // if the root component was a class and is now simple, we can convert it from a class
        // component to a functional component
        convertSimpleClassComponentToFunctionalComponent(this.realm, componentType, additionalFunctionEffects);
        normalizeFunctionalComponentParamaters(componentType);
        this.writeEffects.set(componentType, additionalFunctionEffects);
      } else {
        let prototype = Get(this.realm, componentType, "prototype");
        invariant(prototype instanceof ObjectValue);
        let renderMethod = Get(this.realm, prototype, "render");
        invariant(renderMethod instanceof ECMAScriptSourceFunctionValue);
        this.writeEffects.set(renderMethod, additionalFunctionEffects);
      }
    } else {
      if (componentTreeState.status === "COMPLEX") {
        convertFunctionalComponentToComplexClassComponent(
          this.realm,
          componentType,
          componentTreeState.componentType,
          additionalFunctionEffects
        );
        let prototype = Get(this.realm, componentType, "prototype");
        invariant(prototype instanceof ObjectValue);
        let renderMethod = Get(this.realm, prototype, "render");
        invariant(renderMethod instanceof ECMAScriptSourceFunctionValue);
        this.writeEffects.set(renderMethod, additionalFunctionEffects);
      } else {
        normalizeFunctionalComponentParamaters(componentType);
        this.writeEffects.set(componentType, additionalFunctionEffects);
      }
    }
    // apply contextTypes for legacy context
    if (componentTreeState.contextTypes.size > 0) {
      let contextTypes = new ObjectValue(this.realm, this.realm.intrinsics.ObjectPrototype);
      let noOpFunc = this._getNoOpFunction();
      for (let key of componentTreeState.contextTypes) {
        Properties.Set(this.realm, contextTypes, key, noOpFunc, true);
      }
      Properties.Set(this.realm, componentType, "contextTypes", contextTypes, true);
    }
  }

  _getNoOpFunction(): ECMAScriptSourceFunctionValue {
    if (this._noOpFunction) {
      return this._noOpFunction;
    }
    let noOpFunc = new ECMAScriptSourceFunctionValue(this.realm);
    let body = t.blockStatement([]);
    ((body: any): FunctionBodyAstNode).uniqueOrderedTag = this.realm.functionBodyUniqueTagSeed++;
    noOpFunc.$FormalParameters = [];
    noOpFunc.$ECMAScriptCode = body;
    this._noOpFunction = noOpFunc;
    return noOpFunc;
  }

  _hasWriteConflictsFromReactRenders(
    bindings: Set<Binding>,
    effects: Effects,
    nestedEffects: Array<Effects>,
    evaluatedNode: ReactEvaluatedNode
  ): boolean {
    let recentBindings = effects.modifiedBindings;
    let ignoreBindings = new Set();
    let failed = false;

    for (let nestedEffect of nestedEffects) {
      let nestedBindingsToIgnore = nestedEffect.modifiedBindings;
      for (let [binding] of nestedBindingsToIgnore) {
        ignoreBindings.add(binding);
      }
    }

    for (let [binding] of recentBindings) {
      if (bindings.has(binding) && !ignoreBindings.has(binding)) {
        failed = true;
      }
      bindings.add(binding);
    }
    if (failed) {
      evaluatedNode.status = "WRITE-CONFLICTS";
    }
    return failed;
  }

  optimizeReactComponentTreeRoots(
    statistics: ReactStatistics,
    react: ReactSerializerState,
    environmentRecordIdAfterGlobalCode: number
  ): void {
    let logger = this.moduleTracer.modules.logger;
    let bindings = new Set();
    let recordedReactRootValues = this.__generateInitialAdditionalFunctions("__reactComponentTrees");
    // Get write effects of the components
    if (this.realm.react.verbose) {
      logger.logInformation(`Evaluating ${recordedReactRootValues.length} React component tree roots...`);
    }
    for (let { value: componentRoot, config } of recordedReactRootValues) {
      invariant(config);
      let reconciler = new Reconciler(this.realm, this.moduleTracer.modules.logger, statistics, react, config);
      let componentType = getComponentTypeFromRootValue(this.realm, componentRoot);
      if (componentType === null) {
        continue;
      }
      let evaluatedRootNode = createReactEvaluatedNode("ROOT", getComponentName(this.realm, componentType));
      statistics.evaluatedRootNodes.push(evaluatedRootNode);
      if (reconciler.hasEvaluatedRootNode(componentType, evaluatedRootNode)) {
        continue;
      }
      let componentTreeEffects = reconciler.renderReactComponentTree(componentType, null, null, evaluatedRootNode);
      if (componentTreeEffects === null) {
        if (this.realm.react.verbose) {
          logger.logInformation(`  ✖ ${evaluatedRootNode.name} (root)`);
        }
        continue;
      }
      if (this._hasWriteConflictsFromReactRenders(bindings, componentTreeEffects, [], evaluatedRootNode)) {
        if (this.realm.react.verbose) {
          logger.logInformation(`  ✖ ${evaluatedRootNode.name} (root - write conflicts)`);
        }
        continue;
      }
      if (this.realm.react.verbose) {
        logger.logInformation(`  ✔ ${evaluatedRootNode.name} (root)`);
      }

      this._generateWriteEffectsForReactComponentTree(
        componentType,
        componentTreeEffects,
        reconciler.componentTreeState,
        evaluatedRootNode,
        environmentRecordIdAfterGlobalCode
      );

      let startingComponentTreeBranches = 0;
      do {
        startingComponentTreeBranches = reconciler.branchedComponentTrees.length;
        this._optimizeReactComponentTreeBranches(reconciler, bindings, environmentRecordIdAfterGlobalCode);
        this._optimizeReactNestedClosures(reconciler, bindings, environmentRecordIdAfterGlobalCode);
      } while (startingComponentTreeBranches !== reconciler.branchedComponentTrees.length);
    }
  }

  _optimizeReactNestedClosures(
    reconciler: Reconciler,
    bindings: Set<Binding>,
    environmentRecordIdAfterGlobalCode: number
  ): void {
    let logger = this.moduleTracer.modules.logger;

    if (this.realm.react.verbose && reconciler.nestedOptimizedClosures.length > 0) {
      logger.logInformation(`  Evaluating nested closures...`);
    }
    for (let {
      func,
      evaluatedNode,
      nestedEffects,
      componentType,
      context,
      branchState,
    } of reconciler.nestedOptimizedClosures) {
      if (reconciler.hasEvaluatedNestedClosure(func)) {
        continue;
      }
      if (func instanceof ECMAScriptSourceFunctionValue && reconciler.hasEvaluatedRootNode(func, evaluatedNode)) {
        continue;
      }
      let closureEffects = reconciler.renderNestedOptimizedClosure(
        func,
        nestedEffects,
        componentType,
        context,
        branchState,
        evaluatedNode
      );
      if (closureEffects === null) {
        if (this.realm.react.verbose) {
          logger.logInformation(`    ✖ function "${getComponentName(this.realm, func)}"`);
        }
        continue;
      }
      if (this._hasWriteConflictsFromReactRenders(bindings, closureEffects, nestedEffects, evaluatedNode)) {
        if (this.realm.react.verbose) {
          logger.logInformation(`    ✖ function "${getComponentName(this.realm, func)}" (write conflicts)`);
        }
        continue;
      }
      if (this.realm.react.verbose) {
        logger.logInformation(`    ✔ function "${getComponentName(this.realm, func)}"`);
      }
      let additionalFunctionEffects = this._createAdditionalEffects(
        closureEffects,
        true,
        "ReactNestedAdditionalFunctionEffects",
        environmentRecordIdAfterGlobalCode
      );
      invariant(additionalFunctionEffects);
      if (func instanceof BoundFunctionValue) {
        invariant(func.$BoundTargetFunction instanceof ECMAScriptSourceFunctionValue);
        this.writeEffects.set(func.$BoundTargetFunction, additionalFunctionEffects);
      } else {
        this.writeEffects.set(func, additionalFunctionEffects);
      }
    }
  }

  _optimizeReactComponentTreeBranches(
    reconciler: Reconciler,
    bindings: Set<Binding>,
    environmentRecordIdAfterGlobalCode: number
  ): void {
    let logger = this.moduleTracer.modules.logger;

    if (this.realm.react.verbose && reconciler.branchedComponentTrees.length > 0) {
      logger.logInformation(`  Evaluating React component tree branches...`);
    }
    // for now we just use abstract props/context, in the future we'll create a new branch with a new component
    // that used the props/context. It will extend the original component and only have a render method
    for (let { rootValue: branchRootValue, evaluatedNode } of reconciler.branchedComponentTrees) {
      let branchComponentType = getComponentTypeFromRootValue(this.realm, branchRootValue);
      if (branchComponentType === null) {
        evaluatedNode.status = "UNKNOWN_TYPE";
        continue;
      }
      // so we don't process the same component multiple times (we might change this logic later)
      if (reconciler.hasEvaluatedRootNode(branchComponentType, evaluatedNode)) {
        continue;
      }
      reconciler.clearComponentTreeState();
      let branchEffects = reconciler.renderReactComponentTree(branchComponentType, null, null, evaluatedNode);
      if (branchEffects === null) {
        if (this.realm.react.verbose) {
          logger.logInformation(`    ✖ ${evaluatedNode.name} (branch)`);
        }
        continue;
      }
      if (this._hasWriteConflictsFromReactRenders(bindings, branchEffects, [], evaluatedNode)) {
        if (this.realm.react.verbose) {
          logger.logInformation(`    ✖ ${evaluatedNode.name} (branch - write conflicts)`);
        }
        continue;
      }
      if (this.realm.react.verbose) {
        logger.logInformation(`    ✔ ${evaluatedNode.name} (branch)`);
      }
      let branchComponentTreeState = reconciler.componentTreeState;
      this._generateWriteEffectsForReactComponentTree(
        branchComponentType,
        branchEffects,
        branchComponentTreeState,
        evaluatedNode,
        environmentRecordIdAfterGlobalCode
      );
    }
  }

  _callOfFunction(funcValue: FunctionValue): void => Value {
    let call = funcValue.$Call;
    invariant(call);
    let numArgs = funcValue.getLength();
    let args = [];
    invariant(funcValue instanceof ECMAScriptSourceFunctionValue);
    let params = funcValue.$FormalParameters;
    if (numArgs && numArgs > 0 && params) {
      for (let parameterId of params) {
        if (t.isIdentifier(parameterId)) {
          // Create an AbstractValue similar to __abstract being called
          args.push(
            createAbstractArgument(
              this.realm,
              ((parameterId: any): BabelNodeIdentifier).name,
              funcValue.expressionLocation
            )
          );
        } else {
          this.realm.handleError(
            new CompilerDiagnostic(
              "Non-identifier args to additional functions unsupported",
              funcValue.expressionLocation,
              "PP1005",
              "FatalError"
            )
          );
          throw new FatalError("Non-identifier args to additional functions unsupported");
        }
      }
    }

    let thisArg = createAbstractArgument(this.realm, "this", funcValue.expressionLocation, ObjectValue);
    return call.bind(this, thisArg, args);
  }

  checkThatFunctionsAreIndependent(environmentRecordIdAfterGlobalCode: number) {
    let additionalFunctionsToProcess = this.__generateInitialAdditionalFunctions("__optimizedFunctions");
    // When we find declarations of nested optimized functions, we need to apply the parent
    // effects.
    let additionalFunctionStack = [];
    let additionalFunctions = new Set(additionalFunctionsToProcess.map(entry => entry.value));
    let optimizedFunctionsObject = this.moduleTracer.modules.logger.tryQuery(
      () => Get(this.realm, this.realm.$GlobalObject, "__optimizedFunctions"),
      this.realm.intrinsics.undefined
    );
    invariant(optimizedFunctionsObject instanceof ObjectValue);

    // If there's an additional function that delcared functionValue, it must be
    // have already been evaluated for the __optimize call to have happened, so
    // this should always return either the defining additional function or void
    let getDeclaringAdditionalFunction = functionValue => {
      for (let [additionalFunctionValue, additionalEffects] of this.writeEffects) {
        // CreatedObjects is all objects created by this additional function but not
        // nested additional functions.
        let createdObjects = additionalEffects.effects.createdObjects;
        if (createdObjects.has(functionValue)) return additionalFunctionValue;
      }
    };

    let getEffectsFromAdditionalFunctionAndNestedFunctions = functionValue => {
      additionalFunctionStack.push(functionValue);
      invariant(functionValue instanceof ECMAScriptSourceFunctionValue);
      let call = this._callOfFunction(functionValue);
      let effects: Effects = this.realm.evaluatePure(() =>
        this.realm.evaluateForEffectsInGlobalEnv(call, undefined, "additional function")
      );
      invariant(effects);
      let additionalFunctionEffects = this._createAdditionalEffects(
        effects,
        true,
        "AdditionalFunctionEffects",
        environmentRecordIdAfterGlobalCode,
        getDeclaringAdditionalFunction(functionValue)
      );
      invariant(additionalFunctionEffects);
      this.writeEffects.set(functionValue, additionalFunctionEffects);

      // look for newly registered optimized functions
<<<<<<< HEAD
      let modifiedProperties = effects.modifiedProperties;
=======
      let modifiedProperties = additionalFunctionEffects.effects.data[3];
>>>>>>> b798f32e
      // Conceptually this will ensure that the nested additional function is defined
      // although for later cases, we'll apply the effects of the parents only.
      this.realm.withEffectsAppliedInGlobalEnv(() => {
        for (let [propertyBinding] of modifiedProperties) {
          let descriptor = propertyBinding.descriptor;
          if (descriptor && propertyBinding.object === optimizedFunctionsObject) {
            let newValue = descriptor.value;
            invariant(newValue instanceof Value); //todo: this does not seem invariantly true
            let newEntry = this.__optimizedFunctionEntryOfValue(newValue);
            if (newEntry) {
              additionalFunctions.add(newEntry.value);
              getEffectsFromAdditionalFunctionAndNestedFunctions(newEntry.value);
              // Now we have to rember the stack of effects that need to be applied to deal with
              // this additional function.
            }
          }
        }
        return null;
      }, additionalFunctionEffects.effects);
      invariant(additionalFunctionStack.pop() === functionValue);
    };

    while (additionalFunctionsToProcess.length > 0) {
      let funcValue = additionalFunctionsToProcess.shift().value;
      getEffectsFromAdditionalFunctionAndNestedFunctions(funcValue);
    }
    invariant(additionalFunctionStack.length === 0);

    // check that functions are independent
    let conflicts: Map<BabelNodeSourceLocation, CompilerDiagnostic> = new Map();
    for (let fun1 of additionalFunctions) {
      invariant(fun1 instanceof FunctionValue);
      let fun1Name = this.functionExpressions.get(fun1) || fun1.intrinsicName || "(unknown function)";
      // Also do argument validation here
      let additionalFunctionEffects = this.writeEffects.get(fun1);
      invariant(additionalFunctionEffects !== undefined);
      let e1 = additionalFunctionEffects.effects;
      invariant(e1 !== undefined);
      if (e1.result instanceof Completion && !e1.result instanceof PossiblyNormalCompletion) {
        let error = new CompilerDiagnostic(
          `Additional function ${fun1Name} may terminate abruptly`,
          e1.result.location,
          "PP1002",
          "FatalError"
        );
        this.realm.handleError(error);
        throw new FatalError();
      }
      for (let fun2 of additionalFunctions) {
        if (fun1 === fun2) continue;
        invariant(fun2 instanceof FunctionValue);
        let reportFn = () => {
          this.reportWriteConflicts(fun1Name, conflicts, e1.modifiedProperties, this._callOfFunction(fun2));
          return null;
        };
        let fun2Effects = this.writeEffects.get(fun2);
        invariant(fun2Effects);
        if (fun2Effects.parentAdditionalFunction) {
          let parentEffects = this.writeEffects.get(fun2Effects.parentAdditionalFunction);
          invariant(parentEffects);
          this.realm.withEffectsAppliedInGlobalEnv(reportFn, parentEffects.effects);
        } else {
          reportFn();
        }
      }
    }
    if (conflicts.size > 0) {
      for (let diagnostic of conflicts.values()) this.realm.handleError(diagnostic);
      throw new FatalError();
    }
  }

  getAdditionalFunctionValuesToEffects(): Map<FunctionValue, AdditionalFunctionEffects> {
    return this.writeEffects;
  }

  reportWriteConflicts(
    fname: string,
    conflicts: Map<BabelNodeSourceLocation, CompilerDiagnostic>,
    pbs: PropertyBindings,
    call2: void => Value
  ) {
    let reportConflict = (location: BabelNodeSourceLocation) => {
      let error = new CompilerDiagnostic(
        `Property access conflicts with write in optimized function ${fname}`,
        location,
        "PP1003",
        "FatalError"
      );
      conflicts.set(location, error);
    };
    let writtenObjects: Set<ObjectValue | AbstractObjectValue> = new Set();
    pbs.forEach((val, key, m) => {
      writtenObjects.add(key.object);
    });
    let oldReportObjectGetOwnProperties = this.realm.reportObjectGetOwnProperties;
    this.realm.reportObjectGetOwnProperties = (ob: ObjectValue) => {
      let location = this.realm.currentLocation;
      invariant(location);
      if (writtenObjects.has(ob) && !conflicts.has(location)) reportConflict(location);
    };
    let oldReportPropertyAccess = this.realm.reportPropertyAccess;
    this.realm.reportPropertyAccess = (pb: PropertyBinding) => {
      if (pb.object.refuseSerialization) return;
      let location = this.realm.currentLocation;
      if (!location) return; // happens only when accessing an additional function property
      if (pbs.has(pb) && !conflicts.has(location)) reportConflict(location);
    };
    try {
      ignoreErrorsIn(this.realm, () => this.realm.evaluateForEffectsInGlobalEnv(call2));
    } finally {
      this.realm.reportPropertyAccess = oldReportPropertyAccess;
      this.realm.reportObjectGetOwnProperties = oldReportObjectGetOwnProperties;
    }
  }
}<|MERGE_RESOLUTION|>--- conflicted
+++ resolved
@@ -135,7 +135,7 @@
     parentAdditionalFunction: FunctionValue | void = undefined
   ): AdditionalFunctionEffects | null {
     let realm = this.realm;
-    let [pncResult] = effects.data;
+    let pncResult = effects.result;
     if (pncResult instanceof PossiblyNormalCompletion || pncResult instanceof JoinedAbruptCompletions) {
       // The completion is not the end of function execution, but a fork point for separate threads of control.
       // The effects of all of these threads need to get joined up and rolled into the top level effects,
@@ -144,12 +144,12 @@
         () => {
           realm.applyEffects(effects, "_createAdditionalEffects/1", false);
           if (pncResult instanceof PossiblyNormalCompletion) {
-            [pncResult] = Join.joinPossiblyNormalCompletionWithAbruptCompletion(
+            pncResult = Join.joinPossiblyNormalCompletionWithAbruptCompletion(
               realm,
               pncResult,
               new ReturnCompletion(pncResult.value),
               construct_empty_effects(realm)
-            ).data;
+            ).result;
           }
           invariant(pncResult instanceof JoinedAbruptCompletions);
           let completionEffects = Join.joinNestedEffects(realm, pncResult);
@@ -188,11 +188,7 @@
       evaluatedNode.status = "UNSUPPORTED_COMPLETION";
       return;
     }
-<<<<<<< HEAD
-    let value = effects.result;
-=======
-    let value = additionalFunctionEffects.effects.data[0];
->>>>>>> b798f32e
+    let value = additionalFunctionEffects.effects.result;
 
     if (value === this.realm.intrinsics.undefined) {
       // if we get undefined, then this component tree failed and a message was already logged
@@ -534,11 +530,7 @@
       this.writeEffects.set(functionValue, additionalFunctionEffects);
 
       // look for newly registered optimized functions
-<<<<<<< HEAD
-      let modifiedProperties = effects.modifiedProperties;
-=======
-      let modifiedProperties = additionalFunctionEffects.effects.data[3];
->>>>>>> b798f32e
+      let modifiedProperties = additionalFunctionEffects.effects.modifiedProperties;
       // Conceptually this will ensure that the nested additional function is defined
       // although for later cases, we'll apply the effects of the parents only.
       this.realm.withEffectsAppliedInGlobalEnv(() => {
