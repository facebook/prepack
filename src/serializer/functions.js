--- conflicted
+++ resolved
@@ -14,11 +14,7 @@
 import { CompilerDiagnostic, FatalError } from "../errors.js";
 import invariant from "../invariant.js";
 import { type Effects, type PropertyBindings, Realm } from "../realm.js";
-<<<<<<< HEAD
-import type { PropertyBinding, ReactComponentTreeConfig, FunctionBodyAstNode } from "../types.js";
-=======
 import type { PropertyBinding, ReactComponentTreeConfig } from "../types.js";
->>>>>>> ea0624b1
 import { ignoreErrorsIn } from "../utils/errors.js";
 import {
   AbstractObjectValue,
@@ -35,7 +31,7 @@
 import { ReactStatistics } from "./types";
 import type { AdditionalFunctionEffects, ReactSerializerState, WriteEffects } from "./types";
 import { convertConfigObjectToReactComponentTreeConfig, valueIsKnownReactAbstraction } from "../react/utils.js";
-import { optimizeReactComponentTreeRoot } from "../react/optimizing.js";
+import { applyOptimizedReactComponents, optimizeReactComponentTreeRoot } from "../react/optimizing.js";
 import * as t from "babel-types";
 
 type AdditionalFunctionEntry = {
@@ -130,141 +126,6 @@
     }
     for (let { value: componentRoot, config } of recordedReactRootValues) {
       invariant(config);
-<<<<<<< HEAD
-      let reconciler = new Reconciler(this.realm, config, statistics, this.moduleTracer.modules.logger, react);
-      let componentType = getComponentTypeFromRootValue(this.realm, componentRoot);
-      if (componentType === null) {
-        continue;
-      }
-      let evaluatedRootNode = createReactEvaluatedNode("ROOT", getComponentName(this.realm, componentType));
-      statistics.evaluatedRootNodes.push(evaluatedRootNode);
-      if (reconciler.hasEvaluatedRootNode(componentType, evaluatedRootNode)) {
-        continue;
-      }
-      if (this.realm.react.verbose) {
-        logger.logInformation(`  Evaluating ${evaluatedRootNode.name} (root)`);
-      }
-      let componentTreeEffects = reconciler.renderReactComponentTree(componentType, null, null, evaluatedRootNode);
-      if (this.realm.react.verbose) {
-        logger.logInformation(`  ✔ ${evaluatedRootNode.name} (root)`);
-      }
-
-      this._generateWriteEffectsForReactComponentTree(
-        componentType,
-        componentTreeEffects,
-        reconciler.componentTreeState,
-        evaluatedRootNode,
-        environmentRecordIdAfterGlobalCode
-      );
-
-      let startingComponentTreeBranches = 0;
-      do {
-        startingComponentTreeBranches = reconciler.branchedComponentTrees.length;
-        this._optimizeReactComponentTreeBranches(reconciler, environmentRecordIdAfterGlobalCode);
-        this._optimizeReactNestedClosures(reconciler, environmentRecordIdAfterGlobalCode);
-      } while (startingComponentTreeBranches !== reconciler.branchedComponentTrees.length);
-    }
-    for (let { effects, func } of this.realm.react.optimizedNestedClosuresToWrite) {
-      let additionalFunctionEffects = this._createAdditionalEffects(
-        effects,
-        true,
-        "ReactNestedAdditionalFunctionEffects",
-        environmentRecordIdAfterGlobalCode
-      );
-      invariant(additionalFunctionEffects);
-      if (func instanceof BoundFunctionValue) {
-        invariant(func.$BoundTargetFunction instanceof ECMAScriptSourceFunctionValue);
-        this.writeEffects.set(func.$BoundTargetFunction, additionalFunctionEffects);
-      } else {
-        this.writeEffects.set(func, additionalFunctionEffects);
-      }
-    }
-  }
-
-  _optimizeReactNestedClosures(reconciler: Reconciler, environmentRecordIdAfterGlobalCode: number): void {
-    let logger = this.moduleTracer.modules.logger;
-
-    if (this.realm.react.verbose && reconciler.nestedOptimizedClosures.length > 0) {
-      logger.logInformation(`  Evaluating nested closures...`);
-    }
-    for (let {
-      func,
-      evaluatedNode,
-      nestedEffects,
-      componentType,
-      context,
-      branchState,
-    } of reconciler.nestedOptimizedClosures) {
-      if (reconciler.hasEvaluatedNestedClosure(func)) {
-        continue;
-      }
-      if (func instanceof ECMAScriptSourceFunctionValue && reconciler.hasEvaluatedRootNode(func, evaluatedNode)) {
-        continue;
-      }
-      if (this.realm.react.verbose) {
-        logger.logInformation(`    Evaluating function "${getComponentName(this.realm, func)}"`);
-      }
-      let closureEffects = reconciler.renderNestedOptimizedClosure(
-        func,
-        nestedEffects,
-        componentType,
-        context,
-        branchState,
-        evaluatedNode
-      );
-      if (this.realm.react.verbose) {
-        logger.logInformation(`    ✔ function "${getComponentName(this.realm, func)}"`);
-      }
-      let additionalFunctionEffects = this._createAdditionalEffects(
-        closureEffects,
-        true,
-        "ReactNestedAdditionalFunctionEffects",
-        environmentRecordIdAfterGlobalCode
-      );
-      invariant(additionalFunctionEffects);
-      if (func instanceof BoundFunctionValue) {
-        invariant(func.$BoundTargetFunction instanceof ECMAScriptSourceFunctionValue);
-        this.writeEffects.set(func.$BoundTargetFunction, additionalFunctionEffects);
-      } else {
-        this.writeEffects.set(func, additionalFunctionEffects);
-      }
-    }
-  }
-
-  _optimizeReactComponentTreeBranches(reconciler: Reconciler, environmentRecordIdAfterGlobalCode: number): void {
-    let logger = this.moduleTracer.modules.logger;
-
-    if (this.realm.react.verbose && reconciler.branchedComponentTrees.length > 0) {
-      logger.logInformation(`  Evaluating React component tree branches...`);
-    }
-    // for now we just use abstract props/context, in the future we'll create a new branch with a new component
-    // that used the props/context. It will extend the original component and only have a render method
-    for (let { rootValue: branchRootValue, evaluatedNode } of reconciler.branchedComponentTrees) {
-      let branchComponentType = getComponentTypeFromRootValue(this.realm, branchRootValue);
-      if (branchComponentType === null) {
-        evaluatedNode.status = "UNKNOWN_TYPE";
-        continue;
-      }
-      // so we don't process the same component multiple times (we might change this logic later)
-      if (reconciler.hasEvaluatedRootNode(branchComponentType, evaluatedNode)) {
-        continue;
-      }
-      reconciler.clearComponentTreeState();
-      if (this.realm.react.verbose) {
-        logger.logInformation(`    Evaluating ${evaluatedNode.name} (branch)`);
-      }
-      let branchEffects = reconciler.renderReactComponentTree(branchComponentType, null, null, evaluatedNode);
-      if (this.realm.react.verbose) {
-        logger.logInformation(`    ✔ ${evaluatedNode.name} (branch)`);
-      }
-      let branchComponentTreeState = reconciler.componentTreeState;
-      this._generateWriteEffectsForReactComponentTree(
-        branchComponentType,
-        branchEffects,
-        branchComponentTreeState,
-        evaluatedNode,
-        environmentRecordIdAfterGlobalCode
-=======
       optimizeReactComponentTreeRoot(
         this.realm,
         componentRoot,
@@ -274,9 +135,9 @@
         logger,
         statistics,
         reactSerializerState
->>>>>>> ea0624b1
       );
     }
+    applyOptimizedReactComponents(this.realm, this.writeEffects, environmentRecordIdAfterGlobalCode);
   }
 
   _callOfFunction(funcValue: FunctionValue): void => Value {
