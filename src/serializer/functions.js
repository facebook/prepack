/**
 * Copyright (c) 2017-present, Facebook, Inc.
 * All rights reserved.
 *
 * This source code is licensed under the BSD-style license found in the
 * LICENSE file in the root directory of this source tree. An additional grant
 * of patent rights can be found in the PATENTS file in the same directory.
 */

/* @flow */

import type { BabelNodeSourceLocation } from "babel-types";
import { Completion, PossiblyNormalCompletion } from "../completions.js";
import { CompilerDiagnostic, FatalError } from "../errors.js";
import invariant from "../invariant.js";
import { type Effects, type PropertyBindings, Realm } from "../realm.js";
import type { PropertyBinding, ReactComponentTreeConfig } from "../types.js";
import { ignoreErrorsIn } from "../utils/errors.js";
import {
  AbstractObjectValue,
  AbstractValue,
  ECMAScriptSourceFunctionValue,
  FunctionValue,
  ObjectValue,
  UndefinedValue,
  EmptyValue,
  Value,
} from "../values/index.js";
import { Get } from "../methods/index.js";
import { ModuleTracer } from "../utils/modules.js";
import { createAdditionalEffects } from "./utils.js";
import { ReactStatistics } from "./types";
import type { AdditionalFunctionEffects, WriteEffects } from "./types";
import { convertConfigObjectToReactComponentTreeConfig, valueIsKnownReactAbstraction } from "../react/utils.js";
import { applyOptimizedReactComponents, optimizeReactComponentTreeRoot } from "../react/optimizing.js";
import { handleReportedSideEffect } from "./utils.js";
import * as t from "babel-types";

type AdditionalFunctionEntry = {
  value: ECMAScriptSourceFunctionValue | AbstractValue,
  config?: ReactComponentTreeConfig,
};

export class Functions {
  constructor(realm: Realm, moduleTracer: ModuleTracer) {
    this.realm = realm;
    this.moduleTracer = moduleTracer;
    this.writeEffects = new Map();
    this.functionExpressions = new Map();
    this._noopFunction = undefined;
  }

  realm: Realm;
  // maps back from FunctionValue to the expression string
  functionExpressions: Map<FunctionValue, string>;
  moduleTracer: ModuleTracer;
  writeEffects: WriteEffects;
  _noopFunction: void | ECMAScriptSourceFunctionValue;

  __optimizedFunctionEntryOfValue(value: Value): AdditionalFunctionEntry | void {
    let realm = this.realm;

    if (value instanceof AbstractValue) {
      // if we conditionally called __optimize, we may have an AbstractValue that is the union of Empty or Undefined and
      // a function/component to optimize
      let elements = value.values.getElements();
      if (elements) {
        let possibleValues = [...elements].filter(
          element => !(element instanceof EmptyValue || element instanceof UndefinedValue)
        );
        if (possibleValues.length === 1) {
          value = possibleValues[0];
        }
      }
    }
    if (value instanceof ECMAScriptSourceFunctionValue) {
      // additional function logic
      return { value };
    } else if (value instanceof ObjectValue) {
      // React component tree logic
      let config = Get(realm, value, "config");
      let rootComponent = Get(realm, value, "rootComponent");
      let validConfig = config instanceof ObjectValue || config === realm.intrinsics.undefined;
      let validRootComponent =
        rootComponent instanceof ECMAScriptSourceFunctionValue ||
        (rootComponent instanceof AbstractValue && valueIsKnownReactAbstraction(this.realm, rootComponent));

      if (validConfig && validRootComponent) {
        return {
          value: ((rootComponent: any): AbstractValue | ECMAScriptSourceFunctionValue),
          config: convertConfigObjectToReactComponentTreeConfig(realm, ((config: any): ObjectValue | UndefinedValue)),
        };
      }
    }

    let location = value.expressionLocation
      ? `${value.expressionLocation.start.line}:${value.expressionLocation.start.column} ` +
        `${value.expressionLocation.end.line}:${value.expressionLocation.end.line}`
      : "location unknown";
    realm.handleError(
      new CompilerDiagnostic(
        `Optimized Function Value ${location} is an not a function or react element`,
        realm.currentLocation,
        "PP0033",
        "FatalError"
      )
    );
    throw new FatalError("Optimized Function Values must be functions or react elements");
  }

  __generateInitialAdditionalFunctions(globalKey: string) {
    let recordedAdditionalFunctions: Array<AdditionalFunctionEntry> = [];
    let realm = this.realm;
    let globalRecordedAdditionalFunctionsMap = this.moduleTracer.modules.logger.tryQuery(
      () => Get(realm, realm.$GlobalObject, globalKey),
      realm.intrinsics.undefined
    );
    invariant(globalRecordedAdditionalFunctionsMap instanceof ObjectValue);
    for (let funcId of globalRecordedAdditionalFunctionsMap.getOwnPropertyKeysArray(true)) {
      let property = globalRecordedAdditionalFunctionsMap.properties.get(funcId);
      if (property) {
        let value = property.descriptor && property.descriptor.value;
        invariant(value !== undefined);
        invariant(value instanceof Value);
        let entry = this.__optimizedFunctionEntryOfValue(value);
        if (entry) recordedAdditionalFunctions.push(entry);
      }
    }
    return recordedAdditionalFunctions;
  }

  optimizeReactComponentTreeRoots(statistics: ReactStatistics, environmentRecordIdAfterGlobalCode: number): void {
    let logger = this.moduleTracer.modules.logger;
    let recordedReactRootValues = this.__generateInitialAdditionalFunctions("__reactComponentTrees");
    // Get write effects of the components
    if (this.realm.react.verbose) {
      logger.logInformation(`Evaluating ${recordedReactRootValues.length} React component tree roots...`);
    }
    for (let { value: componentRoot, config } of recordedReactRootValues) {
      invariant(config);
      optimizeReactComponentTreeRoot(
        this.realm,
        componentRoot,
        config,
        this.writeEffects,
        environmentRecordIdAfterGlobalCode,
        logger,
        statistics
      );
    }
    applyOptimizedReactComponents(this.realm, this.writeEffects, environmentRecordIdAfterGlobalCode);
  }

  _callOfFunction(funcValue: FunctionValue): void => Value {
    let call = funcValue.$Call;
    invariant(call);
    let numArgs = funcValue.getLength();
    let args = [];
    invariant(funcValue instanceof ECMAScriptSourceFunctionValue);
    let params = funcValue.$FormalParameters;
    if (numArgs && numArgs > 0 && params) {
      for (let parameterId of params) {
        if (t.isIdentifier(parameterId)) {
          // Create an AbstractValue similar to __abstract being called
          args.push(
            AbstractValue.createAbstractArgument(
              this.realm,
              ((parameterId: any): BabelNodeIdentifier).name,
              funcValue.expressionLocation
            )
          );
        } else {
          this.realm.handleError(
            new CompilerDiagnostic(
              "Non-identifier args to additional functions unsupported",
              funcValue.expressionLocation,
              "PP1005",
              "FatalError"
            )
          );
          throw new FatalError("Non-identifier args to additional functions unsupported");
        }
      }
    }

    let thisArg = AbstractValue.createAbstractArgument(this.realm, "this", funcValue.expressionLocation, ObjectValue);
    return call.bind(this, thisArg, args);
  }

  checkThatFunctionsAreIndependent(environmentRecordIdAfterGlobalCode: number) {
    let additionalFunctionsToProcess = this.__generateInitialAdditionalFunctions("__optimizedFunctions");
    // When we find declarations of nested optimized functions, we need to apply the parent
    // effects.
    let additionalFunctionStack = [];
    let additionalFunctions = new Set(additionalFunctionsToProcess.map(entry => entry.value));
    let optimizedFunctionsObject = this.moduleTracer.modules.logger.tryQuery(
      () => Get(this.realm, this.realm.$GlobalObject, "__optimizedFunctions"),
      this.realm.intrinsics.undefined
    );
    invariant(optimizedFunctionsObject instanceof ObjectValue);

    // If there's an additional function that delcared functionValue, it must be
    // have already been evaluated for the __optimize call to have happened, so
    // this should always return either the defining additional function or void
    let getDeclaringAdditionalFunction = functionValue => {
      for (let [additionalFunctionValue, additionalEffects] of this.writeEffects) {
        // CreatedObjects is all objects created by this additional function but not
        // nested additional functions.
        let createdObjects = additionalEffects.effects.createdObjects;
        if (createdObjects.has(functionValue)) return additionalFunctionValue;
      }
    };

    let optimizedFunctionId = 0;
    let getEffectsFromAdditionalFunctionAndNestedFunctions = functionValue => {
      let currentOptimizedFunctionId = optimizedFunctionId++;
      additionalFunctionStack.push(functionValue);
      invariant(functionValue instanceof ECMAScriptSourceFunctionValue);
<<<<<<< HEAD
      let logCompilerDiagnostic = (msg: string) => {
        let error = new CompilerDiagnostic(msg, undefined, "PP1007", "Warning");
        realm.handleError(error);
      };
=======
      for (let t1 of this.realm.tracers) t1.beginOptimizingFunction(currentOptimizedFunctionId, functionValue);
>>>>>>> c943ced7
      let call = this._callOfFunction(functionValue);
      let realm = this.realm;
      let effects: Effects = realm.evaluatePure(
        () => realm.evaluateForEffectsInGlobalEnv(call, undefined, "additional function"),
        (sideEffectType, binding, expressionLocation) =>
          handleReportedSideEffect(logCompilerDiagnostic, sideEffectType, binding, expressionLocation)
      );
      invariant(effects);
      let additionalFunctionEffects = createAdditionalEffects(
        this.realm,
        effects,
        true,
        "AdditionalFunctionEffects",
        environmentRecordIdAfterGlobalCode,
        getDeclaringAdditionalFunction(functionValue)
      );
      invariant(additionalFunctionEffects);
      effects = additionalFunctionEffects.effects;
      this.writeEffects.set(functionValue, additionalFunctionEffects);

      // look for newly registered optimized functions
      let modifiedProperties = additionalFunctionEffects.effects.modifiedProperties;
      // Conceptually this will ensure that the nested additional function is defined
      // although for later cases, we'll apply the effects of the parents only.
      this.realm.withEffectsAppliedInGlobalEnv(() => {
        for (let [propertyBinding] of modifiedProperties) {
          let descriptor = propertyBinding.descriptor;
          if (descriptor && propertyBinding.object === optimizedFunctionsObject) {
            let newValue = descriptor.value;
            invariant(newValue instanceof Value); //todo: this does not seem invariantly true
            let newEntry = this.__optimizedFunctionEntryOfValue(newValue);
            if (newEntry) {
              additionalFunctions.add(newEntry.value);
              getEffectsFromAdditionalFunctionAndNestedFunctions(newEntry.value);
              // Now we have to rember the stack of effects that need to be applied to deal with
              // this additional function.
            }
          }
        }
        return null;
      }, additionalFunctionEffects.effects);
      invariant(additionalFunctionStack.pop() === functionValue);
      for (let t2 of this.realm.tracers) t2.endOptimizingFunction(currentOptimizedFunctionId);
    };

    while (additionalFunctionsToProcess.length > 0) {
      let funcValue = additionalFunctionsToProcess.shift().value;
      getEffectsFromAdditionalFunctionAndNestedFunctions(funcValue);
    }
    invariant(additionalFunctionStack.length === 0);

    // check that functions are independent
    let conflicts: Map<BabelNodeSourceLocation, CompilerDiagnostic> = new Map();
    for (let fun1 of additionalFunctions) {
      invariant(fun1 instanceof FunctionValue);
      let fun1Name = this.functionExpressions.get(fun1) || fun1.intrinsicName || "(unknown function)";
      // Also do argument validation here
      let additionalFunctionEffects = this.writeEffects.get(fun1);
      invariant(additionalFunctionEffects !== undefined);
      let e1 = additionalFunctionEffects.effects;
      invariant(e1 !== undefined);
      if (e1.result instanceof Completion && !e1.result instanceof PossiblyNormalCompletion) {
        let error = new CompilerDiagnostic(
          `Additional function ${fun1Name} may terminate abruptly`,
          e1.result.location,
          "PP1002",
          "FatalError"
        );
        this.realm.handleError(error);
        throw new FatalError();
      }
      for (let fun2 of additionalFunctions) {
        if (fun1 === fun2) continue;
        invariant(fun2 instanceof FunctionValue);
        let reportFn = () => {
          this.reportWriteConflicts(fun1Name, conflicts, e1.modifiedProperties, this._callOfFunction(fun2));
          return null;
        };
        let fun2Effects = this.writeEffects.get(fun2);
        invariant(fun2Effects);
        if (fun2Effects.parentAdditionalFunction) {
          let parentEffects = this.writeEffects.get(fun2Effects.parentAdditionalFunction);
          invariant(parentEffects);
          this.realm.withEffectsAppliedInGlobalEnv(reportFn, parentEffects.effects);
        } else {
          reportFn();
        }
      }
    }
    if (conflicts.size > 0) {
      for (let diagnostic of conflicts.values()) this.realm.handleError(diagnostic);
      throw new FatalError();
    }
  }

  getAdditionalFunctionValuesToEffects(): Map<FunctionValue, AdditionalFunctionEffects> {
    return this.writeEffects;
  }

  reportWriteConflicts(
    fname: string,
    conflicts: Map<BabelNodeSourceLocation, CompilerDiagnostic>,
    pbs: PropertyBindings,
    call2: void => Value
  ) {
    let reportConflict = (location: BabelNodeSourceLocation) => {
      let error = new CompilerDiagnostic(
        `Property access conflicts with write in optimized function ${fname}`,
        location,
        "PP1003",
        "FatalError"
      );
      conflicts.set(location, error);
    };
    let writtenObjects: Set<ObjectValue | AbstractObjectValue> = new Set();
    pbs.forEach((val, key, m) => {
      writtenObjects.add(key.object);
    });
    let oldReportObjectGetOwnProperties = this.realm.reportObjectGetOwnProperties;
    this.realm.reportObjectGetOwnProperties = (ob: ObjectValue) => {
      let location = this.realm.currentLocation;
      invariant(location);
      if (writtenObjects.has(ob) && !conflicts.has(location)) reportConflict(location);
    };
    let oldReportPropertyAccess = this.realm.reportPropertyAccess;
    this.realm.reportPropertyAccess = (pb: PropertyBinding) => {
      if (pb.object.refuseSerialization) return;
      let location = this.realm.currentLocation;
      if (!location) return; // happens only when accessing an additional function property
      if (pbs.has(pb) && !conflicts.has(location)) reportConflict(location);
    };
    try {
      ignoreErrorsIn(this.realm, () => this.realm.evaluateForEffectsInGlobalEnv(call2));
    } finally {
      this.realm.reportPropertyAccess = oldReportPropertyAccess;
      this.realm.reportObjectGetOwnProperties = oldReportObjectGetOwnProperties;
    }
  }
}<|MERGE_RESOLUTION|>--- conflicted
+++ resolved
@@ -216,14 +216,11 @@
       let currentOptimizedFunctionId = optimizedFunctionId++;
       additionalFunctionStack.push(functionValue);
       invariant(functionValue instanceof ECMAScriptSourceFunctionValue);
-<<<<<<< HEAD
       let logCompilerDiagnostic = (msg: string) => {
         let error = new CompilerDiagnostic(msg, undefined, "PP1007", "Warning");
         realm.handleError(error);
       };
-=======
       for (let t1 of this.realm.tracers) t1.beginOptimizingFunction(currentOptimizedFunctionId, functionValue);
->>>>>>> c943ced7
       let call = this._callOfFunction(functionValue);
       let realm = this.realm;
       let effects: Effects = realm.evaluatePure(
