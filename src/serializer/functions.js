--- conflicted
+++ resolved
@@ -189,10 +189,9 @@
 
   checkRootReactComponentTrees(statistics: ReactStatistics, react: ReactSerializerState): void {
     let recordedReactRootValues = this.__generateAdditionalFunctions("__reactComponentRoots");
-    let reactRootValues = new Set(Array.from(recordedReactRootValues.keys()));
     // Get write effects of the components
-    for (let rootValue of reactRootValues) {
-      let reconciler = new Reconciler(this.realm, this.moduleTracer, statistics, react, reactRootValues);
+    for (let [rootValue] of recordedReactRootValues) {
+      let reconciler = new Reconciler(this.realm, this.moduleTracer, statistics, react);
       let componentType = getComponentTypeFromRootValue(this.realm, rootValue);
       let evaluatedRootNode = createReactEvaluatedNode("ROOT", getComponentName(this.realm, componentType));
       statistics.evaluatedRootNodes.push(evaluatedRootNode);
@@ -200,43 +199,23 @@
         continue;
       }
       let effects = reconciler.render(componentType, null, null, true, evaluatedRootNode);
-<<<<<<< HEAD
       let componentTreeState = reconciler.componentTreeState;
       this._generateWriteEffectsForReactComponentTree(componentType, effects, componentTreeState);
-      statistics.evaluatedRootNodes.push(evaluatedRootNode);
 
       // for now we just use abstract props/context, in the future we'll create a new branch with a new component
       // that used the props/context. It will extend the original component and only have a render method
-      let alreadyGeneratedEffects = new Set();
       for (let { rootValue: branchRootValue, nested, evaluatedNode } of componentTreeState.branchedComponentTrees) {
-=======
-      this._generateWriteEffectsForReactComponentTree(componentType, effects, simpleClassComponents);
-
-      // for now we just use abstract props/context, in the future we'll create a new branch with a new component
-      // that used the props/context. It will extend the original component and only have a render method
-      for (let { rootValue: branchRootValue, nested, evaluatedNode } of branchReactComponentTrees) {
->>>>>>> 90b78fd7
         evaluateComponentTreeBranch(this.realm, effects, nested, () => {
           let branchComponentType = getComponentTypeFromRootValue(this.realm, branchRootValue);
 
           // so we don't process the same component multiple times (we might change this logic later)
-<<<<<<< HEAD
-          if (!alreadyGeneratedEffects.has(branchComponentType)) {
-            alreadyGeneratedEffects.add(branchComponentType);
-            reconciler.clearComponentTreeState();
-            let branchEffects = reconciler.render(branchComponentType, null, null, false, evaluatedNode);
-            this._generateWriteEffectsForReactComponentTree(
-              branchComponentType,
-              branchEffects,
-              reconciler.componentTreeState
-            );
-=======
           if (reconciler.hasEvaluatedRootNode(branchComponentType, evaluatedNode)) {
             return;
->>>>>>> 90b78fd7
           }
+          reconciler.clearComponentTreeState();
           let branchEffects = reconciler.render(branchComponentType, null, null, false, evaluatedNode);
-          this._generateWriteEffectsForReactComponentTree(branchComponentType, branchEffects, simpleClassComponents);
+          let branchComponentTreeState = reconciler.componentTreeState;
+          this._generateWriteEffectsForReactComponentTree(branchComponentType, branchEffects, branchComponentTreeState);
         });
       }
       if (this.realm.react.output === "bytecode") {
