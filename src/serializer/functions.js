--- conflicted
+++ resolved
@@ -119,18 +119,14 @@
     return recordedAdditionalFunctions;
   }
 
-<<<<<<< HEAD
-  _createAdditionalEffects(effects: Effects): AdditionalFunctionEffects {
-    return {
-      effects,
-      generator: Generator.fromEffects(effects, this.realm),
-      transforms: [],
-    };
-=======
   // This will also handle postprocessing for PossiblyNormalCompletion
   _createAdditionalEffects(effects: Effects, fatalOnAbrupt: boolean): AdditionalFunctionEffects | null {
     let [result, generator] = effects;
-    let retValue: AdditionalFunctionEffects = { effects, transforms: [] };
+    let retValue: AdditionalFunctionEffects = {
+      effects,
+      transforms: [],
+      generator: Generator.fromEffects(effects, this.realm),
+    };
     // Create the effects, arguments and buildNode for the return value, saving them in AdditionalFunctionEffects
     if (result instanceof PossiblyNormalCompletion) {
       let { joinCondition, consequent, alternate, consequentEffects, alternateEffects } = result;
@@ -155,6 +151,8 @@
         );
         throw new FatalError();
       }
+
+      /*
       // Here we join the two sets of Effects from the PossiblyNormalCompletion after
       // the additional function's return so that the serializer can emit the proper
       // throw and return values.
@@ -177,10 +175,9 @@
       }, effects);
       retValue.joinedEffects = joinedEffects;
       retValue.returnArguments = args;
-      retValue.returnBuildNode = buildNode;
+      retValue.returnBuildNode = buildNode;*/
     }
     return retValue;
->>>>>>> 75074786
   }
 
   _generateWriteEffectsForReactComponentTree(
