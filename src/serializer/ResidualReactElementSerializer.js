/**
 * Copyright (c) 2017-present, Facebook, Inc.
 * All rights reserved.
 *
 * This source code is licensed under the BSD-style license found in the
 * LICENSE file in the root directory of this source tree. An additional grant
 * of patent rights can be found in the PATENTS file in the same directory.
 */

/* @flow */

import { Realm } from "../realm.js";
import { ResidualHeapSerializer } from "./ResidualHeapSerializer.js";
import { canHoistReactElement } from "../react/hoisting.js";
import * as t from "babel-types";
import type { BabelNode, BabelNodeExpression } from "babel-types";
import { AbstractValue, ArrayValue, NumberValue, ObjectValue, SymbolValue, Value } from "../values/index.js";
import { convertExpressionToJSXIdentifier, convertKeyValueToJSXAttribute } from "../react/jsx.js";
import { Logger } from "../utils/logger.js";
import invariant from "../invariant.js";
import { FatalError } from "../errors";
import { getReactSymbol, getProperty } from "../react/utils.js";
import type { ReactOutputTypes } from "../options.js";
import type { LazilyHoistedNodes } from "./types.js";

type ReactElementAttributeType = "SPREAD" | "PROPERTY" | "PENDING";
type ReactElementChildType = "NORMAL" | "PENDING";

type ReactElementChild = {
  expr: void | BabelNodeExpression,
  type: ReactElementChildType,
};

type ReactElementAttribute = {
  expr: void | BabelNodeExpression,
  key: void | string,
  type: ReactElementAttributeType,
};

type ReactElement = {
  attributes: Array<ReactElementAttribute>,
  children: Array<ReactElementChild>,
  declared: boolean,
  type: void | BabelNodeExpression,
  value: ObjectValue,
};

export class ResidualReactElementSerializer {
  constructor(realm: Realm, residualHeapSerializer: ResidualHeapSerializer) {
    this.realm = realm;
    this.residualHeapSerializer = residualHeapSerializer;
    this.logger = residualHeapSerializer.logger;
    this.reactOutput = realm.react.output || "create-element";
    this._lazilyHoistedNodes = undefined;
  }

  realm: Realm;
  logger: Logger;
  reactOutput: ReactOutputTypes;
  residualHeapSerializer: ResidualHeapSerializer;
  _lazilyHoistedNodes: void | LazilyHoistedNodes;

  _createReactElement(value: ObjectValue): ReactElement {
    return { attributes: [], children: [], declared: false, type: undefined, value };
  }

  _createReactElementAttribute(): ReactElementAttribute {
    return { expr: undefined, key: undefined, type: "PENDING" };
  }

  _createReactElementChild(): ReactElementChild {
    return { expr: undefined, type: "PENDING" };
  }

  _emitHoistedReactElement(
    id: BabelNodeExpression,
    reactElement: BabelNodeExpression,
    hoistedCreateElementIdentifier: BabelNodeIdentifier,
    originalCreateElementIdentifier: BabelNodeIdentifier
  ) {
    // if the currentHoistedReactElements is not defined, we create it an emit the function call
    // this should only occur once per additional function
    if (this._lazilyHoistedNodes === undefined) {
      let funcId = t.identifier(this.residualHeapSerializer.functionNameGenerator.generate());
      this._lazilyHoistedNodes = {
        id: funcId,
        createElementIdentifier: hoistedCreateElementIdentifier,
        nodes: [],
      };
      let statement = t.expressionStatement(
        t.logicalExpression(
          "&&",
          t.binaryExpression("===", id, t.unaryExpression("void", t.numericLiteral(0), true)),
          // pass the createElementIdentifier if it's not null
          t.callExpression(funcId, originalCreateElementIdentifier ? [originalCreateElementIdentifier] : [])
        )
      );
      this.residualHeapSerializer.emitter.emit(statement);
    }
    // we then push the reactElement and its id into our list of elements to process after
    // the current additional function has serialzied
    invariant(this._lazilyHoistedNodes !== undefined);
    invariant(Array.isArray(this._lazilyHoistedNodes.nodes));
    this._lazilyHoistedNodes.nodes.push({ id, astNode: reactElement });
  }

  _getReactLibraryValue() {
    let reactLibraryObject = this.realm.fbLibraries.react;
    // if there is no React library, then we should throw and error
    if (reactLibraryObject === undefined) {
      throw new FatalError("unable to find React library reference in scope");
    }
    return reactLibraryObject;
  }

  _getReactCreateElementValue() {
    let reactLibraryObject = this._getReactLibraryValue();
    return getProperty(this.realm, reactLibraryObject, "createElement");
  }

  _emitReactElement(reactElement: ReactElement): BabelNodeExpression {
    let { value } = reactElement;
    let typeValue = getProperty(this.realm, value, "type");
    let keyValue = getProperty(this.realm, value, "key");
    let refValue = getProperty(this.realm, value, "ref");
    let propsValue = getProperty(this.realm, value, "props");

    let shouldHoist =
      this.residualHeapSerializer.isReferencedOnlyByAdditionalFunction(value) !== undefined &&
      canHoistReactElement(this.realm, value);

    let id = this.residualHeapSerializer.getSerializeObjectIdentifier(value);
    // this identifier is used as the deafult, but also passed to the hoisted factory function
    let originalCreateElementIdentifier = null;
    // this name is used when hoisting, and is passed into the factory function, rather than the original
    let hoistedCreateElementIdentifier = null;
    let reactElementAstNode;
    let dependencies = [typeValue, keyValue, refValue, propsValue, value];
    let createElement;

    if (this.reactOutput === "create-element") {
      createElement = this._getReactCreateElementValue();
      dependencies.push(createElement);
    }

    this.residualHeapSerializer.emitter.emitNowOrAfterWaitingForDependencies(
      dependencies,
      () => {
        if (this.reactOutput === "jsx") {
          reactElementAstNode = this._serializeReactElementToJSXElement(value, reactElement);
        } else if (this.reactOutput === "create-element") {
          originalCreateElementIdentifier = this.residualHeapSerializer.serializeValue(createElement);

          if (shouldHoist) {
            // if we haven't created a _lazilyHoistedNodes before, then this is the first time
            // so we only create the hoisted identifier once
            if (this._lazilyHoistedNodes === undefined) {
              // create a new unique instance
              hoistedCreateElementIdentifier = t.identifier(
                this.residualHeapSerializer.intrinsicNameGenerator.generate()
              );
            } else {
              hoistedCreateElementIdentifier = this._lazilyHoistedNodes.createElementIdentifier;
            }
          }

<<<<<<< HEAD
          let createElementIdentifier = shouldHoist ? hoistedCreateElementIdentifier : originalCreateElementIdentifier;
          reactElementAstNode = this._serializeReactElementToCreateElement(
            value,
            reactElement,
            createElementIdentifier
=======
        let createElementIdentifier = shouldHoist ? hoistedCreateElementIdentifier : originalCreateElementIdentifier;
        reactElementAstNode = this._serializeReactElementToCreateElement(value, reactElement, createElementIdentifier);
      } else {
        invariant(false, "Unknown reactOutput specified");
      }
      // if we are hoisting this React element, put the assignment in the body
      // also ensure we are in an additional function
      if (shouldHoist) {
        this._emitHoistedReactElement(
          id,
          reactElementAstNode,
          hoistedCreateElementIdentifier,
          originalCreateElementIdentifier
        );
      } else {
        // Note: it can be expected that we assign to the same variable multiple times
        // this is due to fact ReactElements are immutable objects and the fact that
        // when we inline/fold logic, the same ReactElements are referenced at different
        // points with different attributes. Given we can't mutate an immutable object,
        // we instead create new objects and assign to the same binding
        if (reactElement.declared) {
          this.residualHeapSerializer.emitter.emit(
            t.expressionStatement(t.assignmentExpression("=", id, reactElementAstNode))
>>>>>>> ed0a73e6
          );
        } else {
          invariant(false, "Unknown reactOutput specified");
        }
        // if we are hoisting this React element, put the assignment in the body
        // also ensure we are in an additional function
        if (shouldHoist) {
          this._emitHoistedReactElement(
            id,
            reactElementAstNode,
            hoistedCreateElementIdentifier,
            originalCreateElementIdentifier
          );
        } else {
          if (reactElement.declared) {
            this.residualHeapSerializer.emitter.emit(
              t.expressionStatement(t.assignmentExpression("=", id, reactElementAstNode))
            );
          } else {
            reactElement.declared = true;
            this.residualHeapSerializer.emitter.emit(
              t.variableDeclaration("var", [t.variableDeclarator(id, reactElementAstNode)])
            );
          }
        }
      },
      this.residualHeapSerializer.emitter.getBody()
    );
    return id;
  }

  _serializeNowOrAfterWaitingForDependencies(
    value: Value,
    reactElement: ReactElement,
    func: () => void | BabelNode,
    shouldSerialize?: boolean = true
  ): void {
    let reason = this.residualHeapSerializer.emitter.getReasonToWaitForDependencies(value);

    const serialize = () => {
      func();
    };

    if (reason) {
      this.residualHeapSerializer.emitter.emitAfterWaiting(
        reason,
        [value],
        () => {
          serialize();
          this._emitReactElement(reactElement);
        },
        this.residualHeapSerializer.emitter.getBody()
      );
    } else {
      serialize();
    }
  }

  _serializeReactFragmentType(typeValue: SymbolValue): BabelNodeExpression {
    let reactLibraryObject = this._getReactLibraryValue();
    return t.memberExpression(this.residualHeapSerializer.serializeValue(reactLibraryObject), t.identifier("Fragment"));
  }

  _serializeReactElementType(reactElement: ReactElement): void {
    let { value } = reactElement;
    let typeValue = getProperty(this.realm, value, "type");

    this._serializeNowOrAfterWaitingForDependencies(typeValue, reactElement, () => {
      let expr;

      if (typeValue instanceof SymbolValue && typeValue === getReactSymbol("react.fragment", this.realm)) {
        expr = this._serializeReactFragmentType(typeValue);
      } else {
        expr = this.residualHeapSerializer.serializeValue(typeValue);
      }
      reactElement.type = expr;
    });
  }

  _serializeReactElementAttributes(reactElement: ReactElement): void {
    let { value } = reactElement;
    let keyValue = getProperty(this.realm, value, "key");
    let refValue = getProperty(this.realm, value, "ref");
    let propsValue = getProperty(this.realm, value, "props");

    if (keyValue !== this.realm.intrinsics.null && keyValue !== this.realm.intrinsics.undefined) {
      let reactElementKey = this._createReactElementAttribute();
      this._serializeNowOrAfterWaitingForDependencies(keyValue, reactElement, () => {
        let expr = this.residualHeapSerializer.serializeValue(keyValue);
        reactElementKey.expr = expr;
        reactElementKey.key = "key";
        reactElementKey.type = "PROPERTY";
      });
      reactElement.attributes.push(reactElementKey);
    }

    if (refValue !== this.realm.intrinsics.null && refValue !== this.realm.intrinsics.undefined) {
      let reactElementRef = this._createReactElementAttribute();
      this._serializeNowOrAfterWaitingForDependencies(refValue, reactElement, () => {
        let expr = this.residualHeapSerializer.serializeValue(refValue);
        reactElementRef.expr = expr;
        reactElementRef.key = "ref";
        reactElementRef.type = "PROPERTY";
      });
      reactElement.attributes.push(reactElementRef);
    }

    const assignPropsAsASpreadProp = () => {
      let reactElementSpread = this._createReactElementAttribute();
      this._serializeNowOrAfterWaitingForDependencies(propsValue, reactElement, () => {
        let expr = this.residualHeapSerializer.serializeValue(propsValue);
        reactElementSpread.expr = expr;
        reactElementSpread.type = "SPREAD";
      });
      reactElement.attributes.push(reactElementSpread);
    };

    // handle props
    if (propsValue instanceof AbstractValue) {
      assignPropsAsASpreadProp();
    } else if (propsValue instanceof ObjectValue) {
      if (propsValue.isPartialObject()) {
        assignPropsAsASpreadProp();
      } else {
        for (let [propName, binding] of propsValue.properties) {
          if (binding.descriptor !== undefined && propName !== "children") {
            invariant(propName !== "key" && propName !== "ref", `"${propName}" is a reserved prop name`);
            let propValue = getProperty(this.realm, propsValue, propName);
            let reactElementAttribute = this._createReactElementAttribute();

            this._serializeNowOrAfterWaitingForDependencies(propValue, reactElement, () => {
              let expr = this.residualHeapSerializer.serializeValue(propValue);
              reactElementAttribute.expr = expr;
              reactElementAttribute.key = propName;
              reactElementAttribute.type = "PROPERTY";
            });
            reactElement.attributes.push(reactElementAttribute);
          }
        }
      }
    }
  }

  _serializeReactElementChildren(reactElement: ReactElement): void {
    let { value } = reactElement;
    let propsValue = getProperty(this.realm, value, "props");
    if (!(propsValue instanceof ObjectValue)) {
      return;
    }
    // handle children
    if (propsValue.properties.has("children")) {
      let childrenValue = getProperty(this.realm, propsValue, "children");
      if (childrenValue !== this.realm.intrinsics.undefined && childrenValue !== this.realm.intrinsics.null) {
        if (childrenValue instanceof ArrayValue && !childrenValue.intrinsicName) {
          let childrenLength = getProperty(this.realm, childrenValue, "length");
          let childrenLengthValue = 0;
          if (childrenLength instanceof NumberValue) {
            childrenLengthValue = childrenLength.value;
            for (let i = 0; i < childrenLengthValue; i++) {
              let child = getProperty(this.realm, childrenValue, "" + i);
              invariant(
                child instanceof Value,
                `ReactElement "props.children[${i}]" failed to serialize due to a non-value`
              );
              reactElement.children.push(this._serializeReactElementChild(child, reactElement));
            }
          }
        } else {
          reactElement.children.push(this._serializeReactElementChild(childrenValue, reactElement));
        }
      }
    }
  }

  serializeReactElement(val: ObjectValue): BabelNodeExpression {
    let reactElement = this._createReactElement(val);

    this._serializeReactElementType(reactElement);
    this._serializeReactElementAttributes(reactElement);
    this._serializeReactElementChildren(reactElement);

    return this._emitReactElement(reactElement);
  }

  _addSerializedValueToJSXAttriutes(prop: string | null, expr: any, attributes: Array<BabelNode>): void {
    if (prop === null) {
      attributes.push(t.jSXSpreadAttribute(expr));
    } else {
      attributes.push(convertKeyValueToJSXAttribute(prop, expr));
    }
  }

  _serializeReactElementToCreateElement(
    val: ObjectValue,
    reactElement: ReactElement,
    createElementIdentifier: BabelNodeIdentifier
  ): BabelNodeExpression {
    let { type, attributes, children } = reactElement;

    let createElementArguments = [type];
    // check if we need to add attributes
    if (attributes.length !== 0) {
      let astAttributes = [];
      for (let attribute of attributes) {
        let expr = ((attribute.expr: any): BabelNodeExpression);

        if (attribute.type === "SPREAD") {
          astAttributes.push(t.spreadProperty(expr));
        } else if (attribute.type === "PROPERTY") {
          let attributeKey = attribute.key;
          let key;

          invariant(typeof attributeKey === "string");
          if (attributeKey.includes("-")) {
            key = t.stringLiteral(attributeKey);
          } else {
            key = t.identifier(attributeKey);
          }
          astAttributes.push(t.objectProperty(key, expr));
        }
      }
      createElementArguments.push(t.objectExpression(astAttributes));
    }
    if (children.length !== 0) {
      if (attributes.length === 0) {
        createElementArguments.push(t.nullLiteral());
      }
      let astChildren = [];
      for (let child of children) {
        let expr = ((child.expr: any): BabelNodeExpression);

        if (child.type === "NORMAL") {
          astChildren.push(expr);
        }
      }
      createElementArguments.push(...astChildren);
    }
    // cast to any for createElementArguments as casting it to BabelNodeExpresion[] isn't working
    let createElementCall = t.callExpression(createElementIdentifier, (createElementArguments: any));
    this._addBailOutMessageToBabelNode(val, createElementCall);
    return createElementCall;
  }

  _serializeReactElementToJSXElement(val: ObjectValue, reactElement: ReactElement): BabelNodeExpression {
    let { type, attributes, children } = reactElement;

    let jsxTypeIdentifer = convertExpressionToJSXIdentifier(((type: any): BabelNodeIdentifier), true);
    let astAttributes = [];
    for (let attribute of attributes) {
      let expr = ((attribute.expr: any): BabelNodeExpression);

      if (attribute.type === "SPREAD") {
        astAttributes.push(t.jSXSpreadAttribute(expr));
      } else if (attribute.type === "PROPERTY") {
        let attributeKey = attribute.key;
        invariant(typeof attributeKey === "string");
        astAttributes.push(convertKeyValueToJSXAttribute(attributeKey, expr));
      }
    }

    let astChildren = [];
    for (let child of children) {
      let expr = ((child.expr: any): BabelNodeExpression);

      if (child.type === "NORMAL") {
        if (t.isStringLiteral(expr) || t.isNumericLiteral(expr)) {
          astChildren.push(t.jSXText(((expr: any).value: string) + ""));
        } else if (t.isJSXElement(expr)) {
          astChildren.push(expr);
        } else {
          astChildren.push(t.jSXExpressionContainer(expr));
        }
      }
    }

    let openingElement = t.jSXOpeningElement(jsxTypeIdentifer, (astAttributes: any), astChildren.length === 0);
    let closingElement = t.jSXClosingElement(jsxTypeIdentifer);
    let jsxElement = t.jSXElement(openingElement, closingElement, astChildren, astChildren.length === 0);
    this._addBailOutMessageToBabelNode(val, jsxElement);
    return jsxElement;
  }

  _addBailOutMessageToBabelNode(val: ObjectValue, node: BabelNode): void {
    // if there has been a bail-out, we create an inline BlockComment node before the JSX element
    if (val.$BailOutReason !== undefined) {
      // $BailOutReason contains an optional string of what to print out in the comment
      node.leadingComments = [({ type: "BlockComment", value: `${val.$BailOutReason}` }: any)];
    }
  }

  _serializeReactElementChild(child: Value, reactElement: ReactElement): ReactElementChild {
    let reactElementChild = this._createReactElementChild();
    this._serializeNowOrAfterWaitingForDependencies(child, reactElement, () => {
      let expr = this.residualHeapSerializer.serializeValue(child);

      reactElementChild.expr = expr;
      reactElementChild.type = "NORMAL";
    });
    return reactElementChild;
  }

  serializeLazyHoistedNodes() {
    const entries = [];
    if (this._lazilyHoistedNodes !== undefined) {
      let { id, nodes, createElementIdentifier } = this._lazilyHoistedNodes;
      // create a function that initializes all the hoisted nodes
      let func = t.functionExpression(
        null,
        // use createElementIdentifier if it's not null
        createElementIdentifier ? [createElementIdentifier] : [],
        t.blockStatement(nodes.map(node => t.expressionStatement(t.assignmentExpression("=", node.id, node.astNode))))
      );
      // push it to the mainBody of the module
      entries.push(t.variableDeclaration("var", [t.variableDeclarator(id, func)]));
      // output all the empty variable declarations that will hold the nodes lazily
      entries.push(...nodes.map(node => t.variableDeclaration("var", [t.variableDeclarator(node.id)])));
      // reset the _lazilyHoistedNodes so other additional functions work
      this._lazilyHoistedNodes = undefined;
    }
    return entries;
  }
}<|MERGE_RESOLUTION|>--- conflicted
+++ resolved
@@ -164,37 +164,11 @@
             }
           }
 
-<<<<<<< HEAD
           let createElementIdentifier = shouldHoist ? hoistedCreateElementIdentifier : originalCreateElementIdentifier;
           reactElementAstNode = this._serializeReactElementToCreateElement(
             value,
             reactElement,
             createElementIdentifier
-=======
-        let createElementIdentifier = shouldHoist ? hoistedCreateElementIdentifier : originalCreateElementIdentifier;
-        reactElementAstNode = this._serializeReactElementToCreateElement(value, reactElement, createElementIdentifier);
-      } else {
-        invariant(false, "Unknown reactOutput specified");
-      }
-      // if we are hoisting this React element, put the assignment in the body
-      // also ensure we are in an additional function
-      if (shouldHoist) {
-        this._emitHoistedReactElement(
-          id,
-          reactElementAstNode,
-          hoistedCreateElementIdentifier,
-          originalCreateElementIdentifier
-        );
-      } else {
-        // Note: it can be expected that we assign to the same variable multiple times
-        // this is due to fact ReactElements are immutable objects and the fact that
-        // when we inline/fold logic, the same ReactElements are referenced at different
-        // points with different attributes. Given we can't mutate an immutable object,
-        // we instead create new objects and assign to the same binding
-        if (reactElement.declared) {
-          this.residualHeapSerializer.emitter.emit(
-            t.expressionStatement(t.assignmentExpression("=", id, reactElementAstNode))
->>>>>>> ed0a73e6
           );
         } else {
           invariant(false, "Unknown reactOutput specified");
@@ -209,6 +183,11 @@
             originalCreateElementIdentifier
           );
         } else {
+          // Note: it can be expected that we assign to the same variable multiple times
+          // this is due to fact ReactElements are immutable objects and the fact that
+          // when we inline/fold logic, the same ReactElements are referenced at different
+          // points with different attributes. Given we can't mutate an immutable object,
+          // we instead create new objects and assign to the same binding
           if (reactElement.declared) {
             this.residualHeapSerializer.emitter.emit(
               t.expressionStatement(t.assignmentExpression("=", id, reactElementAstNode))
