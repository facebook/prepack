--- conflicted
+++ resolved
@@ -129,7 +129,7 @@
   _emitReactElement(reactElement: ReactElement): BabelNodeExpression {
     let { value } = reactElement;
     let shouldHoist =
-      this.residualHeapSerializer.currentFunctionBody !== this.residualHeapSerializer.mainBody &&
+      this.residualHeapSerializer.isReferencedOnlyByAdditionalFunction(value) !== undefined &&
       canHoistReactElement(this.realm, value);
 
     let id = this.residualHeapSerializer.getSerializeObjectIdentifier(value);
@@ -302,7 +302,6 @@
     }
   }
 
-<<<<<<< HEAD
   _serializeReactElementChildren(reactElement: ReactElement): void {
     let { value } = reactElement;
     let propsValue = getProperty(this.realm, value, "props");
@@ -313,12 +312,6 @@
     if (propsValue.properties.has("children")) {
       let childrenValue = getProperty(this.realm, propsValue, "children");
       this.residualHeapSerializer.serializedValues.add(childrenValue);
-=======
-    let reactLibraryObject = this.realm.fbLibraries.react;
-    let shouldHoist =
-      this.residualHeapSerializer.isReferencedOnlyByAdditionalFunction(val) !== undefined &&
-      canHoistReactElement(this.realm, val);
->>>>>>> 9e97d9ac
 
       if (childrenValue !== this.realm.intrinsics.undefined && childrenValue !== this.realm.intrinsics.null) {
         if (childrenValue instanceof ArrayValue) {
