/**
 * Copyright (c) 2017-present, Facebook, Inc.
 * All rights reserved.
 *
 * This source code is licensed under the BSD-style license found in the
 * LICENSE file in the root directory of this source tree. An additional grant
 * of patent rights can be found in the PATENTS file in the same directory.
 */

/* @flow */

import { Realm, ExecutionContext } from "../realm.js";
import { CompilerDiagnostic, FatalError } from "../errors.js";
import type { SourceFile } from "../types.js";
import { AbruptCompletion } from "../completions.js";
import { Generator } from "../utils/generator.js";
import generate from "babel-generator";
import type SourceMap from "babel-generator";
import traverseFast from "../utils/traverse-fast.js";
import invariant from "../invariant.js";
import type { SerializerOptions } from "../options.js";
import { TimingStatistics, SerializerStatistics } from "./types.js";
import { Functions } from "./functions.js";
import { Logger } from "./logger.js";
import { Modules } from "./modules.js";
import { LoggingTracer } from "./LoggingTracer.js";
import { ResidualHeapVisitor } from "./ResidualHeapVisitor.js";
import { ResidualHeapSerializer } from "./ResidualHeapSerializer.js";
import { ResidualHeapValueIdentifiers } from "./ResidualHeapValueIdentifiers.js";
import * as t from "babel-types";

export class Serializer {
  constructor(realm: Realm, serializerOptions: SerializerOptions = {}) {
    invariant(realm.useAbstractInterpretation);
    // Start tracking mutations
    realm.generator = new Generator(realm);

    this.realm = realm;
    this.logger = new Logger(this.realm, !!serializerOptions.internalDebug);
    this.modules = new Modules(
      this.realm,
      this.logger,
      !!serializerOptions.logModules,
      !!serializerOptions.delayUnsupportedRequires
    );
    this.functions = new Functions(this.realm, serializerOptions.additionalFunctions, this.modules.moduleTracer);
    if (serializerOptions.trace) this.realm.tracers.push(new LoggingTracer(this.realm));

    this.options = serializerOptions;
  }

  realm: Realm;
  functions: Functions;
  logger: Logger;
  modules: Modules;
  options: SerializerOptions;

  _execute(sources: Array<SourceFile>, sourceMaps?: boolean = false) {
    let realm = this.realm;
    let [res, code] = realm.$GlobalEnv.executeSources(sources, "script", ast => {
      let realmPreludeGenerator = realm.preludeGenerator;
      invariant(realmPreludeGenerator);
      let forbiddenNames = realmPreludeGenerator.nameGenerator.forbiddenNames;
      traverseFast(ast, node => {
        if (!t.isIdentifier(node)) return false;

        forbiddenNames.add(((node: any): BabelNodeIdentifier).name);
        return true;
      });
    });

    if (res instanceof AbruptCompletion) {
      let context = new ExecutionContext();
      realm.pushContext(context);
      try {
        this.logger.logCompletion(res);
      } finally {
        realm.popContext(context);
      }
      let diagnostic = new CompilerDiagnostic("Global code may end abruptly", res.location, "PP0016", "FatalError");
      realm.handleError(diagnostic);
      throw new FatalError();
    }
    return code;
  }

  init(
    sources: Array<SourceFile>,
    sourceMaps?: boolean = false
  ): void | {
    code: string,
    map: void | SourceMap,
    statistics?: SerializerStatistics,
    timingStats?: TimingStatistics,
  } {
    // Phase 1: Let's interpret.
    let timingStats = this.options.profile ? new TimingStatistics() : undefined;
    if (timingStats !== undefined) {
      timingStats.totalTime = Date.now();
      timingStats.globalCodeTime = Date.now();
    }
    let code = this._execute(sources);
    if (timingStats !== undefined) timingStats.globalCodeTime = Date.now() - timingStats.globalCodeTime;
    if (this.logger.hasErrors()) return undefined;
    this.modules.resolveInitializedModules();
    if (this.options.additionalFunctions) {
      this.functions.checkThatFunctionsAreIndependent();
    }
    // TODO: think about how this interacts with serializing extra functions
    if (this.options.initializeMoreModules) {
      if (timingStats !== undefined) timingStats.initializeMoreModulesTime = Date.now();
      this.modules.initializeMoreModules();
      if (this.logger.hasErrors()) return undefined;
      if (timingStats !== undefined)
        timingStats.initializeMoreModulesTime = Date.now() - timingStats.initializeMoreModulesTime;
    }

    //Deep traversal of the heap to identify the necessary scope of residual functions

    if (timingStats !== undefined) timingStats.deepTraversalTime = Date.now();
    let residualHeapVisitor = new ResidualHeapVisitor(this.realm, this.logger, this.modules);
    residualHeapVisitor.visitRoots();
    this.realm.wrapInGlobalEnv(() => this.realm.evaluateForEffects(() => {
      if (this.options.additionalFunctions) {
        for (let [functionString, effects] of this.functions.writeEffects.entries()) {
          let [r, g, ob, pb, co] = effects;
          // need to switch the application order of generators to ensure consistency
          // between visitor and serializer (a function should have only one associated
          // generator).
          let originalLength = g.length;
          let originalGenerator = this.realm.generator;
          this.realm.generator = g;
          // TODO: should we be ignoring the preludegenerator here?
          // TODO: does the emitter do the right thing here
          // TODO: this is an overapproximation of the objects used from the scope of
          // the additional function, try not to visit the original generator twice
          this.realm.applyEffects([r, originalGenerator, ob, pb, co]);
          let functionValue = this.functions.nameToFunctionValue.get(functionString);
          invariant(functionValue);
          residualHeapVisitor.visitRoots(functionValue);
          g.length = originalLength;
        }
      }
      return this.realm.intrinsics.undefined;
    }));
    if (this.logger.hasErrors()) return undefined;
    if (timingStats !== undefined) timingStats.deepTraversalTime = Date.now() - timingStats.deepTraversalTime;

    // Phase 2: Let's serialize the heap and generate code.
    // Serialize for the first time in order to gather reference counts
    let residualHeapValueIdentifiers = new ResidualHeapValueIdentifiers();
<<<<<<< HEAD
    let functionValueToEffects;
    if (this.options.additionalFunctions) {
      functionValueToEffects = new Map();
      for (let [fstr, effects] of this.functions.writeEffects.entries()) {
        let funcValue = this.functions.nameToFunctionValue.get(fstr);
        invariant(funcValue);
        functionValueToEffects.set(funcValue, effects);
      }
    }

    if (!this.options.singlePass) {
=======
    if (this.options.inlineExpressions) {
>>>>>>> b4b64b3c
      if (timingStats !== undefined) timingStats.referenceCountsTime = Date.now();
      residualHeapValueIdentifiers.initPass1();
      new ResidualHeapSerializer(
        this.realm,
        this.logger,
        this.modules,
        residualHeapValueIdentifiers,
        residualHeapVisitor.inspector,
        residualHeapVisitor.values,
        residualHeapVisitor.functionBindings,
        residualHeapVisitor.functionInfos,
        !!this.options.delayInitializations,
        residualHeapVisitor.referencedDeclaredValues,
        functionValueToEffects
      ).serialize();
      if (this.logger.hasErrors()) return undefined;
      if (timingStats !== undefined) timingStats.referenceCountsTime = Date.now() - timingStats.referenceCountsTime;
      residualHeapValueIdentifiers.initPass2();
    }

    // Serialize for a second time, using reference counts to minimize number of generated identifiers
    if (timingStats !== undefined) timingStats.serializePassTime = Date.now();
    let residualHeapSerializer = new ResidualHeapSerializer(
      this.realm,
      this.logger,
      this.modules,
      residualHeapValueIdentifiers,
      residualHeapVisitor.inspector,
      residualHeapVisitor.values,
      residualHeapVisitor.functionBindings,
      residualHeapVisitor.functionInfos,
      !!this.options.delayInitializations,
      residualHeapVisitor.referencedDeclaredValues,
      functionValueToEffects
    );

    let ast = residualHeapSerializer.serialize();
    let generated = generate(ast, { sourceMaps: sourceMaps }, (code: any));
    if (timingStats !== undefined) {
      timingStats.serializePassTime = Date.now() - timingStats.serializePassTime;
      timingStats.totalTime = Date.now() - timingStats.totalTime;
    }
    invariant(!this.logger.hasErrors());
    if (this.options.logStatistics) residualHeapSerializer.statistics.log();
    return {
      code: generated.code,
      map: generated.map,
      statistics: residualHeapSerializer.statistics,
      timingStats: timingStats,
    };
  }
}<|MERGE_RESOLUTION|>--- conflicted
+++ resolved
@@ -149,7 +149,6 @@
     // Phase 2: Let's serialize the heap and generate code.
     // Serialize for the first time in order to gather reference counts
     let residualHeapValueIdentifiers = new ResidualHeapValueIdentifiers();
-<<<<<<< HEAD
     let functionValueToEffects;
     if (this.options.additionalFunctions) {
       functionValueToEffects = new Map();
@@ -160,10 +159,7 @@
       }
     }
 
-    if (!this.options.singlePass) {
-=======
     if (this.options.inlineExpressions) {
->>>>>>> b4b64b3c
       if (timingStats !== undefined) timingStats.referenceCountsTime = Date.now();
       residualHeapValueIdentifiers.initPass1();
       new ResidualHeapSerializer(
