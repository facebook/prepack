--- conflicted
+++ resolved
@@ -216,13 +216,8 @@
     );
 
     let ast = residualHeapSerializer.serialize();
-<<<<<<< HEAD
-=======
-    if (this.realm.react.enabled && this.realm.react.flowRequired) {
-      stripFlowTypeAnnotations(ast);
-    }
+
     // the signature for generate is not complete, hence the any
->>>>>>> f5726322
     let generated = generate(ast, { sourceMaps: sourceMaps }, (code: any));
     if (timingStats !== undefined) {
       timingStats.serializePassTime = Date.now() - timingStats.serializePassTime;
