/**
 * Copyright (c) 2017-present, Facebook, Inc.
 * All rights reserved.
 *
 * This source code is licensed under the BSD-style license found in the
 * LICENSE file in the root directory of this source tree. An additional grant
 * of patent rights can be found in the PATENTS file in the same directory.
 */

/* @flow */

import { GlobalEnvironmentRecord, DeclarativeEnvironmentRecord } from "../environment.js";
import { Realm, ExecutionContext } from "../realm.js";
import construct_realm from "../construct_realm.js";
import type { RealmOptions, Descriptor, PropertyBinding } from "../types.js";
import { IsUnresolvableReference, ResolveBinding, ToLength, IsArray, Get } from "../methods/index.js";
import { Completion } from "../completions.js";
import { ArrayValue, BoundFunctionValue, ProxyValue, SymbolValue, AbstractValue, EmptyValue, FunctionValue, Value, ObjectValue, PrimitiveValue, NativeFunctionValue, UndefinedValue } from "../values/index.js";
import { describeLocation } from "../intrinsics/ecma262/Error.js";
import * as t from "babel-types";
import type { BabelNode, BabelNodeExpression, BabelNodeStatement, BabelNodeIdentifier, BabelNodeBlockStatement, BabelNodeObjectExpression, BabelNodeStringLiteral, BabelNodeLVal, BabelNodeSpreadElement, BabelVariableKind, BabelNodeFunctionDeclaration, BabelNodeNumericLiteral } from "babel-types";
import { Generator, PreludeGenerator, NameGenerator } from "../utils/generator.js";
import type { SerializationContext } from "../utils/generator.js";
import generate from "babel-generator";
// import { transform } from "babel-core";
import traverse from "babel-traverse";
import invariant from "../invariant.js";
import type { SerializedBinding, SerializedBindings, FunctionInfo, FunctionInstance, SerializerOptions } from "./types.js";
import { BodyReference, AreSameSerializedBindings, SerializerStatistics } from "./types.js";
import { ClosureRefVisitor, ClosureRefReplacer, IdentifierCollector } from "./visitors.js";
import { Logger } from "./logger.js";
import { Modules } from "./modules.js";
import { LoggingTracer } from "./LoggingTracer.js";

function isSameNode(left, right) {
  let type = left.type;

  if (type !== right.type) {
    return false;
  }

  if (type === "Identifier") {
    return left.name === right.name;
  }

  if (type === "NullLiteral") {
    return true;
  }

  if (type === "BooleanLiteral" || type === "StringLiteral" || type === "NumericLiteral") {
    return left.value === right.value;
  }

  return false;
}

export class Serializer {
  constructor(realmOptions: RealmOptions = {}, serializerOptions: SerializerOptions = {}) {
    this.realm = construct_realm(realmOptions);
    invariant(this.realm.isPartial);
    this.logger = new Logger(this.realm, !!serializerOptions.internalDebug);
    this.modules = new Modules(this.realm, this.logger, !!serializerOptions.logModules, !!serializerOptions.delayUnsupportedRequires);
    if (serializerOptions.trace) this.realm.tracers.push(new LoggingTracer(this.realm));

    let realmGenerator = this.realm.generator;
    invariant(realmGenerator);
    this.generator = realmGenerator;
    let realmPreludeGenerator = this.realm.preludeGenerator;
    invariant(realmPreludeGenerator);
    this.preludeGenerator = realmPreludeGenerator;

    this.options = serializerOptions;
    this._resetSerializeStates();
  }

  _resetSerializeStates() {
    this.declarativeEnvironmentRecordsBindings = new Map();
    this.serializationStack = [];
    this.delayedSerializations = [];
    this.delayedKeyedSerializations = new Map();
    this.globalReasons = {};
    this.prelude = [];
    this.body = [];

    this.unstrictFunctionBodies = [];
    this.strictFunctionBodies = [];

    this.functions = new Map();
    this.functionInstances = [];
    this.refs = new Map();
    this.declaredDerivedIds = new Set();
    this.descriptors = new Map();
    this.needsEmptyVar = false;
    this.valueNameGenerator = this.preludeGenerator.createNameGenerator("_");
    this.referentializedNameGenerator = this.preludeGenerator.createNameGenerator("$");
    this.descriptorNameGenerator = this.preludeGenerator.createNameGenerator("$$");
    this.factoryNameGenerator = this.preludeGenerator.createNameGenerator("$_");
    this.requireReturns = new Map();
    this.statistics = new SerializerStatistics();
    this.firstFunctionUsages = new Map();
  }

  globalReasons: {
    [filename: string]: Array<string>
  };

  declarativeEnvironmentRecordsBindings: Map<DeclarativeEnvironmentRecord, SerializedBindings>;
  serializationStack: Array<Value>;
  delayedSerializations: Array<() => void>;
  delayedKeyedSerializations: Map<BabelNodeIdentifier, Array<{values: Array<Value>, func: () => void}>>;
  unstrictFunctionBodies: Array<BabelNodeFunctionDeclaration>;
  strictFunctionBodies: Array<BabelNodeFunctionDeclaration>;
  functions: Map<BabelNodeBlockStatement, FunctionInfo>;
  functionInstances: Array<FunctionInstance>;
  //value to intermediate references generated like $0, $1, $2,...
  refs: Map<Value, BabelNodeIdentifier>;
  collectValToRefCountOnly: boolean;
  valToRefCount: Map<Value, number>;
  prelude: Array<BabelNodeStatement>;
  body: Array<BabelNodeStatement>;
  realm: Realm;
  declaredDerivedIds: Set<BabelNodeIdentifier>;
  preludeGenerator: PreludeGenerator;
  generator: Generator;
  descriptors: Map<string, BabelNodeIdentifier>;
  needsEmptyVar: boolean;
  valueNameGenerator: NameGenerator;
  referentializedNameGenerator: NameGenerator;
  descriptorNameGenerator: NameGenerator;
  factoryNameGenerator: NameGenerator;
  logger: Logger;
  modules: Modules;
  requireReturns: Map<number | string, BabelNodeExpression>;
  options: SerializerOptions;
  statistics: SerializerStatistics;
  firstFunctionUsages: Map<FunctionValue, BodyReference>;

  _getBodyReference() {
    return new BodyReference(this.body, this.body.length);
  }

  execute(filename: string, code: string, map: string,
      onError: void | ((Realm, Value) => void)) {
    let realm = this.realm;
    let res = realm.$GlobalEnv.execute(code, filename, map, "script", ast =>
      traverse(ast, IdentifierCollector, null, this.preludeGenerator.nameGenerator.forbiddenNames));

    if (res instanceof Completion) {
      let context = new ExecutionContext();
      realm.pushContext(context);
      try {
        if (onError) {
          onError(realm, res.value);
        }
        this.logger.logCompletion(res);
      } finally {
        realm.popContext(context);
      }
    }

    return res;
  }

  shouldInline(val: Value): boolean {
    if (val instanceof SymbolValue) {
      return false;
    }

    if (val instanceof AbstractValue && val.hasIdentifier()) {
      invariant(!this.preludeGenerator.derivedIds.has(val.getIdentifier().name) ||
        this.declaredDerivedIds.has(val.getIdentifier()));
      return true;
    }

    if (val.isIntrinsic()) {
      return false;
    }

    return val instanceof PrimitiveValue;
  }

  canIgnoreProperty(val: Value, key: BabelNode, desc: Descriptor) {
    if (IsArray(this.realm, val)) {
      if (t.isIdentifier(key, { name: "length" }) && desc.writable && !desc.enumerable && !desc.configurable) {
        // length property has the correct descriptor values
        return true;
      }
    } else if (val instanceof FunctionValue) {
      if (t.isIdentifier(key, { name: "length" })) {
        if (desc.value === undefined) {
          this.logger.logError("Functions with length accessor properties are not supported.");
          // Rationale: .bind() would call the accessor, which might throw, mutate state, or do whatever...
        }
        // length property will be inferred already by the amount of parameters
        return !desc.writable && !desc.enumerable && desc.configurable && val.hasDefaultLength();
      }

      if (t.isIdentifier(key, { name: "name" })) {
        // TODO add the name to `node.id`. ensure that nothing inside can reference it
        return true;
      }

      // Properties `caller` and `arguments` are added to normal functions in non-strict mode to prevent TypeErrors.
      // Because they are autogenerated, they should be ignored.
      if (t.isIdentifier(key, { name: "arguments" }) || t.isIdentifier(key, { name: "caller" })) {
        if (!val.$Strict && desc.writable && !desc.enumerable && desc.configurable && desc.value instanceof UndefinedValue && val.$FunctionKind === 'normal')
          return true;
      }
    }

    if (val instanceof ObjectValue && t.isIdentifier(key, { name: "constructor" })) {
      // TODO only if this is a prototype and the constructor is the value of the root function
      //return true;
    }

    if (val instanceof ObjectValue && desc.value && desc.value.isIntrinsic()) {
      // TODO only when this prototype would already be set
      return true;
    }

    // ignore the `prototype` property when it consists of a plain javascript object
    if (val instanceof FunctionValue && t.isIdentifier(key, { name: "prototype" })) {
      // ensure that it's a plain object
      if (desc.value instanceof ObjectValue && desc.value.$Prototype === this.realm.intrinsics.ObjectPrototype) {
        let valueProperties = desc.value.properties;
        let keys = Array.from(valueProperties.keys());

        // ensure that it's only key is the constructor
        if (keys.length === 1 && keys[0] === "constructor") {
          let binding = valueProperties.get("constructor");
          invariant(binding !== undefined);
          let cdesc = binding.descriptor;
          if (cdesc === undefined) return false;
          //todo: check if cdesc is an abstract value that could be empty

          // ensure that the constructor descriptor is correct
          if (cdesc.configurable && !cdesc.enumerable && cdesc.writable && cdesc.value === val) {
            return true;
          }
        }
      }
    }

    return false;
  }

  addProperties(name: string, obj: ObjectValue, ignoreEmbedded: boolean, reasons: Array<string>, alternateProperties: ?Map<string, PropertyBinding>) {
    let descriptors = [];

    for (let [key, propertyBinding] of alternateProperties || obj.properties) {
      invariant(propertyBinding);
      let desc = propertyBinding.descriptor;
      if (desc === undefined) continue; //deleted
      descriptors.push([
        t.isValidIdentifier(key) ? t.identifier(key) : t.stringLiteral(key),
        desc
      ]);
    }

    /*
    for (let symbol of val.symbols.keys()) {
      // TODO: serialize symbols
    }
    */

    let proto = obj.$GetPrototypeOf();
    if (proto === this.realm.intrinsics.ArrayPrototype) {
      if (obj instanceof ArrayValue) proto = null;
    } else if (proto.isIntrinsic()) {
      // TODO: check if val will be serialized as a constructor call
      proto = null;
    }

    if (!descriptors.length && !proto) return;

    // inject properties
    for (let [key, desc] of descriptors) {
      if (this.canIgnoreProperty(obj, key, desc)) continue;
      // If key is a numeric string literal, parse it and set it as a numeric index instead.
      if (t.isStringLiteral(key)) {
        let index = Number.parseInt(((key: any): BabelNodeStringLiteral).value, 10);
        if (index.toString() === key.value) {
          key = t.numericLiteral(index);
        }
      }
      invariant(desc !== undefined);
      this._eagerOrDelay(this._getDescriptorValues(desc).concat(obj), () => {
        invariant(desc !== undefined);
        return this._emitProperty(name, obj, key, desc, ignoreEmbedded, reasons);
      });
    }

    // inject properties with computed names
    if (obj.unknownProperty !== undefined) {
      let desc = obj.unknownProperty.descriptor; invariant(desc !== undefined);
      let val = desc.value;
      invariant(val instanceof AbstractValue);
      this._eagerOrDelay(this._getNestedAbstractValues(val, [obj]), () => {
        invariant(val instanceof AbstractValue);
        this._emitPropertiesWithComputedNames(obj, val, reasons);
      });
    }

    // prototype
    if (proto) {
      this._eagerOrDelay([proto, obj], () => {
        invariant(proto);
        let serializedProto = this.serializeValue(proto, reasons.concat(`Referred to as the prototype for ${name}`));
<<<<<<< HEAD
        let uid = this._getValIdForReference(val);
        if (!this.realm.isCompatibleWith(this.realm.MOBILE_JSC_VERSION))
=======
        let uid = this._getValIdForReference(obj);
        if (this.realm.compatibility !== "jsc-600-1-4-17")
>>>>>>> 90abd4f9
          this.body.push(t.expressionStatement(t.callExpression(
            this.preludeGenerator.memoizeReference("Object.setPrototypeOf"),
            [uid, serializedProto]
          )));
        else {
          this.body.push(t.expressionStatement(t.assignmentExpression(
            "=",
            t.memberExpression(uid, t.identifier("__proto__")),
            serializedProto
          )));
        }
      });
    }

    this.statistics.objects++;
    this.statistics.objectProperties += obj.properties.size;
  }

  _getNestedAbstractValues(absVal: AbstractValue, values: Array<Value>): Array<Value> {
    invariant(absVal.args.length === 3);
    let cond = absVal.args[0];
    invariant(cond instanceof AbstractValue);
    if (cond.kind === "template for property name condition") {
      let P = cond.args[0]; values.push(P);
      let V = absVal.args[1]; values.push(V);
      let W = absVal.args[2];
      if (W instanceof AbstractValue)
        this._getNestedAbstractValues(W, values);
      else
        values.push(W);
    } else {
      // conditional assignment
      values.push(cond);
      let consequent = absVal.args[1]; invariant(consequent instanceof AbstractValue);
      let alternate = absVal.args[2]; invariant(alternate instanceof AbstractValue);
      this._getNestedAbstractValues(consequent, values);
      this._getNestedAbstractValues(alternate, values);
    }
    return values;
  }

  _emitPropertiesWithComputedNames(obj: ObjectValue, absVal: AbstractValue, reasons: Array<string>) {
    invariant(absVal.args.length === 3);
    let cond = absVal.args[0];
    invariant(cond instanceof AbstractValue);
    if (cond.kind === "template for property name condition") {
      let P = cond.args[0]; invariant(P instanceof AbstractValue);
      let V = absVal.args[1];
      let earlier_props = absVal.args[2];
      if (earlier_props instanceof AbstractValue)
        this._emitPropertiesWithComputedNames(obj, earlier_props, reasons);
      let uid = this._getValIdForReference(obj);
      let serializedP = this.serializeValue(P, reasons.concat("Computed property name"));
      let serializedV = this.serializeValue(V, reasons.concat("Computed property value"));
      this.body.push(t.expressionStatement(t.assignmentExpression(
        "=",
        t.memberExpression(uid, serializedP, true),
        serializedV
      )));
    } else {
      // conditional assignment
      let serializedCond = this.serializeValue(cond, reasons.concat("joined computed property condition"));
      let consequent = absVal.args[1]; invariant(consequent instanceof AbstractValue);
      let alternate = absVal.args[2]; invariant(alternate instanceof AbstractValue);
      let saved_body = this.body;
      this.body = [];
      this._emitPropertiesWithComputedNames(obj, consequent, reasons);
      let consequent_body = t.blockStatement(this.body);
      this.body = [];
      this._emitPropertiesWithComputedNames(obj, alternate, reasons);
      let alternate_body = t.blockStatement(this.body);
      this.body = saved_body;
      this.body.push(t.ifStatement(serializedCond, consequent_body, alternate_body));
    }
  }

  _emitProperty(name: string, val: Value, key: BabelNodeIdentifier | BabelNodeNumericLiteral | BabelNodeStringLiteral, desc: Descriptor, ignoreEmbedded: boolean, reasons: Array<string>): void {
    if (this._canEmbedProperty(desc, true)) {
      let descValue = desc.value;
      invariant(descValue instanceof Value);
      if (ignoreEmbedded) return;
      let mightHaveBeenDeleted = descValue.mightHaveBeenDeleted();
      let serializeFunc = () => {
        this._assignProperty(
          () => t.memberExpression(this._getValIdForReference(val), key, !t.isIdentifier(key)),
          () => {
            invariant(descValue instanceof Value);
            return this.serializeValue(
              descValue,
              reasons.concat(`Referred to in the object ${name} for the value ${((key: any): BabelNodeIdentifier).name || ((key: any): BabelNodeStringLiteral).value}`));
          },
          mightHaveBeenDeleted);
      };
      invariant(!this._shouldDelayValues([descValue, val]), "precondition of _emitProperty");
      if (mightHaveBeenDeleted) {
        this._delay(true, [], serializeFunc);
      } else {
        serializeFunc();
      }
    } else {
      let descProps = [];

      let boolKeys = ["enumerable", "configurable"];
      let valKeys = [];

      if (!desc.get && !desc.set) {
        boolKeys.push("writable");
        valKeys.push("value");
      } else {
        valKeys.push("set", "get");
      }

      let descriptorsKey = [];
      for (let boolKey of boolKeys) {
        if (boolKey in desc) {
          let b = desc[boolKey];
          invariant(b !== undefined);
          descProps.push(t.objectProperty(t.identifier(boolKey), t.booleanLiteral(b)));
          descriptorsKey.push(`${boolKey}:${b.toString()}`);
        }
      }

      for (let descKey of valKeys) {
        if (descKey in desc) descriptorsKey.push(descKey);
      }

      descriptorsKey = descriptorsKey.join(",");
      let descriptorId = this.descriptors.get(descriptorsKey);
      if (descriptorId === undefined) {
        descriptorId = t.identifier(this.descriptorNameGenerator.generate(descriptorsKey));
        let declar = t.variableDeclaration("var", [
          t.variableDeclarator(descriptorId, t.objectExpression(descProps))]);
        this.body.push(declar);
        this.descriptors.set(descriptorsKey, descriptorId);
      }
      invariant(descriptorId !== undefined);

      for (let descKey of valKeys) {
        if (descKey in desc) {
          let descValue = desc[descKey] || this.realm.intrinsics.undefined;
          invariant(descValue instanceof Value);
          invariant(!this._shouldDelayValues([descValue]), "precondition of _emitProperty");
          this.body.push(t.expressionStatement(t.assignmentExpression(
            "=",
            t.memberExpression(descriptorId, t.identifier(descKey)),
            this.serializeValue(
              descValue,
              reasons.concat(`Referred to in the object ${name} for the key ${((key: any): BabelNodeIdentifier).name || ((key: any): BabelNodeStringLiteral).value} in the descriptor property ${descKey}`)
            )
          )));
        }
      }

      let keyRaw = key;
      if (t.isIdentifier(keyRaw)) keyRaw = t.stringLiteral(((keyRaw: any): BabelNodeIdentifier).name);

      invariant(!this._shouldDelayValues([val]), "precondition of _emitProperty");
      let uid = this._getValIdForReference(val);
      this.body.push(t.expressionStatement(t.callExpression(
        this.preludeGenerator.memoizeReference("Object.defineProperty"),
        [uid, keyRaw, descriptorId]
      )));
    }
  }

  _serializeDeclarativeEnvironmentRecordBinding(r: DeclarativeEnvironmentRecord, n: string, functionName: string, reasons: Array<string>): SerializedBinding {
    let serializedBindings = this.declarativeEnvironmentRecordsBindings.get(r);
    if (!serializedBindings) {
      serializedBindings = Object.create(null);
      this.declarativeEnvironmentRecordsBindings.set(r, serializedBindings);
    }
    let serializedBinding: ?SerializedBinding = serializedBindings[n];
    if (!serializedBinding) {
      let realm = this.realm;
      let binding = r.bindings[n];
      // TODO: handle binding.deletable, binding.mutable
      let value = (binding.initialized && binding.value) || realm.intrinsics.undefined;
      let serializedValue = this.serializeValue(
        value,
        reasons.concat(`access in ${functionName} to ${n}`));
      serializedBinding = { serializedValue, value };
      serializedBindings[n] = serializedBinding;
      if (value.mightBeObject()) {
        // Increment ref count one more time to ensure that this object will be assigned a unique id.
        // This ensures that only once instance is created across all possible residual function invocations.
        this._incrementValToRefCount(value);
      }
    }
    return serializedBinding;
  }

  _getValIdForReference(val: Value): BabelNodeIdentifier {
    let id = this._getValIdForReferenceOptional(val);
    invariant(id, "Value Id cannot be null or undefined");
    return id;
  }

  _getValIdForReferenceOptional(val: Value): ?BabelNodeIdentifier {
    let id = this.refs.get(val);
    if (id) {
      this._incrementValToRefCount(val);
    }
    return id;
  }

  _incrementValToRefCount(val: Value) {
    if (this.collectValToRefCountOnly) {
      let refCount = this.valToRefCount.get(val);
      if (refCount) {
        refCount++;
      } else {
        refCount = 1;
      }
      this.valToRefCount.set(val, refCount);
    }
  }

  serializeValue(val: Value, reasons?: Array<string>, referenceOnly?: boolean, bindingType?: BabelVariableKind): BabelNodeExpression {

    let ref = this._getValIdForReferenceOptional(val);
    if (ref) {
      return ref;
    }

    reasons = reasons || [];
    if (!referenceOnly && this.shouldInline(val)) {
      let res = this._serializeValue("", val, reasons);
      invariant(res !== undefined);
      return res;
    }

    let name = this.valueNameGenerator.generate(val.__originalName || "");
    let id = t.identifier(name);
    this.refs.set(val, id);
    this.serializationStack.push(val);
    let init = this._serializeValue(name, val, reasons);
    let result = id;
    this._incrementValToRefCount(val);

    if (reasons.length) {
      this.globalReasons[name] = reasons;
    }

    // default to 2 because we don't want the serializer to assume there's
    // one reference and inline the value
    let refCount = this.options.singlePass ? 2 : this.valToRefCount.get(val);
    invariant(refCount !== undefined && refCount > 0);
    if (this.collectValToRefCountOnly ||
      refCount !== 1) {
       if (init) {
         let declar = t.variableDeclaration((bindingType ? bindingType : "var"), [
           t.variableDeclarator(id, init)
         ]);

         this.body.push(declar);
         this.statistics.valueIds++;
       }
     } else {
       if (init) {
         this.refs.delete(val);
         result = init;
         this.statistics.valueIdsElided++;
       }
     }

    this.serializationStack.pop();
    if (this.serializationStack.length === 0) {
      while (this.delayedSerializations.length) {
        invariant(this.serializationStack.length === 0);
        let serializer = this.delayedSerializations.shift();
        serializer();
      }
    }

    return result;
  }

  _serializeValueIntrinsic(val: Value): BabelNodeExpression {
    invariant(val.intrinsicName);
    return this.preludeGenerator.convertStringToMember(val.intrinsicName);
  }

  _delay(reason: boolean | BabelNodeIdentifier, values: Array<Value>, func: () => void) {
    invariant(reason);
    if (reason === true) {
      this.delayedSerializations.push(func);
    } else {
      let a = this.delayedKeyedSerializations.get(reason);
      if (a === undefined) this.delayedKeyedSerializations.set(reason, a = []);
      a.push({ values, func });
    }
  }

  _getDescriptorValues(desc: Descriptor): Array<Value> {
    if (desc.value !== undefined) return [desc.value];
    invariant(desc.get !== undefined);
    invariant(desc.set !== undefined);
    return [desc.get, desc.set];
  }

  _shouldDelayValues(values: Array<Value>): boolean | BabelNodeIdentifier {
    for (let value of values) {
      let delayReason = this._shouldDelayValue(value);
      if (delayReason) return delayReason;
    }
    return false;
  }

  _shouldDelayValue(val: Value): boolean | BabelNodeIdentifier {
    let delayReason;
    if (val instanceof BoundFunctionValue) {
      delayReason = this._shouldDelayValue(val.$BoundTargetFunction);
      if (delayReason) return delayReason;
      delayReason = this._shouldDelayValue(val.$BoundThis);
      if (delayReason) return delayReason;
      for (let arg of val.$BoundArguments) {
        delayReason = this._shouldDelayValue(arg);
        if (delayReason) return delayReason;
      }
    } else if (val instanceof FunctionValue) {
      if (!this.firstFunctionUsages.has(val)) this.firstFunctionUsages.set(val, this._getBodyReference());
      return false;
    } else if (val instanceof AbstractValue) {
      if (val.hasIdentifier() && !this.declaredDerivedIds.has(val.getIdentifier())) return val.getIdentifier();
      for (let arg of val.args) {
        delayReason = this._shouldDelayValue(arg);
        if (delayReason) return delayReason;
      }
    } else if (val instanceof ProxyValue) {
      delayReason = this._shouldDelayValue(val.$ProxyTarget);
      if (delayReason) return delayReason;
      delayReason = this._shouldDelayValue(val.$ProxyHandler);
      if (delayReason) return delayReason;
    }

    return this.serializationStack.indexOf(val) >= 0;
  }

  _eagerOrDelay(values: Array<Value>, serializer: () => void) {
    let delayReason = this._shouldDelayValues(values);
    if (delayReason) {
      this._delay(delayReason, values, serializer);
    } else {
      serializer();
    }
  }

  _assignProperty(locationFn: () => BabelNodeLVal, valueFn: () => BabelNodeExpression, mightHaveBeenDeleted: boolean) {
    let assignment = t.expressionStatement(
      t.assignmentExpression("=", locationFn(), valueFn()));
    if (mightHaveBeenDeleted) {
      let condition = t.binaryExpression("!==", valueFn(), this.serializeValue(this.realm.intrinsics.empty));
      this.body.push(t.ifStatement(condition, assignment));
    } else {
      this.body.push(assignment);
    }
  }

  _serializeValueArray(name: string, val: ObjectValue, reasons: Array<string>): BabelNodeExpression {
    let realm = this.realm;
    let elems = [];

    let remainingProperties = new Map();
    for (let [k, v] of val.properties) {
      remainingProperties.set(k, v);
    }

    // If array length is abstract set it manually and then all known properties (including numeric indices)
    let lenProperty = Get(realm, val, "length");
    if (lenProperty instanceof AbstractValue) {
      this._eagerOrDelay([val], () => {
        this._assignProperty(
          () => t.memberExpression(this._getValIdForReference(val), t.identifier("length")),
          () => {
            return this.serializeValue(lenProperty, reasons.concat(`Abstract length of array ${name}`));
          },
          false /*mightHaveBeenDeleted*/);
        }
      );
      remainingProperties.delete("length");
    } else {
      // An array's length property cannot be redefined, so this won't run user code
      let len = ToLength(realm, lenProperty);
      for (let i = 0; i < len; i++) {
        let key = i + "";
        let propertyBinding = remainingProperties.get(key);
        let elem = null;
        if (propertyBinding !== undefined) {
          let descriptor = propertyBinding.descriptor;
          if (descriptor !== undefined && descriptor.value !== undefined) { // deleted
            remainingProperties.delete(key);
            if (this._canEmbedProperty(descriptor)) {
              let elemVal = descriptor.value;
              invariant(elemVal instanceof Value);
              let mightHaveBeenDeleted = elemVal.mightHaveBeenDeleted();
              let delayReason = this._shouldDelayValue(elemVal) || mightHaveBeenDeleted;
              if (delayReason) {
                // handle self recursion
                this._delay(delayReason, [elemVal, val], () => {
                  this._assignProperty(
                    () => t.memberExpression(this._getValIdForReference(val), t.numericLiteral(i), true),
                    () => {
                      invariant(elemVal !== undefined);
                      return this.serializeValue(elemVal, reasons.concat(`Declared in array ${name} at index ${key}`));
                    },
                    mightHaveBeenDeleted);
                });
              } else {
                elem = this.serializeValue(
                  elemVal,
                  reasons.concat(`Declared in array ${name} at index ${key}`)
                );
              }
            }
          }
        }
        elems.push(elem);
      }
    }

    this.addProperties(name, val, false, reasons, remainingProperties);
    return t.arrayExpression(elems);
  }

  _serializeValueFunction(name: string, val: FunctionValue, reasons: Array<string>): void | BabelNodeExpression {
    if (val instanceof BoundFunctionValue) {
      this.addProperties(name, val, false, reasons);
      return t.callExpression(
        t.memberExpression(
          this.serializeValue(val.$BoundTargetFunction, reasons.concat(`Bound by ${name}`)),
          t.identifier("bind")
        ),
        [].concat(
          this.serializeValue(val.$BoundThis, reasons.concat(`Bound this of ${name}`)),
          val.$BoundArguments.map((boundArg, i) => this.serializeValue(boundArg, reasons.concat(`Bound argument ${i} of ${name}`)))
        )
      );
    }

    if (val instanceof NativeFunctionValue) {
      throw new Error("TODO: do not know how to serialize non-intrinsic native function value");
    }

    invariant(val.constructor === FunctionValue);
    let formalParameters = val.$FormalParameters;
    invariant(formalParameters != null);
    let code = val.$ECMAScriptCode;
    invariant(code != null);

    let functionInfo = this.functions.get(code);

    if (!functionInfo) {
      functionInfo = {
        names: Object.create(null),
        modified: Object.create(null),
        instances: [],
        usesArguments: false,
        usesThis: false,
      };
      this.functions.set(code, functionInfo);

      let state = {
        tryQuery: this.logger.tryQuery.bind(this.logger),
        val,
        reasons,
        name,
        functionInfo,
        map: functionInfo.names,
        realm: this.realm };

      traverse(
        t.file(t.program([
          t.expressionStatement(
            t.functionExpression(
              null,
              formalParameters,
              code
            )
          )
        ])),
        ClosureRefVisitor,
        null,
        state
      );

      if (val.isResidual && Object.keys(functionInfo.names).length) {
        this.logger.logError(`residual function ${describeLocation(this.realm, val, undefined, code.loc) || "(unknown)"} refers to the following identifiers defined outside of the local scope: ${Object.keys(functionInfo.names).join(", ")}`);
      }
    }

    let serializedBindings = Object.create(null);
    let instance: FunctionInstance = {
      serializedBindings,
      functionValue: val,
    };
    let delayed = 1;
    let undelay = () => {
      if (--delayed === 0) {
        instance.insertionPoint = this._getBodyReference();
        this.functionInstances.push(instance);
      }
    };
    for (let innerName in functionInfo.names) {
      let referencedValues = [];
      let serializeBindingFunc;
      let doesNotMatter = true;
      let reference = this.logger.tryQuery(
        () => ResolveBinding(this.realm, innerName, doesNotMatter, val.$Environment),
        undefined, true);
      if (reference === undefined) {
        serializeBindingFunc = () => this._serializeGlobalBinding(innerName);
      } else {
        invariant(!IsUnresolvableReference(this.realm, reference));
        let referencedBase = reference.base;
        let referencedName: string = (reference.referencedName: any);
        if (typeof referencedName !== "string") {
          throw new Error("TODO: do not know how to serialize reference with symbol");
        }
        if (reference.base instanceof GlobalEnvironmentRecord) {
          serializeBindingFunc = () => this._serializeGlobalBinding(referencedName);
        } else if (referencedBase instanceof DeclarativeEnvironmentRecord) {
          serializeBindingFunc = () => {
            invariant(referencedBase instanceof DeclarativeEnvironmentRecord);
            return this._serializeDeclarativeEnvironmentRecordBinding(referencedBase, referencedName, name, reasons);
          };
          let binding = referencedBase.bindings[referencedName];
          if (binding.initialized && binding.value) referencedValues.push(binding.value);
        } else {
          invariant(false);
        }
      }
      delayed++;
      this._eagerOrDelay(referencedValues, () => {
        let serializedBinding = serializeBindingFunc();
        invariant(serializedBinding);
        serializedBindings[innerName] = serializedBinding;
        invariant(functionInfo);
        if (functionInfo.modified[innerName]) serializedBinding.modified = true;
        undelay();
      });
    }

    undelay();
    functionInfo.instances.push(instance);

    this.addProperties(name, val, false, reasons);
  }

  _canEmbedProperty(prop: Descriptor, configurable: boolean = true): boolean {
    return !!prop.writable && !!prop.configurable === configurable && !!prop.enumerable && !prop.set && !prop.get;
  }

  _isPrototype(obj: ObjectValue): void | FunctionValue {
    let binding = obj.properties.get("constructor");
    if (binding === undefined) return undefined;
    let desc = binding.descriptor;
    if (desc === undefined) return undefined;
    let func = desc.value;
    if (!(func instanceof FunctionValue)) return undefined;
    binding = func.properties.get("prototype");
    if (binding === undefined) return undefined;
    desc = binding.descriptor;
    if (desc === undefined) return undefined;
    if (desc.value !== obj) return undefined;
    return func;
  }

  _serializeValueObject(name: string, val: ObjectValue, reasons: Array<string>): BabelNodeExpression {
    let func = this._isPrototype(val);
    if (func !== undefined) {
      let serializedFunction = this.serializeValue(func, reasons.concat(`Constructor of object ${name}`));
      this.addProperties(name, val, false, reasons);
      return t.memberExpression(serializedFunction, t.identifier("prototype"));
    }

    let props = [];

    for (let [key, propertyBinding] of val.properties) {
      let descriptor = propertyBinding.descriptor;
      if (descriptor === undefined || descriptor.value === undefined) continue; // deleted
      if (this._canEmbedProperty(descriptor)) {
        let propValue = descriptor.value;
        invariant(propValue instanceof Value);
        // TODO: revert this when unicode support added
        let keyIsAscii = /^[\u0000-\u007f]*$/.test(key);
        let keyNode = t.isValidIdentifier(key) && keyIsAscii ?
            t.identifier(key) : t.stringLiteral(key);
        let mightHaveBeenDeleted = propValue.mightHaveBeenDeleted();
        let delayReason = this._shouldDelayValue(propValue) || mightHaveBeenDeleted;
        if (delayReason) {
          // self recursion
          this._delay(delayReason, [propValue, val], () => {
            this._assignProperty(
              () => t.memberExpression(this._getValIdForReference(val), keyNode, t.isStringLiteral(keyNode)),
              () => {
                invariant(propValue instanceof Value);
                return this.serializeValue(propValue, reasons.concat(`Referenced in object ${name} with key ${key}`));
              },
              mightHaveBeenDeleted);
          });
        } else {
          props.push(t.objectProperty(keyNode, this.serializeValue(
            propValue,
            reasons.concat(`Referenced in object ${name} with key ${key}`)
          )));
        }
      }
    }

    this.addProperties(name, val, true, reasons);
    let result;
    if (val.$RegExpMatcher !== undefined) {
      let source = val.$OriginalSource;
      let flags = val.$OriginalFlags;
      invariant(typeof source === "string");
      invariant(typeof flags === "string");
      result = t.callExpression(this.preludeGenerator.memoizeReference("RegExp"), [t.stringLiteral(source), t.stringLiteral(flags)]);
    } else if (val.$NumberData !== undefined) {
      let num = val.$NumberData.value;
      result = t.newExpression(this.preludeGenerator.memoizeReference("Number"), [t.numericLiteral(num)]);
    } else {
      result = t.objectExpression(props);
    }
    return result;
  }

  _serializeValueSymbol(val: SymbolValue): BabelNodeExpression {
    let args = [];
    if (val.$Description) args.push(t.stringLiteral(val.$Description));
    return t.callExpression(this.preludeGenerator.memoizeReference("Symbol"), args);
  }

  _serializeValueProxy(name: string, val: ProxyValue, reasons: Array<string>): BabelNodeExpression {
    return t.newExpression(this.preludeGenerator.memoizeReference("Proxy"), [
      this.serializeValue(val.$ProxyTarget, reasons.concat(`Proxy target of ${name}`)),
      this.serializeValue(val.$ProxyHandler, reasons.concat(`Proxy handler of ${name}`))
    ]);
  }

  _serializeAbstractValue(name: string, val: AbstractValue, reasons: Array<string>): BabelNodeExpression {
    let serializedArgs = val.args.map((abstractArg, i) => this.serializeValue(abstractArg, reasons.concat(`Argument ${i} of ${name}`)));
    let serializedValue = val.buildNode(serializedArgs);
    if (serializedValue.type === "Identifier") {
      let id = ((serializedValue: any): BabelNodeIdentifier);
      invariant(!this.preludeGenerator.derivedIds.has(id.name) ||
        this.declaredDerivedIds.has(id));
    }
    return serializedValue;
  }

  _serializeValue(name: string, val: Value, reasons: Array<string>): void | BabelNodeExpression {
    if (val instanceof AbstractValue) {
      return this._serializeAbstractValue(name, val, reasons);
    } else if (val.isIntrinsic()) {
      return this._serializeValueIntrinsic(val);
    } else if (val instanceof EmptyValue) {
      this.needsEmptyVar = true;
      return t.identifier("__empty");
    } else if (this.shouldInline(val)) {
      return t.valueToNode(val.serialize());
    } else if (IsArray(this.realm, val)) {
      invariant(val instanceof ObjectValue);
      return this._serializeValueArray(name, val, reasons);
    } else if (val instanceof ProxyValue) {
      return this._serializeValueProxy(name, val, reasons);
    } else if (val instanceof FunctionValue) {
      return this._serializeValueFunction(name, val, reasons);
    } else if (val instanceof SymbolValue) {
      return this._serializeValueSymbol(val);
    } else if (val instanceof ObjectValue) {
      return this._serializeValueObject(name, val, reasons);
    } else {
      invariant(false);
    }
  }

  _serializeGlobalBinding(key: string): void | SerializedBinding {
    let value = this.realm.getGlobalLetBinding(key);
    // Check for let binding vs global property
    if (value) {
      let id = this.serializeValue(value, ["global let binding"], true, "let");
      // increment ref count one more time as the value has been
      // referentialized (stored in a variable) by serializeValue
      this._incrementValToRefCount(value);
      return {
        serializedValue: id,
        modified: true, referentialized: true
      };
    } else {
      return { serializedValue: this.preludeGenerator.globalReference(key), modified: true, referentialized: true };
    }
  }

  _spliceFunctions() {
    let functionBodies = new Map();
    function getFunctionBody(instance: FunctionInstance): Array<BabelNodeStatement> {
      let b = functionBodies.get(instance);
      if (b === undefined) functionBodies.set(instance, b = []);
      return b;
    }

    let requireStatistics = { replaced: 0, count: 0 };

    // Ensure that all bindings that actually get modified get proper variables
    let functionEntries: Array<[BabelNodeBlockStatement, FunctionInfo]> = Array.from(this.functions.entries());
    for (let [, { instances, names }] of functionEntries) {
      for (let instance of instances) {
        let serializedBindings = instance.serializedBindings;
        for (let name in names) {
          let serializedBinding: SerializedBinding = serializedBindings[name];
          if (serializedBinding.modified && !serializedBinding.referentialized) {
            let serializedBindingId = t.identifier(this.referentializedNameGenerator.generate(name));
            let declar = t.variableDeclaration("var", [
              t.variableDeclarator(serializedBindingId, serializedBinding.serializedValue)]);
            getFunctionBody(instance).push(declar);
            serializedBinding.serializedValue = serializedBindingId;
            serializedBinding.referentialized = true;
            this.statistics.referentialized++;
          }
        }
      }
    }

    this.statistics.functions = functionEntries.length;
    for (let [funcBody, { usesArguments, usesThis, instances, names, modified }] of functionEntries) {
      let params = instances[0].functionValue.$FormalParameters;
      invariant(params !== undefined);

      let shouldInline = !funcBody;
      if (!shouldInline && funcBody.start && funcBody.end) {
        let bodySize = funcBody.end - funcBody.start;
        shouldInline = bodySize <= 30;
      }

      // TODO: instead of completely giving up creating factories if there are modified bindings,
      // figure out which instances share all they modified bindings, and then create factories for
      // those batches.
      let anySerializedBindingModified = false;
      for (let instance of instances) {
        let serializedBindings = instance.serializedBindings;
        for (let name in names) {
          let serializedBinding: SerializedBinding = serializedBindings[name];
          if (serializedBinding.modified) {
            anySerializedBindingModified = true;
          }
        }
      }

      if (shouldInline || instances.length === 1 || usesArguments || anySerializedBindingModified) {
        this.statistics.functionClones += instances.length - 1;
        for (let instance of instances) {
          let { functionValue, serializedBindings } = instance;
          let id = this._getValIdForReference(functionValue);
          let funcParams = params.slice();
          let funcNode = t.functionDeclaration(id, funcParams, ((t.cloneDeep(funcBody): any): BabelNodeBlockStatement));

          traverse(
            t.file(t.program([funcNode])),
            ClosureRefReplacer,
            null,
            { serializedBindings,
              modified,
              requireReturns: this.requireReturns,
              requireStatistics,
              isRequire: this.modules.getIsRequire(funcParams, [functionValue]) }
          );

          if (functionValue.$Strict) {
            this.strictFunctionBodies.push(funcNode);
          } else {
            this.unstrictFunctionBodies.push(funcNode);
          }

          getFunctionBody(instance).push(funcNode);
        }
      } else {
        let suffix = instances[0].functionValue.__originalName || "";
        let factoryId = t.identifier(this.factoryNameGenerator.generate(suffix));

        // filter included variables to only include those that are different
        let factoryNames: Array<string> = [];
        let sameSerializedBindings = Object.create(null);
        for (let name in names) {
          let isDifferent = false;
          let lastBinding;

          for (let { serializedBindings } of instances) {
            let serializedBinding = serializedBindings[name];
            invariant(!serializedBinding.modified);
            if (!lastBinding) {
              lastBinding = serializedBinding;
            } else if (!AreSameSerializedBindings(serializedBinding, lastBinding)) {
              isDifferent = true;
              break;
            }
          }

          if (isDifferent) {
            factoryNames.push(name);
          } else {
            invariant(lastBinding);
            sameSerializedBindings[name] = { serializedValue: lastBinding.serializedValue };
          }
        }
        //

        let factoryParams: Array<BabelNodeLVal> = [];
        for (let key of factoryNames) {
          factoryParams.push(t.identifier(key));
        }
        factoryParams = factoryParams.concat(params).slice();
        // The Replacer below mutates the AST, so let's clone the original AST to avoid modifying it
        let factoryNode = t.functionDeclaration(factoryId, factoryParams, ((t.cloneDeep(funcBody): any): BabelNodeBlockStatement));
        this.prelude.push(factoryNode);

        traverse(
          t.file(t.program([factoryNode])),
          ClosureRefReplacer,
          null,
          { serializedBindings: sameSerializedBindings,
            modified,
            requireReturns: this.requireReturns,
            requireStatistics,
            isRequire: this.modules.getIsRequire(factoryParams, instances.map(instance => instance.functionValue)) }
        );

        //

        for (let instance of instances) {
          let { functionValue, serializedBindings, insertionPoint } = instance;
          let id = this._getValIdForReference(functionValue);
          let flatArgs: Array<BabelNodeExpression> = factoryNames.map((name) => serializedBindings[name].serializedValue);
          let node;
          let firstUsage = this.firstFunctionUsages.get(functionValue);
          invariant(insertionPoint !== undefined);
          if (usesThis || firstUsage !== undefined && !firstUsage.isNotEarlierThan(insertionPoint)) {
            let callArgs: Array<BabelNodeExpression | BabelNodeSpreadElement> = [t.thisExpression()];
            for (let flatArg of flatArgs) callArgs.push(flatArg);
            for (let param of params) {
              if (param.type !== "Identifier") {
                throw new Error("TODO: do not know how to deal with non-Identifier parameters");
              }
              callArgs.push(((param: any): BabelNodeIdentifier));
            }
            let callee = t.memberExpression(factoryId, t.identifier("call"));

            let childBody = t.blockStatement([
              t.returnStatement(t.callExpression(callee, callArgs))
            ]);

            node = t.functionDeclaration(id, params, childBody);
          } else {
            node = t.variableDeclaration("var", [
              t.variableDeclarator(id, t.callExpression(
                t.memberExpression(factoryId, t.identifier("bind")),
                [t.nullLiteral()].concat(flatArgs)
              ))
            ]);
          }
          getFunctionBody(instance).push(node);
        }
      }
    }

    for (let instance of this.functionInstances.reverse()) {
      let functionBody = functionBodies.get(instance);
      invariant(functionBody !== undefined);
      let insertionPoint = instance.insertionPoint;
      invariant(insertionPoint instanceof BodyReference);
      Array.prototype.splice.apply(insertionPoint.body, ([insertionPoint.index, 0]: Array<any>).concat((functionBody: Array<any>)));
    }

    if (requireStatistics.replaced > 0 && !this.collectValToRefCountOnly) {
      console.log(`=== ${this.modules.initializedModules.size} of ${this.modules.moduleIds.size} modules initialized, ${requireStatistics.replaced} of ${requireStatistics.count} require calls inlined.`);
    }
  }

  _getContext(reasons: Array<string>): SerializationContext {
    // TODO: Values serialized by nested generators would currently only get defined
    // along the code of the nested generator; their definitions need to get hoisted
    // or repeated so that they are accessible and defined from all using scopes
    let bodies;
    return {
      reasons,
      serializeValue: this.serializeValue.bind(this),
      startBody: () => {
        if (bodies === undefined) bodies = [];
        bodies.push(this.body);
        let body = [];
        this.body = body;
        return body;
      },
      endBody: (body: Array<BabelNodeStatement>) => {
        invariant(body === this.body);
        invariant(bodies !== undefined);
        invariant(bodies.length > 0);
        this.body = bodies.pop();
      },
      announceDeclaredDerivedId: (id: BabelNodeIdentifier) => {
        this.declaredDerivedIds.add(id);
        let a = this.delayedKeyedSerializations.get(id);
        if (a !== undefined) {
          while (a.length) {
            invariant(this.serializationStack.length === 0);
            invariant(this.delayedSerializations.length === 0);
            let { values, func } = a.shift();
            this._eagerOrDelay(values, func);
          }
          this.delayedKeyedSerializations.delete(id);
        }
      }
    };
  }

  _emitGenerator(generator: Generator) {
    generator.serialize(this.body, this._getContext(["Root generator"]));
    invariant(this.delayedKeyedSerializations.size === 0);
  }

  serialize(filename: string, code: string, sourceMaps: boolean): { generated?: { code: string, map?: string } } {
    this._emitGenerator(this.generator);
    invariant(this.declaredDerivedIds.size <= this.preludeGenerator.derivedIds.size);

    Array.prototype.push.apply(this.prelude, this.preludeGenerator.prelude);

    // TODO serialize symbols
    // for (let symbol of globalObj.symbols.keys());

    // TODO add timers

    // TODO add event listeners

    for (let [moduleId, moduleValue] of this.modules.initializedModules)
      this.requireReturns.set(moduleId, this.serializeValue(moduleValue));

    this._spliceFunctions();

    // add strict modes
    let strictDirective = t.directive(t.directiveLiteral("use strict"));
    let globalDirectives = [];
    if (!this.unstrictFunctionBodies.length && this.strictFunctionBodies.length) {
      // no unstrict functions, only strict ones
      globalDirectives.push(strictDirective);
    } else if (this.unstrictFunctionBodies.length && this.strictFunctionBodies.length) {
      // strict and unstrict functions
      funcLoop: for (let func of this.strictFunctionBodies) {
        if (func.body.directives) {
          for (let directive of func.body.directives) {
            if (directive.value.value === "use strict") {
              // already have a use strict directive
              continue funcLoop;
            }
          }
        } else
          func.body.directives = [];

        func.body.directives.unshift(strictDirective);
      }
    }

    // build ast
    let body = [];
    if (this.needsEmptyVar) {
      body = [(t.variableDeclaration("var", [
        t.variableDeclarator(
          t.identifier("__empty"),
          t.objectExpression([])
        ),
      ]))];
    }
    body = body.concat(this.prelude, this.body);
    this.factorifyObjects(body);

    let ast_body = [];
    if (this.preludeGenerator.declaredGlobals.size > 0)
      ast_body.push(t.variableDeclaration("var",
        Array.from(this.preludeGenerator.declaredGlobals).map(key =>
          t.variableDeclarator(t.identifier(key)))));
    if (body.length) {
      if (this.realm.isCompatibleWith('node')) {
        ast_body.push(
          t.expressionStatement(
            t.callExpression(
              t.memberExpression(
                t.callExpression(
                  t.identifier("require"),
                  [t.stringLiteral("source-map-support")]
                ),
                t.identifier("install")
              ),
              []
            )
          )
        );
      }

      let functionExpression = t.functionExpression(null, [], t.blockStatement(body, globalDirectives));
      let callExpression = this.preludeGenerator.usesThis
        ? t.callExpression(
            t.memberExpression(functionExpression, t.identifier("call")),
            [t.thisExpression()]
          )
        : t.callExpression(functionExpression, []);
      ast_body.push(t.expressionStatement(callExpression));
    }

    let ast = {
      type: "File",
      program: {
        type: "Program",
        body: ast_body
      }
    };

    return {
      generated: generate(
        ast,
        { sourceMaps: sourceMaps, sourceFileName: filename },
        code)
    };
  }

  getObjectKeys(obj: BabelNodeObjectExpression): string | false {
    let keys = [];

    for (let prop of obj.properties) {
      if (prop.type !== "ObjectProperty") return false;

      let key = prop.key;
      if (key.type === "StringLiteral") {
        keys.push(key.value);
      } else if (key.type === "Identifier") {
        if (prop.computed) return false;
        keys.push(key.name);
      } else {
        return false;
      }
    }

    for (let key of keys) {
      if (key.indexOf("|") >= 0) return false;
    }

    return keys.join("|");
  }

  factorifyObjects(body: Array<BabelNodeStatement>) {
    // TODO clean this up...
    let signatures = Object.create(null);

    for (let node of body) {
      if (node.type !== "VariableDeclaration") continue;

      for (let declar of node.declarations) {
        let { init } = declar;
        invariant(init);
        if (init.type !== "ObjectExpression") continue;

        let keys = this.getObjectKeys(init);
        if (!keys) continue;

        let declars = signatures[keys] = signatures[keys] || [];
        declars.push(declar);
      }
    }

    for (let signatureKey in signatures) {
      let declars = signatures[signatureKey];
      if (declars.length < 5) continue;

      let keys = signatureKey.split("|");

      //
      let rootFactoryParams: Array<BabelNodeLVal> = [];
      let rootFactoryProps = [];
      for (let keyIndex = 0; keyIndex < keys.length; keyIndex++) {
        let key = keys[keyIndex];
        let id = t.identifier(`__${keyIndex}`);
        rootFactoryParams.push(id);
        let keyNode = t.isValidIdentifier(key) ? t.identifier(key) : t.stringLiteral(key);
        rootFactoryProps.push(t.objectProperty(keyNode, id));
      }

      let rootFactoryId = t.identifier(this.factoryNameGenerator.generate("root"));
      let rootFactoryBody = t.blockStatement([
        t.returnStatement(t.objectExpression(rootFactoryProps))
      ]);
      let rootFactory = t.functionDeclaration(rootFactoryId, rootFactoryParams, rootFactoryBody);
      body.unshift(rootFactory);

      //
      for (let declar of declars) {
        let args = [];
        for (let prop of declar.init.properties) {
          args.push(prop.value);
        }

        declar.init = t.callExpression(rootFactoryId, args);
      }

      //
      let seen = new Set();
      for (let declar of declars) {
        if (seen.has(declar)) continue;

        // build up a map containing the arguments that are shared
        let common = new Map();
        let mostSharedArgsLength = 0;
        for (let declar2 of declars) {
          if (seen.has(declar2)) continue;
          if (declar === declar2) continue;

          let sharedArgs = [];
          for (let i = 0; i < keys.length; i++) {
            if (isSameNode(declar.init.arguments[i], declar2.init.arguments[i])) {
              sharedArgs.push(i);
            }
          }
          if (!sharedArgs.length) continue;

          mostSharedArgsLength = Math.max(mostSharedArgsLength, sharedArgs.length);
          common.set(declar2, sharedArgs);
        }

        // build up a mapping of the argument positions that are shared so we can pick the top one
        let sharedPairs = Object.create(null);
        for (let [declar2, args] of common.entries()) {
          if (args.length === mostSharedArgsLength) {
            args = args.join(",");
            let pair = sharedPairs[args] = sharedPairs[args] || [];
            pair.push(declar2);
          }
        }

        // get the highest pair
        let highestPairArgs;
        let highestPairCount;
        for (let pairArgs in sharedPairs) {
          let pair = sharedPairs[pairArgs];
          if (!highestPairArgs || pair.length > highestPairCount) {
            highestPairCount = pair.length;
            highestPairArgs = pairArgs;
          }
        }
        if (!highestPairArgs) continue;

        //
        let declarsSub = sharedPairs[highestPairArgs].concat(declar);
        let removeArgs = highestPairArgs.split(",");

        let subFactoryArgs = [];
        let subFactoryParams = [];
        let sharedArgs = declarsSub[0].init.arguments;
        for (let i = 0; i < sharedArgs.length; i++) {
          let arg = sharedArgs[i];
          if (removeArgs.indexOf(i + "") >= 0) {
            subFactoryArgs.push(arg);
          } else {
            let id = t.identifier(`__${i}`);
            subFactoryArgs.push(id);
            subFactoryParams.push(id);
          }
        }

        let subFactoryId = t.identifier(this.factoryNameGenerator.generate("sub"));
        let subFactoryBody = t.blockStatement([
          t.returnStatement(t.callExpression(rootFactoryId, subFactoryArgs))
        ]);
        let subFactory = t.functionDeclaration(subFactoryId, subFactoryParams, subFactoryBody);
        body.unshift(subFactory);

        for (let declarSub of declarsSub) {
          seen.add(declarSub);

          let call = declarSub.init;
          call.callee = subFactoryId;
          call.arguments = call.arguments.filter(function (val, i) {
            return removeArgs.indexOf(i + "") < 0;
          });
        }
      }
    }
  }

  init(filename: string, code: string, map?: string = "",
      sourceMaps?: boolean = false, onError?: (Realm, Value) => void) {
    // Phase 1: Let's interpret.
    this.execute(filename, code, map, onError);
    if (this.logger.hasErrors()) return undefined;
    this.modules.resolveInitializedModules();
    if (this.options.initializeMoreModules) {
      this.modules.initializeMoreModules();
      if (this.logger.hasErrors()) return undefined;
    }

    // Phase 2: Let's serialize the heap and generate code.
    // Serialize for the first time in order to gather reference counts
    if (!this.options.singlePass) {
      this.collectValToRefCountOnly = true;
      this.valToRefCount = new Map();
      this.serialize(filename, code, sourceMaps);
      if (this.logger.hasErrors()) return undefined;
    }
    // Serialize for a second time, using reference counts to minimize number of generated identifiers
    this._resetSerializeStates();
    this.collectValToRefCountOnly = false;
    let serialized = this.serialize(filename, code, sourceMaps);
    invariant(!this.logger.hasErrors());
    if (this.options.logStatistics) this.statistics.log();
    return serialized.generated;
  }
}<|MERGE_RESOLUTION|>--- conflicted
+++ resolved
@@ -306,13 +306,8 @@
       this._eagerOrDelay([proto, obj], () => {
         invariant(proto);
         let serializedProto = this.serializeValue(proto, reasons.concat(`Referred to as the prototype for ${name}`));
-<<<<<<< HEAD
         let uid = this._getValIdForReference(val);
         if (!this.realm.isCompatibleWith(this.realm.MOBILE_JSC_VERSION))
-=======
-        let uid = this._getValIdForReference(obj);
-        if (this.realm.compatibility !== "jsc-600-1-4-17")
->>>>>>> 90abd4f9
           this.body.push(t.expressionStatement(t.callExpression(
             this.preludeGenerator.memoizeReference("Object.setPrototypeOf"),
             [uid, serializedProto]
