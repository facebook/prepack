--- conflicted
+++ resolved
@@ -1463,13 +1463,9 @@
     }
 
     //Deep traversal of the heap to identify the necessary scope of residual functions
-<<<<<<< HEAD
-    if (timingStats !== undefined) timingStats.deepTraversalTime = Date.now();
-    let residualHeapVisitor = new ResidualHeapVisitor(this.realm, this.logger, this.modules, this.requireReturns);
-=======
+
     if (this.options.profile) this.timingStats.deepTraversalTime = Date.now();
     let residualHeapVisitor = new ResidualHeapVisitor(this.realm, this.logger, this.modules);
->>>>>>> a085d393
     residualHeapVisitor.visitRoots();
     if (this.logger.hasErrors()) return undefined;
     this.ignoredProperties = residualHeapVisitor.ignoredProperties;
