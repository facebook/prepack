/**
 * Copyright (c) 2017-present, Facebook, Inc.
 * All rights reserved.
 *
 * This source code is licensed under the BSD-style license found in the
 * LICENSE file in the root directory of this source tree. An additional grant
 * of patent rights can be found in the PATENTS file in the same directory.
 */

/* @flow */

import { Realm, ExecutionContext } from "../realm.js";
import { CompilerDiagnostic, FatalError } from "../errors.js";
import { SourceFileCollection } from "../types.js";
import { AbruptCompletion } from "../completions.js";
import { Generator } from "../utils/generator.js";
import generate from "@babel/generator";
import traverseFast from "../utils/traverse-fast.js";
import invariant from "../invariant.js";
import type { SerializerOptions } from "../options.js";
import { SerializerStatistics } from "./statistics.js";
import { type SerializedResult, ReactStatistics } from "./types.js";
import { Functions } from "./functions.js";
import { Logger } from "../utils/logger.js";
import { Modules } from "../utils/modules.js";
import { stripFlowTypeAnnotations } from "../utils/flow.js";
import { LoggingTracer } from "./LoggingTracer.js";
import { ResidualHeapVisitor } from "./ResidualHeapVisitor.js";
import { ResidualHeapSerializer } from "./ResidualHeapSerializer.js";
import { ResidualHeapValueIdentifiers } from "./ResidualHeapValueIdentifiers.js";
import { LazyObjectsSerializer } from "./LazyObjectsSerializer.js";
import * as t from "@babel/types";
import type { BabelNodeFile } from "@babel/types";
import { ResidualHeapRefCounter } from "./ResidualHeapRefCounter";
import { ResidualHeapGraphGenerator } from "./ResidualHeapGraphGenerator";
import { Referentializer } from "./Referentializer.js";
import { Get } from "../methods/index.js";
import { ObjectValue, Value, FunctionValue } from "../values/index.js";
import { Properties } from "../singletons.js";
import { PropertyDescriptor } from "../descriptors.js";
import { ResidualOptimizedFunctions } from "./ResidualOptimizedFunctions";

export class Serializer {
  constructor(realm: Realm, serializerOptions: SerializerOptions = {}) {
    invariant(realm.useAbstractInterpretation);
    // Start tracking mutations
    realm.generator = new Generator(realm, "main", realm.pathConditions);

    this.realm = realm;
    this.logger = new Logger(this.realm, !!serializerOptions.internalDebug);
    this.modules = new Modules(this.realm, this.logger, !!serializerOptions.logModules);
    this.functions = new Functions(this.realm, this.modules.moduleTracer);
    if (serializerOptions.trace) {
      let loggingTracer = new LoggingTracer(this.realm);
      this.realm.tracers.push(loggingTracer);
    }

    this.options = serializerOptions;
  }

  realm: Realm;
  functions: Functions;
  logger: Logger;
  modules: Modules;
  options: SerializerOptions;

  _execute(
    sourceFileCollection: SourceFileCollection,
    sourceMaps?: boolean = false,
    onParse?: BabelNodeFile => void
  ): { [string]: string } {
    let realm = this.realm;
    let [res, code] = realm.$GlobalEnv.executeSources(sourceFileCollection.toArray(), "script", ast => {
      let realmPreludeGenerator = realm.preludeGenerator;
      invariant(realmPreludeGenerator);
      let forbiddenNames = realmPreludeGenerator.nameGenerator.forbiddenNames;
      traverseFast(ast, node => {
        if (!t.isIdentifier(node)) return false;

        forbiddenNames.add(((node: any): BabelNodeIdentifier).name);
        return true;
      });
      if (onParse) onParse(ast);
    });

    // Release memory of source files and their source maps
    sourceFileCollection.destroy();

    if (res instanceof AbruptCompletion) {
      let context = new ExecutionContext();
      realm.pushContext(context);
      try {
        this.logger.logCompletion(res);
      } finally {
        realm.popContext(context);
      }
      let diagnostic = new CompilerDiagnostic("Global code may end abruptly", res.location, "PP0016", "FatalError");
      realm.handleError(diagnostic);
      throw new FatalError();
    }
    return code;
  }

  // When global.__output is an object, then this function replaces the global generator
  // with one that declares global variables corresponding to the key-value pairs in the __output object,
  // effectively rewriting the roots for visiting/serialization.
  processOutputEntries(): boolean {
    let realm = this.realm;
    let output = this.logger.tryQuery(() => Get(realm, realm.$GlobalObject, "__output"), realm.intrinsics.undefined);
    if (!(output instanceof ObjectValue)) return false;
    let generator = realm.generator;
    let preludeGenerator = realm.preludeGenerator;
    if (generator === undefined || preludeGenerator === undefined) return false;
    generator._entries.length = 0;
    preludeGenerator.declaredGlobals.clear();
    for (let name of Properties.GetOwnPropertyKeysArray(realm, output, false, false)) {
      let property = output.properties.get(name);
      if (!property) continue;
      let value = property.descriptor instanceof PropertyDescriptor && property.descriptor.value;
      if (!(value instanceof Value)) continue;
      generator.emitGlobalDeclaration(name, value);
    }
    return true;
  }

  init(
    sourceFileCollection: SourceFileCollection,
    sourceMaps?: boolean = false,
    onParse?: BabelNodeFile => void,
    onExecute?: (Realm, Map<FunctionValue, Generator>) => void
  ): void | SerializedResult {
    let realmStatistics = this.realm.statistics;
    invariant(realmStatistics instanceof SerializerStatistics, "serialization requires SerializerStatistics");
    let statistics: SerializerStatistics = realmStatistics;

    let result = statistics.total.measure(() => {
      // Phase 1: Let's interpret.
      if (this.realm.react.verbose) {
        this.logger.logInformation(`Evaluating initialization path...`);
      }

      let code = this._execute(sourceFileCollection, sourceMaps, onParse);

      if (this.logger.hasErrors()) return undefined;

      if (!this.processOutputEntries()) {
        statistics.resolveInitializedModules.measure(() => this.modules.resolveInitializedModules());
      }

      statistics.checkThatFunctionsAreIndependent.measure(() => this.functions.checkThatFunctionsAreIndependent());

      let reactStatistics;
      if (this.realm.react.enabled) {
        statistics.optimizeReactComponentTreeRoots.measure(() => {
          reactStatistics = new ReactStatistics();
          this.functions.optimizeReactComponentTreeRoots(reactStatistics);
        });
      }

      statistics.processCollectedNestedOptimizedFunctions.measure(() =>
        this.functions.processCollectedNestedOptimizedFunctions(environmentRecordIdAfterGlobalCode)
      );

      statistics.dumpIR.measure(() => {
        if (onExecute !== undefined) {
          let optimizedFunctions = new Map();
          for (let [functionValue, additionalFunctionEffects] of this.functions.getAdditionalFunctionValuesToEffects())
            optimizedFunctions.set(functionValue, additionalFunctionEffects.generator);
          onExecute(this.realm, optimizedFunctions);
        }
      });

<<<<<<< HEAD
      statistics.processCollectedNestedOptimizedFunctions.measure(() =>
        this.functions.processCollectedNestedOptimizedFunctions()
      );

      if (this.options.initializeMoreModules) {
        statistics.initializeMoreModules.measure(() => this.modules.initializeMoreModules());
=======
      let modulesToInitialize = this.options.modulesToInitialize;
      if (modulesToInitialize) {
        statistics.modulesToInitialize.measure(() => this.modules.initializeMoreModules(modulesToInitialize));
>>>>>>> 7f0c13a6
        if (this.logger.hasErrors()) return undefined;
      }

      let heapGraph;
      let ast = (() => {
        // We wrap the following in an anonymous function declaration to ensure
        // that all local variables are locally scoped, and allocated memory cannot
        // get released when this function returns.

        let additionalFunctionValuesAndEffects = this.functions.getAdditionalFunctionValuesToEffects();

        // Deep traversal of the heap to identify the necessary scope of residual functions
        let preludeGenerator = this.realm.preludeGenerator;
        invariant(preludeGenerator !== undefined);
        if (this.realm.react.verbose) {
          this.logger.logInformation(`Visiting evaluated nodes...`);
        }
        let [residualHeapInfo, generatorTree, inspector] = (() => {
          let residualHeapVisitor = new ResidualHeapVisitor(
            this.realm,
            this.logger,
            this.modules,
            additionalFunctionValuesAndEffects
          );
          statistics.deepTraversal.measure(() => residualHeapVisitor.visitRoots());
          return [residualHeapVisitor.toInfo(), residualHeapVisitor.generatorTree, residualHeapVisitor.inspector];
        })();
        if (this.logger.hasErrors()) return undefined;

        let residualOptimizedFunctions = new ResidualOptimizedFunctions(
          generatorTree,
          additionalFunctionValuesAndEffects,
          residualHeapInfo.values
        );
        let referentializer = new Referentializer(
          this.realm,
          this.options,
          preludeGenerator.createNameGenerator("__scope_"),
          preludeGenerator.createNameGenerator("__get_scope_binding_"),
          preludeGenerator.createNameGenerator("__leaked_"),
          residualOptimizedFunctions
        );
        statistics.referentialization.measure(() => {
          for (let instance of residualHeapInfo.functionInstances.values()) referentializer.referentialize(instance);
        });

        if (this.realm.react.verbose) {
          this.logger.logInformation(`Serializing evaluated nodes...`);
        }
        const realmPreludeGenerator = this.realm.preludeGenerator;
        invariant(realmPreludeGenerator);
        const residualHeapValueIdentifiers = new ResidualHeapValueIdentifiers(
          residualHeapInfo.values.keys(),
          realmPreludeGenerator
        );

        if (this.options.heapGraphFormat) {
          const heapRefCounter = new ResidualHeapRefCounter(
            this.realm,
            this.logger,
            this.modules,
            additionalFunctionValuesAndEffects
          );
          heapRefCounter.visitRoots();

          const heapGraphGenerator = new ResidualHeapGraphGenerator(
            this.realm,
            this.logger,
            this.modules,
            additionalFunctionValuesAndEffects,
            residualHeapValueIdentifiers,
            heapRefCounter.getResult()
          );
          heapGraphGenerator.visitRoots();
          invariant(this.options.heapGraphFormat);
          heapGraph = heapGraphGenerator.generateResult(this.options.heapGraphFormat);
        }

        // Phase 2: Let's serialize the heap and generate code.
        // Serialize for the first time in order to gather reference counts

        if (this.options.inlineExpressions) {
          residualHeapValueIdentifiers.initPass1();
          statistics.referenceCounts.measure(() => {
            new ResidualHeapSerializer(
              this.realm,
              this.logger,
              this.modules,
              residualHeapValueIdentifiers,
              inspector,
              residualHeapInfo,
              this.options,
              additionalFunctionValuesAndEffects,
              referentializer,
              generatorTree,
              residualOptimizedFunctions
            ).serialize();
          });
          if (this.logger.hasErrors()) return undefined;
          residualHeapValueIdentifiers.initPass2();
        }

        // Serialize for a second time, using reference counts to minimize number of generated identifiers
        const TargetSerializer =
          this.options.lazyObjectsRuntime != null ? LazyObjectsSerializer : ResidualHeapSerializer;
        statistics.resetBeforePass();
        return statistics.serializePass.measure(() =>
          new TargetSerializer(
            this.realm,
            this.logger,
            this.modules,
            residualHeapValueIdentifiers,
            inspector,
            residualHeapInfo,
            this.options,
            additionalFunctionValuesAndEffects,
            referentializer,
            generatorTree,
            residualOptimizedFunctions
          ).serialize()
        );
      })();

      invariant(ast !== undefined);
      if (this.realm.stripFlow) {
        stripFlowTypeAnnotations(ast);
      }

      // the signature for generate is not complete, hence the any
      let generated = statistics.babelGenerate.measure(() => generate(ast, { sourceMaps: sourceMaps }, (code: any)));

      invariant(!this.logger.hasErrors());
      return {
        code: generated.code,
        map: generated.map,
        statistics,
        reactStatistics,
        heapGraph,
      };
    });

    if (this.options.logStatistics) {
      statistics.log();
      statistics.logSerializerPerformanceTrackers(
        "time statistics",
        statistics.forcingGC
          ? "Time statistics are skewed because of forced garbage collections; remove --expose-gc flag from node.js invocation to disable forced garbage collections."
          : undefined,
        pf => `${pf.time}ms`
      );
      statistics.logSerializerPerformanceTrackers(
        "memory statistics",
        statistics.forcingGC
          ? undefined
          : "Memory statistics are unreliable because garbage collections could not be forced; pass --expose-gc to node.js to enable forced garbage collections.",
        pf => `${pf.memory > 0 ? "+" : ""}${Math.round(pf.memory / 1024 / 1024)}MB`
      );
    }

    return result;
  }
}<|MERGE_RESOLUTION|>--- conflicted
+++ resolved
@@ -158,7 +158,7 @@
       }
 
       statistics.processCollectedNestedOptimizedFunctions.measure(() =>
-        this.functions.processCollectedNestedOptimizedFunctions(environmentRecordIdAfterGlobalCode)
+        this.functions.processCollectedNestedOptimizedFunctions()
       );
 
       statistics.dumpIR.measure(() => {
@@ -170,18 +170,9 @@
         }
       });
 
-<<<<<<< HEAD
-      statistics.processCollectedNestedOptimizedFunctions.measure(() =>
-        this.functions.processCollectedNestedOptimizedFunctions()
-      );
-
-      if (this.options.initializeMoreModules) {
-        statistics.initializeMoreModules.measure(() => this.modules.initializeMoreModules());
-=======
       let modulesToInitialize = this.options.modulesToInitialize;
       if (modulesToInitialize) {
         statistics.modulesToInitialize.measure(() => this.modules.initializeMoreModules(modulesToInitialize));
->>>>>>> 7f0c13a6
         if (this.logger.hasErrors()) return undefined;
       }
 
