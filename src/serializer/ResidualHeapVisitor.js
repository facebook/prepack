/**
 * Copyright (c) 2017-present, Facebook, Inc.
 * All rights reserved.
 *
 * This source code is licensed under the BSD-style license found in the
 * LICENSE file in the root directory of this source tree. An additional grant
 * of patent rights can be found in the PATENTS file in the same directory.
 */

/* @flow */

import { GlobalEnvironmentRecord, DeclarativeEnvironmentRecord, EnvironmentRecord } from "../environment.js";
import { CompilerDiagnostic, FatalError } from "../errors.js";
import { type Effects, Realm, LookasideTable } from "../realm.js";
import { Path } from "../singletons.js";
import type { Descriptor, PropertyBinding, ObjectKind } from "../types.js";
import type { Binding } from "../environment.js";
import { HashSet, IsArray, Get } from "../methods/index.js";
import {
  AbstractObjectValue,
  AbstractValue,
  BoundFunctionValue,
  ECMAScriptFunctionValue,
  ECMAScriptSourceFunctionValue,
  EmptyValue,
  FunctionValue,
  NativeFunctionValue,
  ObjectValue,
  ProxyValue,
  StringValue,
  SymbolValue,
  Value,
} from "../values/index.js";
import { describeLocation } from "../intrinsics/ecma262/Error.js";
import * as t from "@babel/types";
import type { BabelNodeBlockStatement } from "@babel/types";
import { Generator } from "../utils/generator.js";
import type { GeneratorEntry, VisitEntryCallbacks } from "../utils/generator.js";
import traverse from "@babel/traverse";
import invariant from "../invariant.js";
import type {
  AdditionalFunctionEffects,
  AdditionalFunctionInfo,
  ClassMethodInstance,
  FunctionInfo,
  FunctionInstance,
  ResidualFunctionBinding,
  ReferentializationScope,
} from "./types.js";
import { ClosureRefVisitor } from "./visitors.js";
import { Logger } from "../utils/logger.js";
import { Modules } from "../utils/modules.js";
import { HeapInspector } from "../utils/HeapInspector.js";
import { Referentializer } from "./Referentializer.js";
import {
  canIgnoreClassLengthProperty,
  ClassPropertiesToIgnore,
  getObjectPrototypeMetadata,
  getSuggestedArrayLiteralLength,
  withDescriptorValue,
} from "./utils.js";
import { Environment, To, Utils } from "../singletons.js";
import { isReactElement, isReactPropsObject, valueIsReactLibraryObject } from "../react/utils.js";
import { ResidualReactElementVisitor } from "./ResidualReactElementVisitor.js";
import { GeneratorDAG } from "./GeneratorDAG.js";

export type Scope = FunctionValue | Generator;
type BindingState = {|
  capturedBindings: Set<ResidualFunctionBinding>,
  capturingFunctions: Set<FunctionValue>,
|};

/* This class visits all values that are reachable in the residual heap.
   In particular, this "filters out" values that are:
   - captured by a DeclarativeEnvironmentRecord, but not actually used by any closure.
   - Unmodified prototype objects
   TODO #680: Figure out minimal set of values that need to be kept alive for WeakSet and WeakMap instances.
*/
export class ResidualHeapVisitor {
  constructor(
    realm: Realm,
    logger: Logger,
    modules: Modules,
    additionalFunctionValuesAndEffects: Map<FunctionValue, AdditionalFunctionEffects>,
    // Referentializer is null if we're just checking what values exist
    referentializer: Referentializer | "NO_REFERENTIALIZE"
  ) {
    invariant(realm.useAbstractInterpretation);
    this.realm = realm;
    this.logger = logger;
    this.modules = modules;
    this.referentializer = referentializer === "NO_REFERENTIALIZE" ? undefined : referentializer;

    this.declarativeEnvironmentRecordsBindings = new Map();
    this.globalBindings = new Map();
    this.functionInfos = new Map();
    this.classMethodInstances = new Map();
    this.functionInstances = new Map();
    this.values = new Map();
    this.conditionalFeasibility = new Map();
    let generator = this.realm.generator;
    invariant(generator);
    this.scope = this.globalGenerator = generator;
    this.inspector = new HeapInspector(realm, logger);
    this.referencedDeclaredValues = new Map();
    this.delayedActions = [];
    this.additionalFunctionValuesAndEffects = additionalFunctionValuesAndEffects;
    this.equivalenceSet = new HashSet();
    this.additionalFunctionValueInfos = new Map();
    this.functionToCapturedScopes = new Map();
    let environment = realm.$GlobalEnv.environmentRecord;
    invariant(environment instanceof GlobalEnvironmentRecord);
    this.globalEnvironmentRecord = environment;
    this.additionalGeneratorRoots = new Map();
    this.residualReactElementVisitor = new ResidualReactElementVisitor(this.realm, this);
    this.generatorDAG = new GeneratorDAG();
  }

  realm: Realm;
  logger: Logger;
  modules: Modules;
  referentializer: Referentializer | void;
  globalGenerator: Generator;

  // Caches that ensure one ResidualFunctionBinding exists per (record, name) pair
  declarativeEnvironmentRecordsBindings: Map<DeclarativeEnvironmentRecord, Map<string, ResidualFunctionBinding>>;
  globalBindings: Map<string, ResidualFunctionBinding>;

  functionToCapturedScopes: Map<ReferentializationScope, Map<DeclarativeEnvironmentRecord, BindingState>>;
  functionInfos: Map<BabelNodeBlockStatement, FunctionInfo>;
  scope: Scope;
  values: Map<Value, Set<Scope>>;

  // For every abstract value of kind "conditional", this map keeps track of whether the consequent and/or alternate is feasible in any scope
  conditionalFeasibility: Map<AbstractValue, { t: boolean, f: boolean }>;
  inspector: HeapInspector;
  referencedDeclaredValues: Map<Value, void | FunctionValue>;
  delayedActions: Array<{| scope: Scope, action: () => void | boolean |}>;
  additionalFunctionValuesAndEffects: Map<FunctionValue, AdditionalFunctionEffects>;
  functionInstances: Map<FunctionValue, FunctionInstance>;
  additionalFunctionValueInfos: Map<FunctionValue, AdditionalFunctionInfo>;
  equivalenceSet: HashSet<AbstractValue>;
  classMethodInstances: Map<FunctionValue, ClassMethodInstance>;
  // Parents will always be a generator, optimized function value or "GLOBAL"
  additionalGeneratorRoots: Map<Generator, Set<ObjectValue>>;
  generatorDAG: GeneratorDAG;
  globalEnvironmentRecord: GlobalEnvironmentRecord;
  residualReactElementVisitor: ResidualReactElementVisitor;

  lookasideTable: LookasideTable;

  // Going backwards from the current scope, find either the containing
  // additional function, or if there isn't one, return the global generator.
  _getCommonScope(): FunctionValue | Generator {
    let s = this.scope;
    while (true) {
      if (s instanceof Generator) s = this.generatorDAG.getParent(s);
      else if (s instanceof FunctionValue) {
        // Did we find an additional function?
        if (this.additionalFunctionValuesAndEffects.has(s)) return s;

        // Did the function itself get created by a generator we can chase?
        s = this.generatorDAG.getCreator(s) || "GLOBAL";
      } else {
        invariant(s === "GLOBAL");
        let generator = this.globalGenerator;
        invariant(generator);
        return generator;
      }
    }
    invariant(false);
  }

  _getContainingGenerator(): Generator {
    let s = this.scope;
    while (true) {
      if (s instanceof Generator) return s;
      else if (s instanceof FunctionValue) {
        let additionalFunctionEffects = this.additionalFunctionValuesAndEffects.get(s);
        if (additionalFunctionEffects) return additionalFunctionEffects.generator;

        s = this.generatorDAG.getCreator(s) || "GLOBAL";
      } else {
        invariant(s === "GLOBAL");
        invariant(this.globalGenerator);
        return this.globalGenerator;
      }
    }
    invariant(false);
  }

  // If the current scope has a containing additional function, retrieve it.
  _getAdditionalFunctionOfScope(): FunctionValue | void {
    let s = this._getCommonScope();
    return s instanceof FunctionValue ? s : undefined;
  }

  // When a value has been created by some generator that is unrelated
  // to the current common scope, visit the value in the scope it was
  // created --- this causes the value later to be serialized in its
  // creation scope, ensuring that the value has the right creation / life time.
  _registerAdditionalRoot(value: ObjectValue): void {
    let creationGenerator = this.generatorDAG.getCreator(value) || this.globalGenerator;

    let additionalFunction = this._getAdditionalFunctionOfScope() || "GLOBAL";
    let targetAdditionalFunction;
    if (creationGenerator === this.globalGenerator) {
      targetAdditionalFunction = "GLOBAL";
    } else {
      let s = creationGenerator;
      while (s instanceof Generator) {
        s = this.generatorDAG.getParent(s);
        invariant(s !== undefined);
      }
      invariant(s === "GLOBAL" || s instanceof FunctionValue);
      targetAdditionalFunction = s;
    }

    let usageScope;
    if (additionalFunction === targetAdditionalFunction) {
      usageScope = this.scope;
    } else {
      // Object was created outside of current additional function scope
      invariant(additionalFunction instanceof FunctionValue);
      let additionalFVEffects = this.additionalFunctionValuesAndEffects.get(additionalFunction);
      invariant(additionalFVEffects !== undefined);
      additionalFVEffects.additionalRoots.add(value);

      this._visitInUnrelatedScope(creationGenerator, value);
      usageScope = this.generatorDAG.getCreator(value) || this.globalGenerator;
    }

    usageScope = this.scope;
    if (usageScope instanceof Generator) {
      // Also check if object is used in some nested generator scope that involved
      // applying effects; if so, store additional information that the serializer
      // can use to proactive serialize such objects from within the right generator
      let anyRelevantEffects = false;
      for (let g = usageScope; g instanceof Generator; g = this.generatorDAG.getParent(g)) {
        if (g === creationGenerator) {
          if (anyRelevantEffects) {
            let s = this.additionalGeneratorRoots.get(g);
            if (s === undefined) this.additionalGeneratorRoots.set(g, (s = new Set()));
            if (!s.has(value)) {
              s.add(value);
              this._visitInUnrelatedScope(g, value);
            }
          }
          break;
        }
        let effectsToApply = g.effectsToApply;
        if (effectsToApply)
          for (let pb of effectsToApply.modifiedProperties.keys())
            if (pb.object === value) {
              anyRelevantEffects = true;
              break;
            }
      }
    }
  }

  // Careful!
  // Only use _withScope when you know that the currently applied effects makes sense for the given (nested) scope!
  _withScope(scope: Scope, f: () => void): void {
    let oldScope = this.scope;
    this.scope = scope;
    try {
      f();
    } finally {
      this.scope = oldScope;
    }
  }

  // Queues up an action to be later processed in some arbitrary scope.
  _enqueueWithUnrelatedScope(scope: Scope, action: () => void | boolean): void {
    this.delayedActions.push({ scope, action });
  }

  // Queues up visiting a value in some arbitrary scope.
  _visitInUnrelatedScope(scope: Scope, val: Value): void {
    let scopes = this.values.get(val);
    if (scopes !== undefined && scopes.has(scope)) return;
    this._enqueueWithUnrelatedScope(scope, () => this.visitValue(val));
  }

  visitObjectProperty(binding: PropertyBinding): void {
    let desc = this.realm.lookasideTable.lookupProperty(this._getContainingGenerator(), binding);
    let obj = binding.object;
    invariant(binding.key !== undefined, "Undefined keys should never make it here.");
    if (
      obj instanceof AbstractObjectValue ||
      !(typeof binding.key === "string" && this.inspector.canIgnoreProperty(obj, binding.key))
    ) {
      if (desc !== undefined) this.visitDescriptor(desc);
    }
    if (binding.key instanceof Value) this.visitValue(binding.key);
  }

  visitObjectProperties(obj: ObjectValue, kind?: ObjectKind): void {
    let { skipPrototype, constructor } = getObjectPrototypeMetadata(this.realm, obj);
    if (obj.temporalAlias !== undefined) return;

    // visit properties
    for (let [symbol, propertyBinding] of obj.symbols) {
      invariant(propertyBinding);
      let desc = this.realm.lookasideTable.lookupProperty(this._getContainingGenerator(), propertyBinding);
      if (desc === undefined) continue; //deleted
      this.visitDescriptor(desc);
      this.visitValue(symbol);
    }

    // visit properties
    for (let [propertyBindingKey, propertyBindingValue] of obj.properties) {
      // we don't want to visit these as we handle the serialization ourselves
      // via a different logic route for classes
      let descriptor = this.realm.lookasideTable.lookupProperty(this._getContainingGenerator(), propertyBindingValue);
      if (
        obj instanceof ECMAScriptFunctionValue &&
        obj.$FunctionKind === "classConstructor" &&
        (ClassPropertiesToIgnore.has(propertyBindingKey) ||
          (propertyBindingKey === "length" && canIgnoreClassLengthProperty(obj, descriptor, this.logger)))
      ) {
        continue;
      }
      if (propertyBindingValue.pathNode !== undefined) continue; // property is written to inside a loop
      invariant(propertyBindingValue);
      this.visitObjectProperty(propertyBindingValue);
    }

    // inject properties with computed names
    if (obj.unknownProperty !== undefined) {
      // TODO: do I need to do something here, also is this tracked by effects?
      let desc = obj.unknownProperty.descriptor;
      if (desc !== undefined) {
        let val = desc.value;
        invariant(val instanceof AbstractValue);
        this.visitObjectPropertiesWithComputedNames(val);
      }
    }

    // prototype
    if (!skipPrototype) {
      this.visitObjectPrototype(obj);
    }
    if (obj instanceof FunctionValue) {
      this.visitConstructorPrototype(constructor ? constructor : obj);
    } else if (obj instanceof ObjectValue && skipPrototype && constructor) {
      this.visitValue(constructor);
    }
  }

  visitObjectPrototype(obj: ObjectValue): void {
    let proto = obj.$Prototype;

    let kind = obj.getKind();
    if (proto === this.realm.intrinsics[kind + "Prototype"]) return;

    if (!obj.$IsClassPrototype || proto !== this.realm.intrinsics.null) {
      this.visitValue(proto);
    }
  }

  visitConstructorPrototype(func: Value): void {
    // If the original prototype object was mutated,
    // request its serialization here as this might be observable by
    // residual code.
    invariant(func instanceof FunctionValue);
    let prototype = HeapInspector.getPropertyValue(func, "prototype");
    if (
      prototype instanceof ObjectValue &&
      prototype.originalConstructor === func &&
      !this.inspector.isDefaultPrototype(prototype)
    ) {
      this.visitValue(prototype);
    }
  }

  visitObjectPropertiesWithComputedNames(absVal: AbstractValue): void {
    if (absVal.kind === "widened property") return;
    if (absVal.kind === "template for prototype member expression") return;
    if (absVal.kind === "conditional") {
      let cond = absVal.args[0];
      invariant(cond instanceof AbstractValue);
      if (cond.kind === "template for property name condition") {
        let P = cond.args[0];
        invariant(P instanceof AbstractValue);
        let V = absVal.args[1];
        let earlier_props = absVal.args[2];
        if (earlier_props instanceof AbstractValue) this.visitObjectPropertiesWithComputedNames(earlier_props);
        this.visitValue(P);
        this.visitValue(V);
      } else {
        // conditional assignment
        absVal.args[0] = this.visitEquivalentValue(cond);
        let consequent = absVal.args[1];
        if (consequent instanceof AbstractValue) {
          this.visitObjectPropertiesWithComputedNames(consequent);
        }
        let alternate = absVal.args[2];
        if (alternate instanceof AbstractValue) {
          this.visitObjectPropertiesWithComputedNames(alternate);
        }
      }
    } else {
      this.visitValue(absVal);
    }
  }

  visitDescriptor(desc: Descriptor): void {
    invariant(desc.value === undefined || desc.value instanceof Value);
    if (desc.joinCondition !== undefined) {
      desc.joinCondition = this.visitEquivalentValue(desc.joinCondition);
      if (desc.descriptor1 !== undefined) this.visitDescriptor(desc.descriptor1);
      if (desc.descriptor2 !== undefined) this.visitDescriptor(desc.descriptor2);
      return;
    }
    if (desc.value !== undefined) desc.value = this.visitEquivalentValue(desc.value);
    if (desc.get !== undefined) this.visitValue(desc.get);
    if (desc.set !== undefined) this.visitValue(desc.set);
  }

  visitValueArray(val: ObjectValue): void {
    this._registerAdditionalRoot(val);

    this.visitObjectProperties(val);
    const realm = this.realm;
    let lenProperty;
    if (val.mightBeHavocedObject()) {
      lenProperty = this.realm.evaluateWithoutLeakLogic(() => Get(realm, val, "length"));
    } else {
      lenProperty = Get(realm, val, "length");
    }
    let [initialLength, lengthAssignmentNotNeeded] = getSuggestedArrayLiteralLength(realm, val);
    if (lengthAssignmentNotNeeded) return;
    if (
      lenProperty instanceof AbstractValue
        ? lenProperty.kind !== "widened property"
        : To.ToLength(realm, lenProperty) !== initialLength
    ) {
      this.visitValue(lenProperty);
    }
  }

  visitValueMap(val: ObjectValue): void {
    invariant(val.getKind() === "Map");
    let entries = val.$MapData;

    invariant(entries !== undefined);
    let len = entries.length;

    for (let i = 0; i < len; i++) {
      let entry = entries[i];
      let key = entry.$Key;
      let value = entry.$Value;
      if (key === undefined || value === undefined) continue;
      this.visitValue(key);
      this.visitValue(value);
    }
  }

  visitValueWeakMap(val: ObjectValue): void {
    invariant(val.getKind() === "WeakMap");
    let entries = val.$WeakMapData;

    invariant(entries !== undefined);
    let len = entries.length;

    for (let i = 0; i < len; i++) {
      let entry = entries[i];
      let key = entry.$Key;
      let value = entry.$Value;

      if (key !== undefined && value !== undefined) {
        let fixpoint_rerun = () => {
          let progress;
          if (this.values.has(key)) {
            progress = true;
            this.visitValue(key);
            this.visitValue(value);
          } else {
            progress = false;
            this._enqueueWithUnrelatedScope(this.scope, fixpoint_rerun);
          }
          return progress;
        };
        fixpoint_rerun();
      }
    }
  }

  visitValueSet(val: ObjectValue): void {
    invariant(val.getKind() === "Set");

    let entries = val.$SetData;
    invariant(entries !== undefined);

    let len = entries.length;
    for (let i = 0; i < len; i++) {
      let entry = entries[i];
      if (entry === undefined) continue;
      this.visitValue(entry);
    }
  }

  visitValueWeakSet(val: ObjectValue): void {
    invariant(val.getKind() === "WeakSet");

    let entries = val.$WeakSetData;
    invariant(entries !== undefined);

    let len = entries.length;
    for (let i = 0; i < len; i++) {
      let entry = entries[i];
      if (entry !== undefined) {
        let fixpoint_rerun = () => {
          let progress;
          if (this.values.has(entry)) {
            progress = true;
            this.visitValue(entry);
          } else {
            progress = false;
            this._enqueueWithUnrelatedScope(this.scope, fixpoint_rerun);
          }
          return progress;
        };
        fixpoint_rerun();
      }
    }
  }

  visitValueFunction(val: FunctionValue): void {
    let isClass = false;

    this._registerAdditionalRoot(val);
    if (val instanceof ECMAScriptFunctionValue && val.$FunctionKind === "classConstructor") {
      invariant(val instanceof ECMAScriptSourceFunctionValue);
      let homeObject = val.$HomeObject;
      if (homeObject instanceof ObjectValue && homeObject.$IsClassPrototype) {
        isClass = true;
      }
    }
    this.visitObjectProperties(val);

    if (val instanceof BoundFunctionValue) {
      this.visitValue(val.$BoundTargetFunction);
      this.visitValue(val.$BoundThis);
      for (let boundArg of val.$BoundArguments) this.visitValue(boundArg);
      return;
    }

    invariant(!(val instanceof NativeFunctionValue), "all native function values should be intrinsics");

    invariant(val instanceof ECMAScriptSourceFunctionValue);
    invariant(val.constructor === ECMAScriptSourceFunctionValue);
    let formalParameters = val.$FormalParameters;
    let code = val.$ECMAScriptCode;

    let functionInfo = this.functionInfos.get(code);
    let residualFunctionBindings = new Map();
    this.functionInstances.set(val, {
      residualFunctionBindings,
      initializationStatements: [],
      functionValue: val,
      scopeInstances: new Map(),
    });

    if (!functionInfo) {
      functionInfo = {
        depth: 0,
        lexicalDepth: 0,
        unbound: new Map(),
        requireCalls: new Map(),
        modified: new Set(),
        usesArguments: false,
        usesThis: false,
      };
      let state = {
        functionInfo,
        realm: this.realm,
        getModuleIdIfNodeIsRequireFunction: this.modules.getGetModuleIdIfNodeIsRequireFunction(formalParameters, [val]),
      };

      traverse(
        t.file(t.program([t.expressionStatement(t.functionExpression(null, formalParameters, code))])),
        ClosureRefVisitor,
        null,
        state
      );
      traverse.cache.clear();
      this.functionInfos.set(code, functionInfo);

      if (val.isResidual && functionInfo.unbound.size) {
        if (!val.isUnsafeResidual) {
          this.logger.logError(
            val,
            `residual function ${describeLocation(this.realm, val, undefined, code.loc) ||
              "(unknown)"} refers to the following identifiers defined outside of the local scope: ${Object.keys(
              functionInfo.unbound
            ).join(", ")}`
          );
        }
      }
    }

    let additionalFunctionEffects = this.additionalFunctionValuesAndEffects.get(val);
    if (additionalFunctionEffects) {
      this._visitAdditionalFunction(val, additionalFunctionEffects);
    } else {
      this._enqueueWithUnrelatedScope(val, () => {
        invariant(this.scope === val);
        invariant(functionInfo);
        for (let innerName of functionInfo.unbound.keys()) {
          let environment = this.resolveBinding(val, innerName);
          let residualBinding = this.getBinding(environment, innerName);
          this.visitBinding(val, residualBinding);
          residualFunctionBindings.set(innerName, residualBinding);
          if (functionInfo.modified.has(innerName)) residualBinding.modified = true;
        }
      });
    }
    if (isClass && val.$HomeObject instanceof ObjectValue) {
      this._visitClass(val, val.$HomeObject);
    }
  }

  _visitBindingHelper(residualFunctionBinding: ResidualFunctionBinding, containingGenerator?: Generator) {
    if (residualFunctionBinding.hasLeaked) return;
    let environment = residualFunctionBinding.declarativeEnvironmentRecord;
    invariant(environment !== null);
    if (residualFunctionBinding.value === undefined) {
      // The first time we visit, we need to initialize the value to its equivalent value
      invariant(environment instanceof DeclarativeEnvironmentRecord);
      let binding = environment.bindings[residualFunctionBinding.name];
      invariant(binding !== undefined);
      invariant(!binding.deletable);
      let value = containingGenerator
        ? this.realm.lookasideTable.lookupBinding(containingGenerator, binding) || this.realm.intrinsics.undefined
        : (binding.initialized && binding.value) || this.realm.intrinsics.undefined;
      residualFunctionBinding.value = this.visitEquivalentValue(value);
    } else {
      // Subsequently, we just need to visit the value.
      this.visitValue(residualFunctionBinding.value);
    }
  }

  // Addresses the case:
  // let x = [];
  // let y = [];
  // function a() { x.push("hi"); }
  // function b() { y.push("bye"); }
  // function c() { return x.length + y.length; }
  // Here we need to make sure that a and b both initialize x and y because x and y will be in the same
  // captured scope because c captures both x and y.
  visitBinding(val: FunctionValue, residualFunctionBinding: ResidualFunctionBinding): void {
    let environment = residualFunctionBinding.declarativeEnvironmentRecord;
    if (environment === null) return;
    invariant(this.scope === val);

    let refScope = this._getAdditionalFunctionOfScope() || "GLOBAL";
    residualFunctionBinding.potentialReferentializationScopes.add(refScope);
    invariant(!(refScope instanceof Generator));
    let funcToScopes = Utils.getOrDefault(this.functionToCapturedScopes, refScope, () => new Map());
    let envRec = residualFunctionBinding.declarativeEnvironmentRecord;
    invariant(envRec !== null);
    let bindingState = Utils.getOrDefault(funcToScopes, envRec, () => ({
      capturedBindings: new Set(),
      capturingFunctions: new Set(),
    }));
    let containingGenerator = this._getContainingGenerator();
    // If the binding is new for this bindingState, have all functions capturing bindings from that scope visit it
    if (!bindingState.capturedBindings.has(residualFunctionBinding)) {
      for (let functionValue of bindingState.capturingFunctions) {
        this._enqueueWithUnrelatedScope(functionValue, () =>
          this._visitBindingHelper(residualFunctionBinding, containingGenerator)
        );
      }
      bindingState.capturedBindings.add(residualFunctionBinding);
    }
    // If the function is new for this bindingState, visit all existent bindings in this scope
    if (!bindingState.capturingFunctions.has(val)) {
      invariant(this.scope === val);
      for (let residualBinding of bindingState.capturedBindings) this._visitBindingHelper(residualBinding);
      bindingState.capturingFunctions.add(val);
    }
  }

  resolveBinding(val: FunctionValue, name: string): EnvironmentRecord {
    let doesNotMatter = true;
    let reference = this.logger.tryQuery(
      () => Environment.ResolveBinding(this.realm, name, doesNotMatter, val.$Environment),
      undefined
    );
    if (
      reference === undefined ||
      Environment.IsUnresolvableReference(this.realm, reference) ||
      reference.base === this.globalEnvironmentRecord ||
      reference.base === this.globalEnvironmentRecord.$DeclarativeRecord
    ) {
      return this.globalEnvironmentRecord;
    } else {
      invariant(!Environment.IsUnresolvableReference(this.realm, reference));
      let referencedBase = reference.base;
      let referencedName: string = (reference.referencedName: any);
      invariant(referencedName === name);
      invariant(referencedBase instanceof DeclarativeEnvironmentRecord);
      return referencedBase;
    }
  }

  hasBinding(environment: EnvironmentRecord, name: string): boolean {
    if (environment === this.globalEnvironmentRecord.$DeclarativeRecord) environment = this.globalEnvironmentRecord;

    if (environment === this.globalEnvironmentRecord) {
      // Global Binding
      return this.globalBindings.get(name) !== undefined;
    } else {
      invariant(environment instanceof DeclarativeEnvironmentRecord);
      // DeclarativeEnvironmentRecord binding
      let residualFunctionBindings = this.declarativeEnvironmentRecordsBindings.get(environment);
      if (residualFunctionBindings === undefined) return false;
      return residualFunctionBindings.get(name) !== undefined;
    }
  }

  // Visits a binding, returns a ResidualFunctionBinding
  getBinding(environment: EnvironmentRecord, name: string): ResidualFunctionBinding {
    if (environment === this.globalEnvironmentRecord.$DeclarativeRecord) environment = this.globalEnvironmentRecord;

    if (environment === this.globalEnvironmentRecord) {
      // Global Binding
      return Utils.getOrDefault(this.globalBindings, name, () => {
        let residualFunctionBinding = {
          name,
          value: undefined,
          modified: true,
          hasLeaked: false,
          declarativeEnvironmentRecord: null,
          potentialReferentializationScopes: new Set(),
        };
        // Queue up visiting of global binding exactly once in the globalGenerator scope.
        this._enqueueWithUnrelatedScope(this.globalGenerator, () => {
          let value = this.realm.getGlobalLetBinding(name, this.globalGenerator);
          if (value !== undefined) residualFunctionBinding.value = this.visitEquivalentValue(value);
        });
        return residualFunctionBinding;
      });
    } else {
      invariant(environment instanceof DeclarativeEnvironmentRecord);
      // DeclarativeEnvironmentRecord binding
      let residualFunctionBindings = Utils.getOrDefault(
        this.declarativeEnvironmentRecordsBindings,
        environment,
        () => new Map()
      );
      return Utils.getOrDefault(
        residualFunctionBindings,
        name,
        (): ResidualFunctionBinding => {
          invariant(environment instanceof DeclarativeEnvironmentRecord);
          return {
            name,
            value: undefined,
            modified: false,
            hasLeaked: false,
            declarativeEnvironmentRecord: environment,
            potentialReferentializationScopes: new Set(),
          };
        }
      );
      // Note that we don't yet visit the binding (and its value) here,
      // as that should be done by a call to visitBinding, in the right scope,
      // if the binding's incoming value is relevant.
    }
  }

  _visitClass(classFunc: ECMAScriptSourceFunctionValue, classPrototype: ObjectValue): void {
    let visitClassMethod = (propertyNameOrSymbol, methodFunc, methodType, isStatic) => {
      if (methodFunc instanceof ECMAScriptSourceFunctionValue) {
        // if the method does not have a $HomeObject, it's not a class method
        if (methodFunc.$HomeObject !== undefined) {
          if (methodFunc !== classFunc) {
            this._visitClassMethod(methodFunc, methodType, classPrototype, !!isStatic);
          }
        }
      }
    };
    for (let [propertyName, method] of classPrototype.properties) {
      let descriptor = this.realm.lookasideTable.lookupProperty(this._getContainingGenerator(), method);
      withDescriptorValue(propertyName, descriptor, visitClassMethod);
    }
    for (let [symbol, method] of classPrototype.symbols) {
      let descriptor = this.realm.lookasideTable.lookupProperty(this._getContainingGenerator(), method);
      withDescriptorValue(symbol, descriptor, visitClassMethod);
    }

    // handle class inheritance
    if (!(classFunc.$Prototype instanceof NativeFunctionValue)) {
      this.visitValue(classFunc.$Prototype);
    }

    if (classPrototype.properties.has("constructor")) {
      let constructor = classPrototype.properties.get("constructor");

      invariant(constructor !== undefined);
      // check if the constructor was deleted, as it can't really be deleted
      // it just gets set to empty (the default again)
      let descriptor = this.realm.lookasideTable.lookupProperty(this._getContainingGenerator(), constructor);
      if (descriptor === undefined) {
        classFunc.$HasEmptyConstructor = true;
      } else {
        let visitClassProperty = (propertyNameOrSymbol, methodFunc, methodType) => {
          visitClassMethod(propertyNameOrSymbol, methodFunc, methodType, true);
        };
        // check if we have any static methods we need to include
        let constructorFunc = Get(this.realm, classPrototype, "constructor");
        invariant(constructorFunc instanceof ObjectValue);
        for (let [propertyName, method] of constructorFunc.properties) {
          let methodDescriptor = this.realm.lookasideTable.lookupProperty(this._getContainingGenerator(), method);
          if (
            !ClassPropertiesToIgnore.has(propertyName) &&
            descriptor !== undefined &&
            !(propertyName === "length" && canIgnoreClassLengthProperty(constructorFunc, methodDescriptor, this.logger))
          ) {
            withDescriptorValue(propertyName, methodDescriptor, visitClassProperty);
          }
        }
      }
    }
    this.classMethodInstances.set(classFunc, {
      classPrototype,
      methodType: "constructor",
      classSuperNode: undefined,
      classMethodIsStatic: false,
      classMethodKeyNode: undefined,
      classMethodComputed: false,
    });
  }

  _visitClassMethod(
    methodFunc: ECMAScriptSourceFunctionValue,
    methodType: "get" | "set" | "value",
    classPrototype: ObjectValue,
    isStatic: boolean
  ): void {
    this.classMethodInstances.set(methodFunc, {
      classPrototype,
      methodType: methodType === "value" ? "method" : methodType,
      classSuperNode: undefined,
      classMethodIsStatic: isStatic,
      classMethodKeyNode: undefined,
      classMethodComputed: !!methodFunc.$HasComputedName,
    });
  }

  visitValueObject(val: ObjectValue): void {
    this._registerAdditionalRoot(val);
    if (isReactElement(val)) {
      this.residualReactElementVisitor.visitReactElement(val);
      return;
    }
    let kind = val.getKind();
    this.visitObjectProperties(val, kind);

    // If this object is a prototype object that was implicitly created by the runtime
    // for a constructor, then we can obtain a reference to this object
    // in a special way that's handled alongside function serialization.
    let constructor = val.originalConstructor;
    if (constructor !== undefined) {
      this.visitValue(constructor);
      return;
    }

    switch (kind) {
      case "RegExp":
      case "Number":
      case "String":
      case "Boolean":
      case "ArrayBuffer":
        return;
      case "Date":
        let dateValue = val.$DateValue;
        invariant(dateValue !== undefined);
        this.visitValue(dateValue);
        return;
      case "Float32Array":
      case "Float64Array":
      case "Int8Array":
      case "Int16Array":
      case "Int32Array":
      case "Uint8Array":
      case "Uint16Array":
      case "Uint32Array":
      case "Uint8ClampedArray":
      case "DataView":
        let buf = val.$ViewedArrayBuffer;
        invariant(buf !== undefined);
        this.visitValue(buf);
        return;
      case "Map":
        this.visitValueMap(val);
        return;
      case "WeakMap":
        this.visitValueWeakMap(val);
        return;
      case "Set":
        this.visitValueSet(val);
        return;
      case "WeakSet":
        this.visitValueWeakSet(val);
        return;
      default:
        if (kind !== "Object") this.logger.logError(val, `Object of kind ${kind} is not supported in residual heap.`);
        if (this.realm.react.enabled && valueIsReactLibraryObject(this.realm, val, this.logger)) {
          this.realm.fbLibraries.react = val;
        }
        return;
    }
  }

  visitValueSymbol(val: SymbolValue): void {
    if (val.$Description) this.visitValue(val.$Description);
  }

  visitValueProxy(val: ProxyValue): void {
    this._registerAdditionalRoot(val);

    this.visitValue(val.$ProxyTarget);
    this.visitValue(val.$ProxyHandler);
  }

  _visitAbstractValueConditional(val: AbstractValue): void {
    let condition = val.args[0];
    invariant(condition instanceof AbstractValue);

    let cf = this.conditionalFeasibility.get(val);
    if (cf === undefined) this.conditionalFeasibility.set(val, (cf = { t: false, f: false }));

    let feasibleT, feasibleF;
    let savedPath = this.realm.pathConditions;
    try {
      this.realm.pathConditions = this.scope instanceof Generator ? this.scope.pathConditions : [];

      let impliesT = Path.implies(condition);
      let impliesF = Path.impliesNot(condition);
      invariant(!(impliesT && impliesF));

      if (!impliesT && !impliesF) {
        feasibleT = feasibleF = true;
      } else {
        feasibleT = impliesT;
        feasibleF = impliesF;
      }
    } finally {
      this.realm.pathConditions = savedPath;
    }

    let visitedT = false,
      visitedF = false;

    if (!cf.t && feasibleT) {
      val.args[1] = this.visitEquivalentValue(val.args[1]);
      cf.t = true;
      if (cf.f) val.args[0] = this.visitEquivalentValue(val.args[0]);
      visitedT = true;
    }

    if (!cf.f && feasibleF) {
      val.args[2] = this.visitEquivalentValue(val.args[2]);
      cf.f = true;
      if (cf.t) val.args[0] = this.visitEquivalentValue(val.args[0]);
      visitedF = true;
    }

    if (!visitedT || !visitedF) {
      let fixpoint_rerun = () => {
        let progress = false;
        invariant(cf !== undefined);
        if (cf.f && cf.t) {
          invariant(!visitedT || !visitedF);
          this.visitValue(val.args[0]);
        }

        if (cf.t && !visitedT) {
          this.visitValue(val.args[1]);
          progress = visitedT = true;
        }
        invariant(cf.t === visitedT);

        if (cf.f && !visitedF) {
          this.visitValue(val.args[2]);
          progress = visitedF = true;
        }
        invariant(cf.f === visitedF);

        // When not all possible outcomes are assumed to be feasible yet after visiting some scopes,
        // it might be that they do become assumed to be feasible when later visiting some other scopes.
        // In that case, we should also re-visit the corresponding cases in this scope.
        // To this end, calling _enqueueWithUnrelatedScope enqueues this function for later re-execution if
        // any other visiting progress was made.
        if (!visitedT || !visitedF) this._enqueueWithUnrelatedScope(this.scope, fixpoint_rerun);

        return progress;
      };

      fixpoint_rerun();
    }
  }

  visitAbstractValue(val: AbstractValue): void {
    if (val.kind === "sentinel member expression") {
      this.logger.logError(val, "expressions of type o[p] are not yet supported for partially known o and unknown p");
    } else if (val.kind === "conditional") {
      this._visitAbstractValueConditional(val);
      return;
    }
    for (let i = 0, n = val.args.length; i < n; i++) {
      val.args[i] = this.visitEquivalentValue(val.args[i]);
    }
  }

  // Overridable hook for pre-visiting the value.
  // Return false will tell visitor to skip visiting children of this node.
  preProcessValue(val: Value): boolean {
    return this._mark(val);
  }

  // Overridable hook for post-visiting the value.
  postProcessValue(val: Value): void {}

  _mark(val: Value): boolean {
    let scopes = this.values.get(val);
    if (scopes === undefined) this.values.set(val, (scopes = new Set()));
    if (scopes.has(this.scope)) return false;
    scopes.add(this.scope);
    return true;
  }

  visitEquivalentValue<T: Value>(val: T): T {
    if (val instanceof AbstractValue) {
      let equivalentValue = this.equivalenceSet.add(val);
      if (this.preProcessValue(equivalentValue)) this.visitAbstractValue(equivalentValue);
      this.postProcessValue(equivalentValue);
      return (equivalentValue: any);
    }
    if (val instanceof ObjectValue && isReactElement(val)) {
      if (val.temporalAlias !== undefined) {
        return this.visitEquivalentValue(val.temporalAlias);
      }
      let equivalentReactElementValue = this.residualReactElementVisitor.reactElementEquivalenceSet.add(val);
      if (this._mark(equivalentReactElementValue)) this.visitValueObject(equivalentReactElementValue);
      return (equivalentReactElementValue: any);
    } else if (val instanceof ObjectValue && isReactPropsObject(val)) {
      let equivalentReactPropsValue = this.residualReactElementVisitor.reactPropsEquivalenceSet.add(val);
      if (this._mark(equivalentReactPropsValue)) this.visitValueObject(equivalentReactPropsValue);
      return (equivalentReactPropsValue: any);
    }
    this.visitValue(val);
    return val;
  }

  visitValue(val: Value): void {
    invariant(val !== undefined);
    invariant(!(val instanceof ObjectValue && val.refuseSerialization));
    if (val instanceof AbstractValue) {
      if (this.preProcessValue(val)) this.visitAbstractValue(val);
      this.postProcessValue(val);
    } else if (val.isIntrinsic()) {
      // All intrinsic values exist from the beginning of time...
      // ...except for a few that come into existence as templates for abstract objects via executable code.
      if (val instanceof ObjectValue && val._isScopedTemplate) {
        this.preProcessValue(val);
        this.postProcessValue(val);
      } else
        this._enqueueWithUnrelatedScope(this._getCommonScope(), () => {
          this.preProcessValue(val);
          this.postProcessValue(val);
        });
    } else if (val instanceof EmptyValue) {
      this.preProcessValue(val);
      this.postProcessValue(val);
    } else if (HeapInspector.isLeaf(val)) {
      this.preProcessValue(val);
      this.postProcessValue(val);
    } else if (IsArray(this.realm, val)) {
      invariant(val instanceof ObjectValue);
      if (this.preProcessValue(val)) this.visitValueArray(val);
      this.postProcessValue(val);
    } else if (val instanceof ProxyValue) {
      if (this.preProcessValue(val)) this.visitValueProxy(val);
      this.postProcessValue(val);
    } else if (val instanceof FunctionValue) {
      let creationGenerator = this.generatorDAG.getCreator(val) || this.globalGenerator;

      // 1. Visit function in its creation scope
      this._enqueueWithUnrelatedScope(creationGenerator, () => {
        invariant(val instanceof FunctionValue);
        if (this.preProcessValue(val)) this.visitValueFunction(val);
        this.postProcessValue(val);
      });

      // 2. If current scope is not related to creation scope,
      //    and if this is not a recursive visit, mark the usage of this function
      //    in the common scope as well.
      let commonScope = this._getCommonScope();
      if (commonScope !== creationGenerator && commonScope !== val) {
        this._enqueueWithUnrelatedScope(commonScope, () => {
          this.preProcessValue(val);
          this.postProcessValue(val);
        });
      }
    } else if (val instanceof SymbolValue) {
      if (this.preProcessValue(val)) this.visitValueSymbol(val);
      this.postProcessValue(val);
    } else {
      invariant(val instanceof ObjectValue);

      if (this.preProcessValue(val)) this.visitValueObject(val);
      this.postProcessValue(val);
    }
  }

  createGeneratorVisitCallbacks(additionalFunctionInfo?: AdditionalFunctionInfo): VisitEntryCallbacks {
    let callbacks = {
      visitEquivalentValue: this.visitEquivalentValue.bind(this),
      visitGenerator: (generator, parent) => {
        invariant(this.generatorDAG.isParent(parent, generator));
        this.visitGenerator(generator, additionalFunctionInfo);
      },
      canOmit: (value: Value): boolean => {
        let canOmit = !this.referencedDeclaredValues.has(value) && !this.values.has(value);
        if (!canOmit) {
          return false;
        }
        if (value instanceof ObjectValue && value.temporalAlias !== undefined) {
          let temporalAlias = value.temporalAlias;
          return !this.referencedDeclaredValues.has(temporalAlias) && !this.values.has(temporalAlias);
        }
        return canOmit;
      },
      recordDeclaration: (value: Value) => {
        this.referencedDeclaredValues.set(value, this._getAdditionalFunctionOfScope());
      },
      recordDelayedEntry: (generator, entry: GeneratorEntry) => {
        this.delayedActions.push({
          scope: generator,
          action: () => entry.visit(callbacks, generator),
        });
      },
      visitModifiedProperty: (binding: PropertyBinding) => {
        let fixpoint_rerun = () => {
          if (this.values.has(binding.object)) {
            if (binding.internalSlot) {
              invariant(typeof binding.key === "string");
              let error = new CompilerDiagnostic(
                `Internal slot ${binding.key} modified in a nested context. This is not yet supported.`,
                binding.object.expressionLocation,
                "PP1006",
                "FatalError"
              );
              this.realm.handleError(error) === "Fail";
              throw new FatalError();
            }
            this.visitValue(binding.object);
            if (binding.key instanceof Value) this.visitValue(binding.key);
            this.visitObjectProperty(binding);
            return true;
          } else {
            this._enqueueWithUnrelatedScope(this.scope, fixpoint_rerun);
            return false;
          }
        };
        fixpoint_rerun();
      },
      visitModifiedBinding: (modifiedBinding: Binding) => {
<<<<<<< HEAD
        invariant(additionalFunctionInfo);
        let { functionValue } = additionalFunctionInfo;
        invariant(functionValue instanceof ECMAScriptSourceFunctionValue);
        // TODO: this should visit the original value but instead it visits the new value only (because of our generator context)
        let residualBinding = this.getBinding(modifiedBinding.environment, modifiedBinding.name);
        let funcInstance = additionalFunctionInfo.instance;
        invariant(funcInstance !== undefined);
        funcInstance.residualFunctionBindings.set(modifiedBinding.name, residualBinding);
        let newValue = modifiedBinding.value;
        invariant(newValue);
        newValue = this.visitEquivalentValue(newValue);
        residualBinding.modified = true;
        let otherFunc = residualBinding.additionalFunctionOverridesValue;
        if (otherFunc !== undefined && otherFunc !== functionValue) {
          let otherNameVal = otherFunc._SafeGetDataPropertyValue("name");
          let otherNameStr = otherNameVal instanceof StringValue ? otherNameVal.value : "unknown function";
          let funcNameVal = functionValue._SafeGetDataPropertyValue("name");
          let funNameStr = funcNameVal instanceof StringValue ? funcNameVal.value : "unknown function";
          let error = new CompilerDiagnostic(
            `Variable ${
              modifiedBinding.name
            } written to in optimized function ${funNameStr} conflicts with write in another optimized function ${otherNameStr}`,
            funcNameVal.expressionLocation,
            "PP1001",
            "RecoverableError"
          );
          if (functionValue.$Realm.handleError(error) === "Fail") throw new FatalError();
        }
        residualBinding.additionalFunctionOverridesValue = functionValue;
        additionalFunctionInfo.modifiedBindings.set(modifiedBinding, residualBinding);
        // TODO nested optimized functions: revisit adding GLOBAL as outer optimized function
        residualBinding.potentialReferentializationScopes.add("GLOBAL");
        return [residualBinding, newValue];
=======
        let fixpoint_rerun = () => {
          if (this.hasBinding(modifiedBinding.environment, modifiedBinding.name)) {
            invariant(additionalFunctionInfo);
            let { functionValue } = additionalFunctionInfo;
            invariant(functionValue instanceof ECMAScriptSourceFunctionValue);
            let residualBinding = this.getBinding(modifiedBinding.environment, modifiedBinding.name);
            let funcInstance = additionalFunctionInfo.instance;
            invariant(funcInstance !== undefined);
            funcInstance.residualFunctionBindings.set(modifiedBinding.name, residualBinding);
            let newValue = modifiedBinding.value;
            invariant(newValue);
            this.visitValue(newValue);
            residualBinding.modified = true;
            let otherFunc = residualBinding.additionalFunctionOverridesValue;
            if (otherFunc !== undefined && otherFunc !== functionValue) {
              let otherNameVal = otherFunc._SafeGetDataPropertyValue("name");
              let otherNameStr = otherNameVal instanceof StringValue ? otherNameVal.value : "unknown function";
              let funcNameVal = functionValue._SafeGetDataPropertyValue("name");
              let funNameStr = funcNameVal instanceof StringValue ? funcNameVal.value : "unknown function";
              let error = new CompilerDiagnostic(
                `Variable ${
                  modifiedBinding.name
                } written to in optimized function ${funNameStr} conflicts with write in another optimized function ${otherNameStr}`,
                funcNameVal.expressionLocation,
                "PP1001",
                "RecoverableError"
              );
              if (functionValue.$Realm.handleError(error) === "Fail") throw new FatalError();
            }
            residualBinding.additionalFunctionOverridesValue = functionValue;
            additionalFunctionInfo.modifiedBindings.set(modifiedBinding, residualBinding);
            // TODO nested optimized functions: revisit adding GLOBAL as outer optimized function
            residualBinding.potentialReferentializationScopes.add("GLOBAL");
            return true;
          } else {
            this._enqueueWithUnrelatedScope(this.scope, fixpoint_rerun);
            return false;
          }
        };
        fixpoint_rerun();
>>>>>>> 108dea53
      },
      visitBindingAssignment: (binding: Binding, value: Value) => {
        let residualBinding = this.getBinding(binding.environment, binding.name);
        residualBinding.modified = true;
        residualBinding.hasLeaked = true;
        return this.visitEquivalentValue(value);
      },
    };
    return callbacks;
  }

  visitGenerator(generator: Generator, additionalFunctionInfo?: AdditionalFunctionInfo): void {
    this._withScope(generator, () => {
      generator.visit(this.createGeneratorVisitCallbacks(additionalFunctionInfo));
    });

    // We don't bother purging created objects
  }

  // result -- serialized as a return statement
  // Generator -- visit all entries
  // Bindings -- (modifications to named variables) only need to serialize bindings if they're
  //             captured by a residual function
  //          -- need to apply them and maybe need to revisit functions in ancestors to make sure
  //             we don't overwrite anything they capture
  // PropertyBindings -- (property modifications) visit any property bindings to pre-existing objects
  // CreatedObjects -- should take care of itself
  _visitAdditionalFunction(functionValue: FunctionValue, additionalEffects: AdditionalFunctionEffects): void {
    // Get Instance + Info
    invariant(functionValue instanceof ECMAScriptSourceFunctionValue);
    let code = functionValue.$ECMAScriptCode;
    let functionInfo = this.functionInfos.get(code);
    invariant(functionInfo !== undefined);
    let funcInstance = this.functionInstances.get(functionValue);
    invariant(funcInstance !== undefined);

    // Set Visitor state
    // Allows us to emit function declarations etc. inside of this additional
    // function instead of adding them at global scope
    this.residualReactElementVisitor.withCleanEquivalenceSet(() => {
      invariant(funcInstance !== undefined);
      invariant(functionInfo !== undefined);
      let additionalFunctionInfo = {
        modifiedBindings: new Map(),
        functionValue,
        instance: funcInstance,
        prelude: [],
      };
      this.additionalFunctionValueInfos.set(functionValue, additionalFunctionInfo);

      let effectsGenerator = additionalEffects.generator;
      this.generatorDAG.add(functionValue, effectsGenerator);
      this.visitGenerator(effectsGenerator, additionalFunctionInfo);
    });
  }

  visitRoots(): void {
    this.generatorDAG.add("GLOBAL", this.globalGenerator);
    this.visitGenerator(this.globalGenerator);
    for (let moduleValue of this.modules.initializedModules.values()) this.visitValue(moduleValue);

    this._visitUntilFixpoint();

    let referentializer = this.referentializer;
    if (referentializer !== undefined)
      for (let instance of this.functionInstances.values()) referentializer.referentialize(instance);
  }

  _visitUntilFixpoint(): void {
    if (this.realm.react.verbose) {
      this.logger.logInformation(`Computing fixed point...`);
    }
    // Do a fixpoint over all pure generator entries to make sure that we visit
    // arguments of only BodyEntries that are required by some other residual value
    let progress = true;
    while (progress) {
      // Let's partition the actions by their generators,
      // as applying effects is expensive, and so we don't want to do it
      // more often than necessary.
      let actionsByGenerator = new Map();
      let expected = 0;
      for (let { scope, action } of this.delayedActions) {
        let generator;
        if (scope instanceof FunctionValue) generator = this.generatorDAG.getCreator(scope) || this.globalGenerator;
        else if (scope === "GLOBAL") generator = this.globalGenerator;
        else {
          invariant(scope instanceof Generator);
          generator = scope;
        }
        let a = actionsByGenerator.get(generator);
        if (a === undefined) actionsByGenerator.set(generator, (a = []));
        a.push({ action, scope });
        expected++;
      }
      this.delayedActions = [];
      progress = false;
      // We build up a tree of effects runner that mirror the nesting of Generator effects.
      // This way, we only have to apply any given effects once, regardless of how many actions we have associated with whatever generators.
      let effectsInfos: Map<Effects, { runner: () => void, nestedEffectsRunners: Array<() => void> }> = new Map();
      let topEffectsRunners: Array<() => void> = [];
      let actual = 0;
      for (let [generator, scopedActions] of actionsByGenerator) {
        let runGeneratorAction = () => {
          for (let { action, scope } of scopedActions) {
            actual++;
            this._withScope(scope, () => {
              if (action() !== false) progress = true;
            });
          }
        };
        let s = generator;
        let visited = new Set();
        let newNestedRunner;
        while (s !== "GLOBAL") {
          invariant(!visited.has(s));
          visited.add(s);
          if (s instanceof Generator) {
            let effectsToApply = s.effectsToApply;
            if (effectsToApply) {
              let info = effectsInfos.get(effectsToApply);
              let runner;
              if (info === undefined) {
                runner = () => {
                  this.realm.withEffectsAppliedInGlobalEnv(() => {
                    invariant(info !== undefined);
                    for (let nestedEffectsRunner of info.nestedEffectsRunners) nestedEffectsRunner();
                    return null;
                  }, effectsToApply);
                };
                effectsInfos.set(effectsToApply, (info = { runner, nestedEffectsRunners: [] }));
              }
              if (newNestedRunner !== undefined) info.nestedEffectsRunners.push(newNestedRunner);
              newNestedRunner = runner;
              if (runGeneratorAction === undefined) break;
              info.nestedEffectsRunners.push(runGeneratorAction);
              runGeneratorAction = undefined;
            }
            s = this.generatorDAG.getParent(s);
          } else if (s instanceof FunctionValue) {
            invariant(this.additionalFunctionValuesAndEffects.has(s));
            s = this.generatorDAG.getCreator(s) || "GLOBAL";
          }
          invariant(s instanceof Generator || s instanceof FunctionValue || s === "GLOBAL");
        }
        if (runGeneratorAction !== undefined) {
          invariant(newNestedRunner === undefined);
          runGeneratorAction();
        } else if (newNestedRunner !== undefined) topEffectsRunners.push(newNestedRunner);
      }
      for (let topEffectsRunner of topEffectsRunners) topEffectsRunner();
      invariant(expected === actual);
      if (this.realm.react.verbose) {
        this.logger.logInformation(`  (${actual} items processed)`);
      }
    }
  }
}<|MERGE_RESOLUTION|>--- conflicted
+++ resolved
@@ -1172,46 +1172,12 @@
         fixpoint_rerun();
       },
       visitModifiedBinding: (modifiedBinding: Binding) => {
-<<<<<<< HEAD
-        invariant(additionalFunctionInfo);
-        let { functionValue } = additionalFunctionInfo;
-        invariant(functionValue instanceof ECMAScriptSourceFunctionValue);
-        // TODO: this should visit the original value but instead it visits the new value only (because of our generator context)
-        let residualBinding = this.getBinding(modifiedBinding.environment, modifiedBinding.name);
-        let funcInstance = additionalFunctionInfo.instance;
-        invariant(funcInstance !== undefined);
-        funcInstance.residualFunctionBindings.set(modifiedBinding.name, residualBinding);
-        let newValue = modifiedBinding.value;
-        invariant(newValue);
-        newValue = this.visitEquivalentValue(newValue);
-        residualBinding.modified = true;
-        let otherFunc = residualBinding.additionalFunctionOverridesValue;
-        if (otherFunc !== undefined && otherFunc !== functionValue) {
-          let otherNameVal = otherFunc._SafeGetDataPropertyValue("name");
-          let otherNameStr = otherNameVal instanceof StringValue ? otherNameVal.value : "unknown function";
-          let funcNameVal = functionValue._SafeGetDataPropertyValue("name");
-          let funNameStr = funcNameVal instanceof StringValue ? funcNameVal.value : "unknown function";
-          let error = new CompilerDiagnostic(
-            `Variable ${
-              modifiedBinding.name
-            } written to in optimized function ${funNameStr} conflicts with write in another optimized function ${otherNameStr}`,
-            funcNameVal.expressionLocation,
-            "PP1001",
-            "RecoverableError"
-          );
-          if (functionValue.$Realm.handleError(error) === "Fail") throw new FatalError();
-        }
-        residualBinding.additionalFunctionOverridesValue = functionValue;
-        additionalFunctionInfo.modifiedBindings.set(modifiedBinding, residualBinding);
-        // TODO nested optimized functions: revisit adding GLOBAL as outer optimized function
-        residualBinding.potentialReferentializationScopes.add("GLOBAL");
-        return [residualBinding, newValue];
-=======
         let fixpoint_rerun = () => {
           if (this.hasBinding(modifiedBinding.environment, modifiedBinding.name)) {
             invariant(additionalFunctionInfo);
             let { functionValue } = additionalFunctionInfo;
             invariant(functionValue instanceof ECMAScriptSourceFunctionValue);
+            // TODO: this should visit the original value but instead it visits the new value only (because of our generator context)
             let residualBinding = this.getBinding(modifiedBinding.environment, modifiedBinding.name);
             let funcInstance = additionalFunctionInfo.instance;
             invariant(funcInstance !== undefined);
@@ -1247,7 +1213,6 @@
           }
         };
         fixpoint_rerun();
->>>>>>> 108dea53
       },
       visitBindingAssignment: (binding: Binding, value: Value) => {
         let residualBinding = this.getBinding(binding.environment, binding.name);
