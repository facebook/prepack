--- conflicted
+++ resolved
@@ -428,16 +428,10 @@
     if (val instanceof AbstractValue) {
       if (this._mark(val)) this.visitAbstractValue(val);
     } else if (val.isIntrinsic()) {
-<<<<<<< HEAD
-      // For scoping reasons, we fall back to the main body for intrinsics.
-      this._withScope(this.globalScope, () => {
-        if (this._mark(val)) this.visitValueIntrinsic(val);
-=======
       // All intrinsic values exist from the beginning of time...
       // ...except for a few that come into existance as templates for abstract objects (TODO #882).
-      this._withScope(this.realmGenerator, () => {
+      this._withScope(this.globalScope, () => {
         this._mark(val);
->>>>>>> 69761bf5
       });
     } else if (val instanceof EmptyValue) {
       this._mark(val);
