/**
 * Copyright (c) 2017-present, Facebook, Inc.
 * All rights reserved.
 *
 * This source code is licensed under the BSD-style license found in the
 * LICENSE file in the root directory of this source tree. An additional grant
 * of patent rights can be found in the PATENTS file in the same directory.
 */

/* @flow */

import { GlobalEnvironmentRecord, DeclarativeEnvironmentRecord, EnvironmentRecord } from "../environment.js";
import { Realm } from "../realm.js";
import type { Descriptor, PropertyBinding, ObjectKind } from "../types.js";
<<<<<<< HEAD
import type { Binding } from "../environment.js";
=======
import { PossiblyNormalCompletion } from "../completions.js";
>>>>>>> 75074786
import { HashSet, IsArray, Get } from "../methods/index.js";
import {
  BoundFunctionValue,
  ProxyValue,
  SymbolValue,
  AbstractValue,
  EmptyValue,
  ECMAScriptSourceFunctionValue,
  FunctionValue,
  Value,
  ObjectValue,
  AbstractObjectValue,
  NativeFunctionValue,
} from "../values/index.js";
import { describeLocation } from "../intrinsics/ecma262/Error.js";
import * as t from "babel-types";
import type { BabelNodeBlockStatement } from "babel-types";
import { Generator } from "../utils/generator.js";
import type { GeneratorEntry, VisitEntryCallbacks } from "../utils/generator.js";
import traverse from "babel-traverse";
import invariant from "../invariant.js";
import type {
  ResidualFunctionBinding,
  FunctionInfo,
  AdditionalFunctionInfo,
  FunctionInstance,
  ClassMethodInstance,
  AdditionalFunctionEffects,
} from "./types.js";
import { ClosureRefVisitor } from "./visitors.js";
import { Logger } from "../utils/logger.js";
import { Modules } from "../utils/modules.js";
import { ResidualHeapInspector } from "./ResidualHeapInspector.js";
import { Referentializer } from "./Referentializer.js";
import type { ReferentializationScope } from "./Referentializer.js";
import {
  getSuggestedArrayLiteralLength,
  getOrDefault,
  ClassPropertiesToIgnore,
  withDescriptorValue,
  canIgnoreClassLengthProperty,
  getObjectPrototypeMetadata,
} from "./utils.js";
import { Environment, To } from "../singletons.js";
import { isReactElement, valueIsReactLibraryObject } from "../react/utils.js";
import { canHoistReactElement } from "../react/hoisting.js";
import ReactElementSet from "../react/ReactElementSet.js";

export type Scope = FunctionValue | Generator;
type BindingState = {|
  capturedBindings: Set<ResidualFunctionBinding>,
  capturingFunctionsToCommonScope: Map<FunctionValue, Scope>,
|};

/* This class visits all values that are reachable in the residual heap.
   In particular, this "filters out" values that are:
   - captured by a DeclarativeEnvironmentRecord, but not actually used by any closure.
   - Unmodified prototype objects
   TODO #680: Figure out minimal set of values that need to be kept alive for WeakSet and WeakMap instances.
*/
export class ResidualHeapVisitor {
  constructor(
    realm: Realm,
    logger: Logger,
    modules: Modules,
    additionalFunctionValuesAndEffects: Map<FunctionValue, AdditionalFunctionEffects>,
    // Referentializer is null if we're just checking what values exist
    referentializer: Referentializer | "NO_REFERENTIALIZE",
    environmentRecordIdAfterGlobalCode: number = 0
  ) {
    invariant(realm.useAbstractInterpretation);
    this.realm = realm;
    this.logger = logger;
    this.modules = modules;
    this.referentializer = referentializer === "NO_REFERENTIALIZE" ? undefined : referentializer;

    this.declarativeEnvironmentRecordsBindings = new Map();
    this.globalBindings = new Map();
    this.functionInfos = new Map();
    this.classMethodInstances = new Map();
    this.functionInstances = new Map();
    this.values = new Map();
    let generator = this.realm.generator;
    invariant(generator);
    this.scope = this.commonScope = generator;
    this.inspector = new ResidualHeapInspector(realm, logger);
    this.referencedDeclaredValues = new Map();
    this.delayedVisitGeneratorEntries = [];
    this.someReactElement = undefined;
    this.additionalFunctionValuesAndEffects = additionalFunctionValuesAndEffects;
    this.equivalenceSet = new HashSet();
    this.reactElementEquivalenceSet = new ReactElementSet(realm, this.equivalenceSet);
    this.additionalFunctionValueInfos = new Map();
    this.containingAdditionalFunction = undefined;
    this.additionalRoots = new Map();
    this.inClass = false;
    this.functionToCapturedScopes = new Map();
    this.generatorParents = new Map();
    this.environmentRecordIdAfterGlobalCode = environmentRecordIdAfterGlobalCode;
    let environment = realm.$GlobalEnv.environmentRecord;
    invariant(environment instanceof GlobalEnvironmentRecord);
    this.globalEnvironmentRecord = environment;
  }

  realm: Realm;
  logger: Logger;
  modules: Modules;
  referentializer: Referentializer | void;

  // Caches that ensure one ResidualFunctionBinding exists per (record, name) pair
  declarativeEnvironmentRecordsBindings: Map<DeclarativeEnvironmentRecord, Map<string, ResidualFunctionBinding>>;
  globalBindings: Map<string, ResidualFunctionBinding>;

  functionToCapturedScopes: Map<ReferentializationScope, Map<DeclarativeEnvironmentRecord, BindingState>>;
  functionInfos: Map<BabelNodeBlockStatement, FunctionInfo>;
  scope: Scope;
  // Either the realm's generator or the FunctionValue of an additional function to serialize
  commonScope: Scope;
  values: Map<Value, Set<Scope>>;
  inspector: ResidualHeapInspector;
  referencedDeclaredValues: Map<AbstractValue, void | FunctionValue>;
  delayedVisitGeneratorEntries: Array<{| commonScope: Scope, generator: Generator, entry: GeneratorEntry |}>;
  additionalFunctionValuesAndEffects: Map<FunctionValue, AdditionalFunctionEffects>;
  functionInstances: Map<FunctionValue, FunctionInstance>;
  additionalFunctionValueInfos: Map<FunctionValue, AdditionalFunctionInfo>;
  equivalenceSet: HashSet<AbstractValue>;
  classMethodInstances: Map<FunctionValue, ClassMethodInstance>;
  someReactElement: void | ObjectValue;
  reactElementEquivalenceSet: ReactElementSet;
  generatorParents: Map<Generator, Generator>;

  // We only want to add to additionalRoots when we're in an additional function
  containingAdditionalFunction: void | FunctionValue;
  // Tracks objects + functions that were visited from inside additional functions that need to be serialized in a
  // parent scope of the additional function (e.g. functions/objects only used from additional functions that were
  // declared outside the additional function need to be serialized in the additional function's parent scope for
  // identity to work).
  additionalRoots: Map<ObjectValue, Set<FunctionValue>>;
  inClass: boolean;
  environmentRecordIdAfterGlobalCode: number;

  globalEnvironmentRecord: GlobalEnvironmentRecord;

  _registerAdditionalRoot(value: ObjectValue) {
    let additionalFunction = this.containingAdditionalFunction;
    if (additionalFunction !== undefined && !this.inClass) {
      let s = this.additionalRoots.get(value);
      if (s === undefined) this.additionalRoots.set(value, (s = new Set()));
      s.add(additionalFunction);
    }
  }

  _withScope(scope: Scope, f: () => void) {
    let oldScope = this.scope;
    this.scope = scope;
    try {
      f();
    } finally {
      this.scope = oldScope;
    }
  }

  visitObjectProperty(binding: PropertyBinding) {
    let desc = binding.descriptor;
    if (desc === undefined) return; //deleted
    let obj = binding.object;
    if (obj instanceof AbstractObjectValue || !this.inspector.canIgnoreProperty(obj, binding.key)) {
      this.visitDescriptor(desc);
    }
  }

  visitObjectProperties(obj: ObjectValue, kind?: ObjectKind): void {
    let { skipPrototype, constructor } = getObjectPrototypeMetadata(this.realm, obj);

    // visit properties
    if (!isReactElement(obj)) {
      for (let [symbol, propertyBinding] of obj.symbols) {
        invariant(propertyBinding);
        let desc = propertyBinding.descriptor;
        if (desc === undefined) continue; //deleted
        this.visitDescriptor(desc);
        this.visitValue(symbol);
      }
    }

    // visit properties
    for (let [propertyBindingKey, propertyBindingValue] of obj.properties) {
      // we don't want to visit these as we handle the serialization ourselves
      // via a different logic route for classes
      let descriptor = propertyBindingValue.descriptor;
      if (
        obj.$FunctionKind === "classConstructor" &&
        (ClassPropertiesToIgnore.has(propertyBindingKey) ||
          (propertyBindingKey === "length" && canIgnoreClassLengthProperty(obj, descriptor, this.logger)))
      ) {
        continue;
      }
      if (propertyBindingValue.pathNode !== undefined) continue; // property is written to inside a loop
      invariant(propertyBindingValue);
      this.visitObjectProperty(propertyBindingValue);
    }

    // inject properties with computed names
    if (obj.unknownProperty !== undefined) {
      let desc = obj.unknownProperty.descriptor;
      if (desc !== undefined) {
        let val = desc.value;
        invariant(val instanceof AbstractValue);
        this.visitObjectPropertiesWithComputedNames(val);
      }
    }

    // prototype
    if (!isReactElement(obj) && !skipPrototype) {
      // we don't want to the ReactElement prototype visited
      // as this is contained within the JSXElement, otherwise
      // they we be need to be emitted during serialization
      this.visitObjectPrototype(obj);
    }
    if (obj instanceof FunctionValue) {
      this.visitConstructorPrototype(constructor ? constructor : obj);
    } else if (obj instanceof ObjectValue && skipPrototype && constructor) {
      this.visitValue(constructor);
    }
  }

  visitObjectPrototype(obj: ObjectValue) {
    let proto = obj.$Prototype;

    let kind = obj.getKind();
    if (proto === this.realm.intrinsics[kind + "Prototype"]) return;

    if (!obj.$IsClassPrototype || proto !== this.realm.intrinsics.null) {
      this.visitValue(proto);
    }
  }

  visitConstructorPrototype(func: Value) {
    // If the original prototype object was mutated,
    // request its serialization here as this might be observable by
    // residual code.
    invariant(func instanceof FunctionValue);
    let prototype = ResidualHeapInspector.getPropertyValue(func, "prototype");
    if (
      prototype instanceof ObjectValue &&
      prototype.originalConstructor === func &&
      !this.inspector.isDefaultPrototype(prototype)
    ) {
      this.visitValue(prototype);
    }
  }

  visitObjectPropertiesWithComputedNames(absVal: AbstractValue): void {
    if (absVal.kind === "widened property") return;
    invariant(absVal.args.length === 3);
    let cond = absVal.args[0];
    invariant(cond instanceof AbstractValue);
    if (cond.kind === "template for property name condition") {
      let P = cond.args[0];
      invariant(P instanceof AbstractValue);
      let V = absVal.args[1];
      let earlier_props = absVal.args[2];
      if (earlier_props instanceof AbstractValue) this.visitObjectPropertiesWithComputedNames(earlier_props);
      this.visitValue(P);
      this.visitValue(V);
    } else {
      // conditional assignment
      absVal.args[0] = this.visitEquivalentValue(cond);
      let consequent = absVal.args[1];
      invariant(consequent instanceof AbstractValue);
      let alternate = absVal.args[2];
      invariant(alternate instanceof AbstractValue);
      this.visitObjectPropertiesWithComputedNames(consequent);
      this.visitObjectPropertiesWithComputedNames(alternate);
    }
  }

  visitDescriptor(desc: Descriptor): void {
    invariant(desc.value === undefined || desc.value instanceof Value);
    if (desc.joinCondition !== undefined) {
      desc.joinCondition = this.visitEquivalentValue(desc.joinCondition);
      if (desc.descriptor1 !== undefined) this.visitDescriptor(desc.descriptor1);
      if (desc.descriptor2 !== undefined) this.visitDescriptor(desc.descriptor2);
      return;
    }
    if (desc.value !== undefined) desc.value = this.visitEquivalentValue(desc.value);
    if (desc.get !== undefined) this.visitValue(desc.get);
    if (desc.set !== undefined) this.visitValue(desc.set);
  }

  visitValueArray(val: ObjectValue): void {
    this.visitObjectProperties(val);
    const realm = this.realm;
    let lenProperty;
    if (val.isHavocedObject()) {
      lenProperty = this.realm.evaluateWithoutLeakLogic(() => Get(realm, val, "length"));
    } else {
      lenProperty = Get(realm, val, "length");
    }
    if (
      lenProperty instanceof AbstractValue
        ? lenProperty.kind !== "widened property"
        : To.ToLength(realm, lenProperty) !== getSuggestedArrayLiteralLength(realm, val)
    ) {
      this.visitValue(lenProperty);
    }
  }

  visitValueMap(val: ObjectValue): void {
    let kind = val.getKind();

    let entries;
    if (kind === "Map") {
      entries = val.$MapData;
    } else {
      invariant(kind === "WeakMap");
      entries = val.$WeakMapData;
    }
    invariant(entries !== undefined);
    let len = entries.length;

    for (let i = 0; i < len; i++) {
      let entry = entries[i];
      let key = entry.$Key;
      let value = entry.$Value;
      if (key === undefined || value === undefined) continue;
      this.visitValue(key);
      this.visitValue(value);
    }
  }

  visitValueSet(val: ObjectValue): void {
    let kind = val.getKind();

    let entries;
    if (kind === "Set") {
      entries = val.$SetData;
    } else {
      invariant(kind === "WeakSet");
      entries = val.$WeakSetData;
    }
    invariant(entries !== undefined);
    let len = entries.length;

    for (let i = 0; i < len; i++) {
      let entry = entries[i];
      if (entry === undefined) continue;
      this.visitValue(entry);
    }
  }

  visitValueFunction(val: FunctionValue, parentScope: Scope): void {
    let isClass = false;

    this._registerAdditionalRoot(val);
    if (val.$FunctionKind === "classConstructor") {
      invariant(val instanceof ECMAScriptSourceFunctionValue);
      let homeObject = val.$HomeObject;
      if (homeObject instanceof ObjectValue && homeObject.$IsClassPrototype) {
        isClass = true;
        this.inClass = true;
      }
    }
    this.visitObjectProperties(val);
    if (isClass && this.inClass) {
      this.inClass = false;
    }

    if (val instanceof BoundFunctionValue) {
      this.visitValue(val.$BoundTargetFunction);
      this.visitValue(val.$BoundThis);
      for (let boundArg of val.$BoundArguments) this.visitValue(boundArg);
      return;
    }

    invariant(!(val instanceof NativeFunctionValue), "all native function values should be intrinsics");

    invariant(val instanceof ECMAScriptSourceFunctionValue);
    invariant(val.constructor === ECMAScriptSourceFunctionValue);
    let formalParameters = val.$FormalParameters;
    let code = val.$ECMAScriptCode;

    let functionInfo = this.functionInfos.get(code);
    let residualFunctionBindings = new Map();
    this.functionInstances.set(val, {
      residualFunctionBindings,
      initializationStatements: [],
      functionValue: val,
      scopeInstances: new Map(),
    });

    if (!functionInfo) {
      functionInfo = {
        unbound: new Set(),
        modified: new Set(),
        usesArguments: false,
        usesThis: false,
      };
      let state = {
        tryQuery: this.logger.tryQuery.bind(this.logger),
        val,
        functionInfo,
        realm: this.realm,
      };

      traverse(
        t.file(t.program([t.expressionStatement(t.functionExpression(null, formalParameters, code))])),
        ClosureRefVisitor,
        null,
        state
      );
      this.functionInfos.set(code, functionInfo);

      if (val.isResidual && functionInfo.unbound.size) {
        if (!val.isUnsafeResidual) {
          this.logger.logError(
            val,
            `residual function ${describeLocation(this.realm, val, undefined, code.loc) ||
              "(unknown)"} refers to the following identifiers defined outside of the local scope: ${Object.keys(
              functionInfo.unbound
            ).join(", ")}`
          );
        }
      }
    }

    let additionalFunctionEffects = this.additionalFunctionValuesAndEffects.get(val);
    if (additionalFunctionEffects) {
      this._visitAdditionalFunction(val, additionalFunctionEffects, parentScope);
    } else {
      this._withScope(val, () => {
        invariant(functionInfo);
        for (let innerName of functionInfo.unbound) {
          let environment = this.resolveBinding(val, innerName);
          let residualBinding = this.visitBinding(val, environment, innerName);
          invariant(residualBinding !== undefined);
          residualFunctionBindings.set(innerName, residualBinding);
          if (functionInfo.modified.has(innerName)) {
            residualBinding.modified = true;
          }
        }
      });
    }
    if (isClass && val.$HomeObject instanceof ObjectValue) {
      this._visitClass(val, val.$HomeObject);
    }
  }

  // Addresses the case:
  // let x = [];
  // let y = [];
  // function a() { x.push("hi"); }
  // function b() { y.push("bye"); }
  // function c() { return x.length + y.length; }
  // Here we need to make sure that a and b both initialize x and y because x and y will be in the same
  // captured scope because c captures both x and y.
  _recordBindingVisitedAndRevisit(val: FunctionValue, residualFunctionBinding: ResidualFunctionBinding) {
    let refScope = this.containingAdditionalFunction ? this.containingAdditionalFunction : "GLOBAL";
    invariant(!(refScope instanceof Generator));
    let funcToScopes = getOrDefault(this.functionToCapturedScopes, refScope, () => new Map());
    let envRec = residualFunctionBinding.declarativeEnvironmentRecord;
    invariant(envRec !== null);
    let bindingState = getOrDefault(funcToScopes, envRec, () => ({
      capturedBindings: new Set(),
      capturingFunctionsToCommonScope: new Map(),
    }));
    // If the binding is new for this bindingState, have all functions capturing bindings from that scope visit it
    if (!bindingState.capturedBindings.has(residualFunctionBinding)) {
      if (residualFunctionBinding.value) {
        invariant(this);
        for (let [functionValue, functionCommonScope] of bindingState.capturingFunctionsToCommonScope) {
          invariant(this);
          let prevCommonScope = this.commonScope;
          try {
            this.commonScope = functionCommonScope;
            let value = residualFunctionBinding.value;
            this._withScope(functionValue, () => this.visitValue(value));
          } finally {
            this.commonScope = prevCommonScope;
          }
        }
      }
      bindingState.capturedBindings.add(residualFunctionBinding);
    }
    // If the function is new for this bindingState, visit all existent bindings in this scope
    if (!bindingState.capturingFunctionsToCommonScope.has(val)) {
      for (let residualBinding of bindingState.capturedBindings) {
        if (residualBinding.value) this.visitValue(residualBinding.value);
      }
      bindingState.capturingFunctionsToCommonScope.set(val, this.commonScope);
    }
  }

  resolveBinding(val: FunctionValue, name: string): EnvironmentRecord {
    let doesNotMatter = true;
    let reference = this.logger.tryQuery(
      () => Environment.ResolveBinding(this.realm, name, doesNotMatter, val.$Environment),
      undefined
    );
    if (
      reference === undefined ||
      Environment.IsUnresolvableReference(this.realm, reference) ||
      reference.base === this.globalEnvironmentRecord ||
      reference.base === this.globalEnvironmentRecord.$DeclarativeRecord
    ) {
      return this.globalEnvironmentRecord;
    } else {
      invariant(!Environment.IsUnresolvableReference(this.realm, reference));
      let referencedBase = reference.base;
      let referencedName: string = (reference.referencedName: any);
      invariant(referencedName === name);
      invariant(referencedBase instanceof DeclarativeEnvironmentRecord);
      return referencedBase;
    }
  }

  // Visits a binding, if createBinding is true, will always return a ResidualFunctionBinding
  // otherwise visits + returns the binding only if one already exists.
  visitBinding(
    val: FunctionValue,
    environment: EnvironmentRecord,
    name: string,
    createBinding: boolean = true
  ): ResidualFunctionBinding | void {
    if (environment === this.globalEnvironmentRecord.$DeclarativeRecord) environment = this.globalEnvironmentRecord;

    let residualFunctionBinding;
    let getFromMap = createBinding ? getOrDefault : (map, key, defaultFn) => map.get(key);
    if (environment === this.globalEnvironmentRecord) {
      // Global Binding
      residualFunctionBinding = getFromMap(
        this.globalBindings,
        name,
        () =>
          ({
            value: this.realm.getGlobalLetBinding(name),
            modified: true,
            declarativeEnvironmentRecord: null,
          }: ResidualFunctionBinding)
      );
    } else {
      invariant(environment instanceof DeclarativeEnvironmentRecord);
      // DeclarativeEnvironmentRecord binding
      let residualFunctionBindings = getOrDefault(
        this.declarativeEnvironmentRecordsBindings,
        environment,
        () => new Map()
      );
      let createdBinding = !residualFunctionBindings.has(name);
      residualFunctionBinding = getFromMap(residualFunctionBindings, name, (): ResidualFunctionBinding => {
        invariant(environment instanceof DeclarativeEnvironmentRecord);
        let binding = environment.bindings[name];
        invariant(binding !== undefined);
        invariant(!binding.deletable);
        return {
          value: (binding.initialized && binding.value) || this.realm.intrinsics.undefined,
          modified: false,
          declarativeEnvironmentRecord: environment,
        };
      });
      if (residualFunctionBinding) {
        if (this.containingAdditionalFunction && createdBinding)
          residualFunctionBinding.referencedOnlyFromAdditionalFunctions = this.containingAdditionalFunction;
        if (!this.containingAdditionalFunction && residualFunctionBinding.referencedOnlyFromAdditionalFunctions)
          delete residualFunctionBinding.referencedOnlyFromAdditionalFunctions;
        this._recordBindingVisitedAndRevisit(val, residualFunctionBinding);
      }
    }
    if (residualFunctionBinding && residualFunctionBinding.value) {
      residualFunctionBinding.value = this.visitEquivalentValue(residualFunctionBinding.value);
    }
    return residualFunctionBinding;
  }

  _visitClass(classFunc: ECMAScriptSourceFunctionValue, classPrototype: ObjectValue): void {
    let visitClassMethod = (propertyNameOrSymbol, methodFunc, methodType, isStatic) => {
      if (methodFunc instanceof ECMAScriptSourceFunctionValue) {
        // if the method does not have a $HomeObject, it's not a class method
        if (methodFunc.$HomeObject !== undefined) {
          if (methodFunc !== classFunc) {
            this._visitClassMethod(methodFunc, methodType, classPrototype, !!isStatic);
          }
        }
      }
    };
    for (let [propertyName, method] of classPrototype.properties) {
      withDescriptorValue(propertyName, method.descriptor, visitClassMethod);
    }
    for (let [symbol, method] of classPrototype.symbols) {
      withDescriptorValue(symbol, method.descriptor, visitClassMethod);
    }

    // handle class inheritance
    if (!(classFunc.$Prototype instanceof NativeFunctionValue)) {
      this.visitValue(classFunc.$Prototype);
    }

    if (classPrototype.properties.has("constructor")) {
      let constructor = classPrototype.properties.get("constructor");

      invariant(constructor !== undefined);
      // check if the constructor was deleted, as it can't really be deleted
      // it just gets set to empty (the default again)
      if (constructor.descriptor === undefined) {
        classFunc.$HasEmptyConstructor = true;
      } else {
        let visitClassProperty = (propertyNameOrSymbol, methodFunc, methodType) => {
          visitClassMethod(propertyNameOrSymbol, methodFunc, methodType, true);
        };
        // check if we have any static methods we need to include
        let constructorFunc = Get(this.realm, classPrototype, "constructor");
        invariant(constructorFunc instanceof ObjectValue);
        for (let [propertyName, method] of constructorFunc.properties) {
          if (
            !ClassPropertiesToIgnore.has(propertyName) &&
            method.descriptor !== undefined &&
            !(
              propertyName === "length" && canIgnoreClassLengthProperty(constructorFunc, method.descriptor, this.logger)
            )
          ) {
            withDescriptorValue(propertyName, method.descriptor, visitClassProperty);
          }
        }
      }
    }
    this.classMethodInstances.set(classFunc, {
      classPrototype,
      methodType: "constructor",
      classSuperNode: undefined,
      classMethodIsStatic: false,
      classMethodKeyNode: undefined,
      classMethodComputed: false,
    });
  }

  _visitClassMethod(
    methodFunc: ECMAScriptSourceFunctionValue,
    methodType: "get" | "set" | "value",
    classPrototype: ObjectValue,
    isStatic: boolean
  ): void {
    this.classMethodInstances.set(methodFunc, {
      classPrototype,
      methodType: methodType === "value" ? "method" : methodType,
      classSuperNode: undefined,
      classMethodIsStatic: isStatic,
      classMethodKeyNode: undefined,
      classMethodComputed: !!methodFunc.$HasComputedName,
    });
  }

  visitValueObject(val: ObjectValue): void {
    this._registerAdditionalRoot(val);
    let kind = val.getKind();
    this.visitObjectProperties(val, kind);

    // If this object is a prototype object that was implicitly created by the runtime
    // for a constructor, then we can obtain a reference to this object
    // in a special way that's handled alongside function serialization.
    let constructor = val.originalConstructor;
    if (constructor !== undefined) {
      this.visitValue(constructor);
      return;
    }

    switch (kind) {
      case "RegExp":
      case "Number":
      case "String":
      case "Boolean":
      case "ArrayBuffer":
        return;
      case "ReactElement":
        if (this.realm.react.output === "create-element") {
          this.someReactElement = val;
        }
        // check we can hoist a React Element
        canHoistReactElement(this.realm, val, this);
        return;
      case "Date":
        let dateValue = val.$DateValue;
        invariant(dateValue !== undefined);
        this.visitValue(dateValue);
        return;
      case "Float32Array":
      case "Float64Array":
      case "Int8Array":
      case "Int16Array":
      case "Int32Array":
      case "Uint8Array":
      case "Uint16Array":
      case "Uint32Array":
      case "Uint8ClampedArray":
      case "DataView":
        let buf = val.$ViewedArrayBuffer;
        invariant(buf !== undefined);
        this.visitValue(buf);
        return;
      case "Map":
      case "WeakMap":
        this.visitValueMap(val);
        return;
      case "Set":
      case "WeakSet":
        this.visitValueSet(val);
        return;
      default:
        if (kind !== "Object") this.logger.logError(val, `Object of kind ${kind} is not supported in residual heap.`);
        if (this.$ParameterMap !== undefined) {
          this.logger.logError(val, `Arguments object is not supported in residual heap.`);
        }
        if (this.realm.react.enabled && valueIsReactLibraryObject(this.realm, val, this.logger)) {
          this.realm.fbLibraries.react = val;
        }
        return;
    }
  }

  visitValueSymbol(val: SymbolValue): void {
    if (val.$Description) this.visitValue(val.$Description);
  }

  visitValueProxy(val: ProxyValue): void {
    this.visitValue(val.$ProxyTarget);
    this.visitValue(val.$ProxyHandler);
  }

  visitAbstractValue(val: AbstractValue): void {
    if (val.kind === "sentinel member expression")
      this.logger.logError(val, "expressions of type o[p] are not yet supported for partially known o and unknown p");
    for (let i = 0, n = val.args.length; i < n; i++) {
      val.args[i] = this.visitEquivalentValue(val.args[i]);
    }
  }

  // Overridable hook for pre-visiting the value.
  // Return false will tell visitor to skip visiting children of this node.
  preProcessValue(val: Value): boolean {
    return this._mark(val);
  }

  // Overridable hook for post-visiting the value.
  postProcessValue(val: Value) {}

  _mark(val: Value): boolean {
    let scopes = this.values.get(val);
    if (scopes === undefined) this.values.set(val, (scopes = new Set()));
    if (scopes.has(this.scope)) return false;
    scopes.add(this.scope);
    return true;
  }

  visitEquivalentValue<T: Value>(val: T): T {
    if (val instanceof AbstractValue) {
      let equivalentValue = this.equivalenceSet.add(val);
      if (this.preProcessValue(equivalentValue)) this.visitAbstractValue(equivalentValue);
      this.postProcessValue(equivalentValue);
      return (equivalentValue: any);
    }
    if (val instanceof ObjectValue && isReactElement(val)) {
      let equivalentReactElementValue = this.reactElementEquivalenceSet.add(val);
      if (this._mark(equivalentReactElementValue)) this.visitValueObject(equivalentReactElementValue);
      return (equivalentReactElementValue: any);
    }
    this.visitValue(val);
    return val;
  }

  visitValue(val: Value): void {
    invariant(!val.refuseSerialization);
    if (val instanceof AbstractValue) {
      if (this.preProcessValue(val)) this.visitAbstractValue(val);
    } else if (val.isIntrinsic()) {
      // All intrinsic values exist from the beginning of time...
      // ...except for a few that come into existence as templates for abstract objects via executable code.
      if (val._isScopedTemplate) this.preProcessValue(val);
      else
        this._withScope(this.commonScope, () => {
          this.preProcessValue(val);
        });
    } else if (val instanceof EmptyValue) {
      this.preProcessValue(val);
    } else if (ResidualHeapInspector.isLeaf(val)) {
      this.preProcessValue(val);
    } else if (IsArray(this.realm, val)) {
      invariant(val instanceof ObjectValue);
      if (this.preProcessValue(val)) this.visitValueArray(val);
    } else if (val instanceof ProxyValue) {
      if (this.preProcessValue(val)) this.visitValueProxy(val);
    } else if (val instanceof FunctionValue) {
      // Function declarations should get hoisted in common scope so that instances only get allocated once
      let parentScope = this.scope;
      // Every function references itself through arguments, prevent the recursive double-visit
      if (this.scope !== val && this.commonScope !== val)
        this._withScope(this.commonScope, () => {
          invariant(val instanceof FunctionValue);
          if (this.preProcessValue(val)) this.visitValueFunction(val, parentScope);
        });
    } else if (val instanceof SymbolValue) {
      if (this.preProcessValue(val)) this.visitValueSymbol(val);
    } else {
      invariant(val instanceof ObjectValue);

      // Prototypes are reachable via function declarations, and those get hoisted, so we need to move
      // prototype initialization to the common scope code as well.
      if (val.originalConstructor !== undefined) {
        this._withScope(this.commonScope, () => {
          invariant(val instanceof ObjectValue);
          if (this.preProcessValue(val)) this.visitValueObject(val);
        });
      } else {
        if (this.preProcessValue(val)) this.visitValueObject(val);
      }
    }
    this.postProcessValue(val);
  }

  createGeneratorVisitCallbacks(
    commonScope: Scope,
    additionalFunctionInfo?: AdditionalFunctionInfo
  ): VisitEntryCallbacks {
    return {
      visitValues: (values: Array<Value>) => {
        for (let i = 0, n = values.length; i < n; i++) values[i] = this.visitEquivalentValue(values[i]);
      },
      visitGenerator: (generator, parent) => {
        // TODO: The serializer assumes that each generator has a unique parent; however, in the presence of conditional exceptions that is not actually true.
        // invariant(!this.generatorParents.has(generator));
        this.generatorParents.set(generator, parent);
        this.visitGenerator(generator);
      },
      canSkip: (value: AbstractValue): boolean => {
        return !this.referencedDeclaredValues.has(value) && !this.values.has(value);
      },
      recordDeclaration: (value: AbstractValue) => {
        this.referencedDeclaredValues.set(value, this.containingAdditionalFunction);
      },
      recordDelayedEntry: (generator, entry: GeneratorEntry) => {
        this.delayedVisitGeneratorEntries.push({ commonScope, generator, entry });
      },
      visitObjectProperty: (binding: PropertyBinding) => {
        this.visitObjectProperty(binding);
      },
      visitModifiedBinding: (modifiedBinding: Binding, previousValue: void | Value) => {
        invariant(additionalFunctionInfo);
        let { functionValue } = additionalFunctionInfo;
        invariant(functionValue instanceof ECMAScriptSourceFunctionValue);
        let code = functionValue.$ECMAScriptCode;
        let functionInfo = this.functionInfos.get(code);
        let residualBinding;
        this._withScope(functionValue, () => {
          // Also visit the original value of the binding
          residualBinding = this.visitBinding(functionValue, modifiedBinding.name);
          invariant(residualBinding !== undefined);
          // named functions inside an additional function that have a global binding
          // can be skipped, as we don't want them to bind to the global
          if (
            residualBinding.declarativeEnvironmentRecord === null &&
            modifiedBinding.value instanceof ECMAScriptSourceFunctionValue
          ) {
            residualBinding = null;
            return;
          }
          // Fixup the binding to have the correct value
          // No previousValue means this is a binding for a nested function
          if (previousValue) residualBinding.value = this.visitEquivalentValue(previousValue);
          invariant(functionInfo !== undefined);
          if (functionInfo.modified.has(modifiedBinding.name)) residualBinding.modified;
        });
        if (residualBinding === null) return;
        invariant(residualBinding);
        let funcInstance = additionalFunctionInfo.instance;
        invariant(funcInstance !== undefined);
        funcInstance.residualFunctionBindings.set(modifiedBinding.name, residualBinding);
        let newValue = modifiedBinding.value;
        invariant(newValue);
        this.visitValue(newValue);
        residualBinding.modified = true;
        // This should be enforced by checkThatFunctionsAreIndependent
        invariant(
          !residualBinding.additionalFunctionOverridesValue,
          "We should only have one additional function value modifying any given residual binding"
        );
        if (previousValue && previousValue.value) residualBinding.additionalFunctionOverridesValue = functionValue;
        additionalFunctionInfo.modifiedBindings.set(modifiedBinding, residualBinding);
        return residualBinding;
      },
    };
  }

  visitGenerator(generator: Generator): void {
    this._withScope(generator, () => {
      generator.visit(this.createGeneratorVisitCallbacks(this.commonScope));
    });
  }

  // result -- serialized as a return statement
  // Generator -- visit all entries
  // Bindings -- (modifications to named variables) only need to serialize bindings if they're
  //             captured by a residual function
  //          -- need to apply them and maybe need to revisit functions in ancestors to make sure
  //             we don't overwrite anything they capture
  // PropertyBindings -- (property modifications) visit any property bindings to pre-existing objects
  // CreatedObjects -- should take care of itself
<<<<<<< HEAD
=======
  _visitEffects(additionalFunctionInfo: AdditionalFunctionInfo, additionalEffects: AdditionalFunctionEffects) {
    let { effects, joinedEffects, returnArguments, returnBuildNode } = additionalEffects;
    let functionValue = additionalFunctionInfo.functionValue;
    invariant(functionValue instanceof ECMAScriptSourceFunctionValue);
    let code = functionValue.$ECMAScriptCode;
    let functionInfo = this.functionInfos.get(code);
    invariant(functionInfo !== undefined);
    let [result, , modifiedBindings, modifiedProperties, createdObjects] = effects;
    for (let propertyBinding of modifiedProperties.keys()) {
      let object = propertyBinding.object;
      if (object instanceof ObjectValue && createdObjects.has(object)) continue; // Created Object's binding
      if (object.refuseSerialization) continue; // modification to internal state
      if (object.intrinsicName === "global") continue; // Avoid double-counting
      this.visitObjectProperty(propertyBinding);
    }
    // Handling of ModifiedBindings
    for (let [additionalBinding, previousValue] of modifiedBindings) {
      let modifiedBinding = additionalBinding;
      // TODO: Instead of looking at the environment ids, keep instead track of a createdEnvironmentRecords set,
      // and only consider bindings here from environment records that already existed, or even better,
      // ensure upstream that only such bindings are ever added to the modified-bindings set.
      if (modifiedBinding.environment.id >= this.environmentRecordIdAfterGlobalCode) continue;
      let residualBinding;
      this._withScope(functionValue, () => {
        // Also visit the original value of the binding
        residualBinding = this.visitBinding(functionValue, modifiedBinding.environment, modifiedBinding.name);
        invariant(residualBinding !== undefined);
        // named functions inside an additional function that have a global binding
        // can be skipped, as we don't want them to bind to the global
        if (
          residualBinding.declarativeEnvironmentRecord === null &&
          modifiedBinding.value instanceof ECMAScriptSourceFunctionValue
        ) {
          residualBinding = null;
          return;
        }
        // Fixup the binding to have the correct value
        // No previousValue means this is a binding for a nested function
        if (previousValue && previousValue.value)
          residualBinding.value = this.visitEquivalentValue(previousValue.value);
        invariant(functionInfo !== undefined);
        if (functionInfo.modified.has(modifiedBinding.name)) residualBinding.modified;
      });
      if (residualBinding === null) continue;
      invariant(residualBinding);
      let funcInstance = additionalFunctionInfo.instance;
      invariant(funcInstance !== undefined);
      funcInstance.residualFunctionBindings.set(modifiedBinding.name, residualBinding);
      let newValue = modifiedBinding.value;
      invariant(newValue);
      this.visitValue(newValue);
      residualBinding.modified = true;
      // This should be enforced by checkThatFunctionsAreIndependent
      invariant(
        !residualBinding.additionalFunctionOverridesValue,
        "We should only have one additional function value modifying any given residual binding"
      );
      if (previousValue && previousValue.value) residualBinding.additionalFunctionOverridesValue = functionValue;
      additionalFunctionInfo.modifiedBindings.set(modifiedBinding, residualBinding);
    }
    if (!(result instanceof UndefinedValue) && result instanceof Value) this.visitValue(result);
    else if (result instanceof PossiblyNormalCompletion) {
      invariant(joinedEffects !== undefined);

      this.realm.withEffectsAppliedInGlobalEnv(() => {
        invariant(returnArguments !== undefined);
        invariant(returnBuildNode !== undefined);
        returnArguments.forEach(arg => this.visitValue(arg));
        return null;
      }, joinedEffects);
    }
  }

>>>>>>> 75074786
  _visitAdditionalFunction(
    functionValue: FunctionValue,
    additionalEffects: AdditionalFunctionEffects,
    parentScope: Scope
  ) {
    // Get Instance + Info
    invariant(functionValue instanceof ECMAScriptSourceFunctionValue);
    let code = functionValue.$ECMAScriptCode;
    let functionInfo = this.functionInfos.get(code);
    invariant(functionInfo !== undefined);
    let funcInstance = this.functionInstances.get(functionValue);
    invariant(funcInstance !== undefined);

    // Set Visitor state
    // Allows us to emit function declarations etc. inside of this additional
    // function instead of adding them at global scope
    let prevCommonScope = this.commonScope;
    this.commonScope = functionValue;
    let oldEquivalenceSet = this.equivalenceSet;
    this.equivalenceSet = new HashSet();
    let oldReactElementEquivalenceSet = this.reactElementEquivalenceSet;
    this.reactElementEquivalenceSet = new ReactElementSet(this.realm, this.equivalenceSet);
    let oldcontainingAdditionalFunction = this.containingAdditionalFunction;
    this.containingAdditionalFunction = functionValue;
    let prevReVisit = this.additionalRoots;
    this.additionalRoots = new Map();

    let modifiedBindingInfo = new Map();
<<<<<<< HEAD
    let createdObjects = additionalEffects.effects[4];
=======
    let [result, generator, , , createdObjects] = additionalEffects.effects;
>>>>>>> 75074786

    invariant(funcInstance !== undefined);
    invariant(functionInfo !== undefined);
    let additionalFunctionInfo = {
      functionValue,
      captures: functionInfo.unbound,
      modifiedBindings: modifiedBindingInfo,
      instance: funcInstance,
      hasReturn: !(result instanceof UndefinedValue),
    };
    this.additionalFunctionValueInfos.set(functionValue, additionalFunctionInfo);

<<<<<<< HEAD
    this._withScope(functionValue, () => {
      let effectsGenerator = additionalEffects.generator;
      let callbacks = this.createGeneratorVisitCallbacks(this.commonScope, additionalFunctionInfo);
      effectsGenerator.visit(callbacks);
    });
=======
    this.realm.withEffectsAppliedInGlobalEnv((effects: Effects) => {
      this.visitGenerator(generator);
      // All modified properties and bindings should be accessible
      // from its containing additional function scope.
      this._withScope(functionValue, this._visitEffects.bind(this, additionalFunctionInfo, additionalEffects));
      return this.realm.intrinsics.undefined;
    }, additionalEffects.effects);
>>>>>>> 75074786
    for (let createdObject of createdObjects) this.additionalRoots.delete(createdObject);
    if (additionalEffects.joinedEffects)
      for (let createdObject of additionalEffects.joinedEffects[4]) this.additionalRoots.delete(createdObject);

    // Cleanup
    this.commonScope = prevCommonScope;
    this.reactElementEquivalenceSet = oldReactElementEquivalenceSet;
    this.equivalenceSet = oldEquivalenceSet;
    this._withScope(
      parentScope,
      // Re-visit any bindings corresponding to unbound values or values closed over from outside additional function
      // they're serialized in the correct scope
      () => {
        invariant(functionInfo !== undefined);
        invariant(funcInstance !== undefined);
        for (let [value, additionalParentGenerators] of this.additionalRoots) {
          // Populate old additionalRoots because we switched them out
          prevReVisit.set(value, additionalParentGenerators);
          this.visitValue(value);
        }
        for (let innerName of functionInfo.unbound) {
          let environment = this.resolveBinding(functionValue, innerName);
          let residualBinding = this.visitBinding(functionValue, environment, innerName, false);
          if (residualBinding) {
            funcInstance.residualFunctionBindings.set(innerName, residualBinding);
            delete residualBinding.referencedOnlyFromAdditionalFunctions;
          }
        }
        this.additionalRoots = prevReVisit;
      }
    );
    this.containingAdditionalFunction = oldcontainingAdditionalFunction;
  }

  visitRoots(): void {
    let generator = this.realm.generator;
    invariant(generator);
    this.visitGenerator(generator);
    for (let moduleValue of this.modules.initializedModules.values()) this.visitValue(moduleValue);
    if (this.realm.react.enabled && this.someReactElement !== undefined) {
      this._visitReactLibrary(this.someReactElement);
    }

    // Do a fixpoint over all pure generator entries to make sure that we visit
    // arguments of only BodyEntries that are required by some other residual value
    let oldDelayedEntries = [];
    while (oldDelayedEntries.length !== this.delayedVisitGeneratorEntries.length) {
      oldDelayedEntries = this.delayedVisitGeneratorEntries;
      this.delayedVisitGeneratorEntries = [];
      for (let { commonScope, generator: entryGenerator, entry } of oldDelayedEntries) {
        this.commonScope = commonScope;
        this._withScope(entryGenerator, () => {
          entry.visit(this.createGeneratorVisitCallbacks(commonScope), entryGenerator);
        });
      }
    }

    let referentializer = this.referentializer;
    if (referentializer !== undefined) {
      let bodyToInstances = new Map();
      for (let instance of this.functionInstances.values()) {
        // TODO: do something for additional functions
        if (!this.additionalFunctionValuesAndEffects.has(instance.functionValue)) {
          let code = instance.functionValue.$ECMAScriptCode;
          invariant(code !== undefined);
          getOrDefault(bodyToInstances, code, () => []).push(instance);
        }
      }

      for (let [funcBody, instances] of bodyToInstances) {
        let functionInfo = this.functionInfos.get(funcBody);
        invariant(functionInfo !== undefined);
        referentializer.referentialize(
          functionInfo.unbound,
          instances,
          instance => !this.additionalFunctionValuesAndEffects.has(instance.functionValue)
        );
      }
    }
  }

  _visitReactLibrary(someReactElement: ObjectValue) {
    // find and visit the React library
    let reactLibraryObject = this.realm.fbLibraries.react;
    if (this.realm.react.output === "jsx") {
      // React might not be defined in scope, i.e. another library is using JSX
      // we don't throw an error as we should support JSX stand-alone
      if (reactLibraryObject !== undefined) {
        this.visitValue(reactLibraryObject);
      }
    } else if (this.realm.react.output === "create-element") {
      let logError = () => {
        this.logger.logError(
          someReactElement,
          "unable to visit createElement due to React not being referenced in scope"
        );
      };
      // createElement output needs React in scope
      if (reactLibraryObject === undefined) {
        logError();
      } else {
        invariant(reactLibraryObject instanceof ObjectValue);
        let createElement = reactLibraryObject.properties.get("createElement");
        if (createElement === undefined || createElement.descriptor === undefined) {
          logError();
        } else {
          let reactCreateElement = Get(this.realm, reactLibraryObject, "createElement");
          this.visitValue(reactCreateElement);
        }
      }
    }
  }
}<|MERGE_RESOLUTION|>--- conflicted
+++ resolved
@@ -12,11 +12,8 @@
 import { GlobalEnvironmentRecord, DeclarativeEnvironmentRecord, EnvironmentRecord } from "../environment.js";
 import { Realm } from "../realm.js";
 import type { Descriptor, PropertyBinding, ObjectKind } from "../types.js";
-<<<<<<< HEAD
 import type { Binding } from "../environment.js";
-=======
 import { PossiblyNormalCompletion } from "../completions.js";
->>>>>>> 75074786
 import { HashSet, IsArray, Get } from "../methods/index.js";
 import {
   BoundFunctionValue,
@@ -30,6 +27,7 @@
   ObjectValue,
   AbstractObjectValue,
   NativeFunctionValue,
+  UndefinedValue,
 } from "../values/index.js";
 import { describeLocation } from "../intrinsics/ecma262/Error.js";
 import * as t from "babel-types";
@@ -539,14 +537,17 @@
     val: FunctionValue,
     environment: EnvironmentRecord,
     name: string,
-    createBinding: boolean = true
+    createBinding?: boolean = true,
+    skipBindingUpdate?: boolean = false,
   ): ResidualFunctionBinding | void {
     if (environment === this.globalEnvironmentRecord.$DeclarativeRecord) environment = this.globalEnvironmentRecord;
 
     let residualFunctionBinding;
     let getFromMap = createBinding ? getOrDefault : (map, key, defaultFn) => map.get(key);
+    let createdBinding;
     if (environment === this.globalEnvironmentRecord) {
       // Global Binding
+      createdBinding = !this.globalBindings.has(name);
       residualFunctionBinding = getFromMap(
         this.globalBindings,
         name,
@@ -565,7 +566,7 @@
         environment,
         () => new Map()
       );
-      let createdBinding = !residualFunctionBindings.has(name);
+      createdBinding = !residualFunctionBindings.has(name);
       residualFunctionBinding = getFromMap(residualFunctionBindings, name, (): ResidualFunctionBinding => {
         invariant(environment instanceof DeclarativeEnvironmentRecord);
         let binding = environment.bindings[name];
@@ -586,7 +587,8 @@
       }
     }
     if (residualFunctionBinding && residualFunctionBinding.value) {
-      residualFunctionBinding.value = this.visitEquivalentValue(residualFunctionBinding.value);
+      let equivalentValue = this.visitEquivalentValue(residualFunctionBinding.value);
+      if (!skipBindingUpdate || createdBinding) residualFunctionBinding.value = equivalentValue;
     }
     return residualFunctionBinding;
   }
@@ -846,7 +848,7 @@
         // TODO: The serializer assumes that each generator has a unique parent; however, in the presence of conditional exceptions that is not actually true.
         // invariant(!this.generatorParents.has(generator));
         this.generatorParents.set(generator, parent);
-        this.visitGenerator(generator);
+        this.visitGenerator(generator, additionalFunctionInfo);
       },
       canSkip: (value: AbstractValue): boolean => {
         return !this.referencedDeclaredValues.has(value) && !this.values.has(value);
@@ -869,7 +871,7 @@
         let residualBinding;
         this._withScope(functionValue, () => {
           // Also visit the original value of the binding
-          residualBinding = this.visitBinding(functionValue, modifiedBinding.name);
+          residualBinding = this.visitBinding(functionValue, modifiedBinding.environment, modifiedBinding.name, true, false);
           invariant(residualBinding !== undefined);
           // named functions inside an additional function that have a global binding
           // can be skipped, as we don't want them to bind to the global
@@ -882,7 +884,7 @@
           }
           // Fixup the binding to have the correct value
           // No previousValue means this is a binding for a nested function
-          if (previousValue) residualBinding.value = this.visitEquivalentValue(previousValue);
+          if (previousValue && residualBinding.value === modifiedBinding.value) residualBinding.value = this.visitEquivalentValue(previousValue);
           invariant(functionInfo !== undefined);
           if (functionInfo.modified.has(modifiedBinding.name)) residualBinding.modified;
         });
@@ -897,19 +899,20 @@
         residualBinding.modified = true;
         // This should be enforced by checkThatFunctionsAreIndependent
         invariant(
-          !residualBinding.additionalFunctionOverridesValue,
+          !residualBinding.additionalFunctionOverridesValue ||
+          residualBinding.additionalFunctionOverridesValue === functionValue,
           "We should only have one additional function value modifying any given residual binding"
         );
-        if (previousValue && previousValue.value) residualBinding.additionalFunctionOverridesValue = functionValue;
+        if (previousValue) residualBinding.additionalFunctionOverridesValue = functionValue;
         additionalFunctionInfo.modifiedBindings.set(modifiedBinding, residualBinding);
         return residualBinding;
       },
     };
   }
 
-  visitGenerator(generator: Generator): void {
+  visitGenerator(generator: Generator, additionalFunctionInfo?: AdditionalFunctionInfo): void {
     this._withScope(generator, () => {
-      generator.visit(this.createGeneratorVisitCallbacks(this.commonScope));
+      generator.visit(this.createGeneratorVisitCallbacks(this.commonScope, additionalFunctionInfo));
     });
   }
 
@@ -921,82 +924,6 @@
   //             we don't overwrite anything they capture
   // PropertyBindings -- (property modifications) visit any property bindings to pre-existing objects
   // CreatedObjects -- should take care of itself
-<<<<<<< HEAD
-=======
-  _visitEffects(additionalFunctionInfo: AdditionalFunctionInfo, additionalEffects: AdditionalFunctionEffects) {
-    let { effects, joinedEffects, returnArguments, returnBuildNode } = additionalEffects;
-    let functionValue = additionalFunctionInfo.functionValue;
-    invariant(functionValue instanceof ECMAScriptSourceFunctionValue);
-    let code = functionValue.$ECMAScriptCode;
-    let functionInfo = this.functionInfos.get(code);
-    invariant(functionInfo !== undefined);
-    let [result, , modifiedBindings, modifiedProperties, createdObjects] = effects;
-    for (let propertyBinding of modifiedProperties.keys()) {
-      let object = propertyBinding.object;
-      if (object instanceof ObjectValue && createdObjects.has(object)) continue; // Created Object's binding
-      if (object.refuseSerialization) continue; // modification to internal state
-      if (object.intrinsicName === "global") continue; // Avoid double-counting
-      this.visitObjectProperty(propertyBinding);
-    }
-    // Handling of ModifiedBindings
-    for (let [additionalBinding, previousValue] of modifiedBindings) {
-      let modifiedBinding = additionalBinding;
-      // TODO: Instead of looking at the environment ids, keep instead track of a createdEnvironmentRecords set,
-      // and only consider bindings here from environment records that already existed, or even better,
-      // ensure upstream that only such bindings are ever added to the modified-bindings set.
-      if (modifiedBinding.environment.id >= this.environmentRecordIdAfterGlobalCode) continue;
-      let residualBinding;
-      this._withScope(functionValue, () => {
-        // Also visit the original value of the binding
-        residualBinding = this.visitBinding(functionValue, modifiedBinding.environment, modifiedBinding.name);
-        invariant(residualBinding !== undefined);
-        // named functions inside an additional function that have a global binding
-        // can be skipped, as we don't want them to bind to the global
-        if (
-          residualBinding.declarativeEnvironmentRecord === null &&
-          modifiedBinding.value instanceof ECMAScriptSourceFunctionValue
-        ) {
-          residualBinding = null;
-          return;
-        }
-        // Fixup the binding to have the correct value
-        // No previousValue means this is a binding for a nested function
-        if (previousValue && previousValue.value)
-          residualBinding.value = this.visitEquivalentValue(previousValue.value);
-        invariant(functionInfo !== undefined);
-        if (functionInfo.modified.has(modifiedBinding.name)) residualBinding.modified;
-      });
-      if (residualBinding === null) continue;
-      invariant(residualBinding);
-      let funcInstance = additionalFunctionInfo.instance;
-      invariant(funcInstance !== undefined);
-      funcInstance.residualFunctionBindings.set(modifiedBinding.name, residualBinding);
-      let newValue = modifiedBinding.value;
-      invariant(newValue);
-      this.visitValue(newValue);
-      residualBinding.modified = true;
-      // This should be enforced by checkThatFunctionsAreIndependent
-      invariant(
-        !residualBinding.additionalFunctionOverridesValue,
-        "We should only have one additional function value modifying any given residual binding"
-      );
-      if (previousValue && previousValue.value) residualBinding.additionalFunctionOverridesValue = functionValue;
-      additionalFunctionInfo.modifiedBindings.set(modifiedBinding, residualBinding);
-    }
-    if (!(result instanceof UndefinedValue) && result instanceof Value) this.visitValue(result);
-    else if (result instanceof PossiblyNormalCompletion) {
-      invariant(joinedEffects !== undefined);
-
-      this.realm.withEffectsAppliedInGlobalEnv(() => {
-        invariant(returnArguments !== undefined);
-        invariant(returnBuildNode !== undefined);
-        returnArguments.forEach(arg => this.visitValue(arg));
-        return null;
-      }, joinedEffects);
-    }
-  }
-
->>>>>>> 75074786
   _visitAdditionalFunction(
     functionValue: FunctionValue,
     additionalEffects: AdditionalFunctionEffects,
@@ -1025,11 +952,7 @@
     this.additionalRoots = new Map();
 
     let modifiedBindingInfo = new Map();
-<<<<<<< HEAD
-    let createdObjects = additionalEffects.effects[4];
-=======
-    let [result, generator, , , createdObjects] = additionalEffects.effects;
->>>>>>> 75074786
+    let [result, , , , createdObjects] = additionalEffects.effects;
 
     invariant(funcInstance !== undefined);
     invariant(functionInfo !== undefined);
@@ -1042,21 +965,11 @@
     };
     this.additionalFunctionValueInfos.set(functionValue, additionalFunctionInfo);
 
-<<<<<<< HEAD
     this._withScope(functionValue, () => {
       let effectsGenerator = additionalEffects.generator;
       let callbacks = this.createGeneratorVisitCallbacks(this.commonScope, additionalFunctionInfo);
       effectsGenerator.visit(callbacks);
     });
-=======
-    this.realm.withEffectsAppliedInGlobalEnv((effects: Effects) => {
-      this.visitGenerator(generator);
-      // All modified properties and bindings should be accessible
-      // from its containing additional function scope.
-      this._withScope(functionValue, this._visitEffects.bind(this, additionalFunctionInfo, additionalEffects));
-      return this.realm.intrinsics.undefined;
-    }, additionalEffects.effects);
->>>>>>> 75074786
     for (let createdObject of createdObjects) this.additionalRoots.delete(createdObject);
     if (additionalEffects.joinedEffects)
       for (let createdObject of additionalEffects.joinedEffects[4]) this.additionalRoots.delete(createdObject);
