/**
 * Copyright (c) 2017-present, Facebook, Inc.
 * All rights reserved.
 *
 * This source code is licensed under the BSD-style license found in the
 * LICENSE file in the root directory of this source tree. An additional grant
 * of patent rights can be found in the PATENTS file in the same directory.
 */

/* @flow */

import { GlobalEnvironmentRecord, DeclarativeEnvironmentRecord, EnvironmentRecord } from "../environment.js";
import { CompilerDiagnostic, FatalError } from "../errors.js";
import { type Effects, Realm } from "../realm.js";
import { Path } from "../singletons.js";
import type { Descriptor, PropertyBinding, ObjectKind } from "../types.js";
import type { Binding } from "../environment.js";
import { HashSet, IsArray, Get } from "../methods/index.js";
import {
  AbstractObjectValue,
  AbstractValue,
  BoundFunctionValue,
  ConcreteValue,
  ECMAScriptFunctionValue,
  ECMAScriptSourceFunctionValue,
  EmptyValue,
  FunctionValue,
  NativeFunctionValue,
  ObjectValue,
  ProxyValue,
  StringValue,
  SymbolValue,
  Value,
} from "../values/index.js";
import { describeLocation } from "../intrinsics/ecma262/Error.js";
import * as t from "babel-types";
import type { BabelNodeBlockStatement } from "babel-types";
import { Generator } from "../utils/generator.js";
import type { GeneratorEntry, VisitEntryCallbacks } from "../utils/generator.js";
import traverse from "babel-traverse";
import invariant from "../invariant.js";
import type {
  AdditionalFunctionEffects,
  AdditionalFunctionInfo,
  ClassMethodInstance,
  FunctionInfo,
  FunctionInstance,
  ResidualFunctionBinding,
  ReferentializationScope,
} from "./types.js";
import { ClosureRefVisitor } from "./visitors.js";
import { Logger } from "../utils/logger.js";
import { Modules } from "../utils/modules.js";
import { HeapInspector } from "../utils/HeapInspector.js";
import { Referentializer } from "./Referentializer.js";
import {
  canIgnoreClassLengthProperty,
  ClassPropertiesToIgnore,
  getObjectPrototypeMetadata,
  getOrDefault,
  getSuggestedArrayLiteralLength,
  withDescriptorValue,
} from "./utils.js";
import { Environment, To } from "../singletons.js";
import { isReactElement, isReactPropsObject, valueIsReactLibraryObject } from "../react/utils.js";
import { ResidualReactElementVisitor } from "./ResidualReactElementVisitor.js";
import { GeneratorDAG } from "./GeneratorDAG.js";

export type Scope = FunctionValue | Generator;
type BindingState = {|
  capturedBindings: Set<ResidualFunctionBinding>,
  capturingFunctions: Set<FunctionValue>,
|};

/* This class visits all values that are reachable in the residual heap.
   In particular, this "filters out" values that are:
   - captured by a DeclarativeEnvironmentRecord, but not actually used by any closure.
   - Unmodified prototype objects
   TODO #680: Figure out minimal set of values that need to be kept alive for WeakSet and WeakMap instances.
*/
export class ResidualHeapVisitor {
  constructor(
    realm: Realm,
    logger: Logger,
    modules: Modules,
    additionalFunctionValuesAndEffects: Map<FunctionValue, AdditionalFunctionEffects>,
    // Referentializer is null if we're just checking what values exist
    referentializer: Referentializer | "NO_REFERENTIALIZE"
  ) {
    invariant(realm.useAbstractInterpretation);
    this.realm = realm;
    this.logger = logger;
    this.modules = modules;
    this.referentializer = referentializer === "NO_REFERENTIALIZE" ? undefined : referentializer;

    this.declarativeEnvironmentRecordsBindings = new Map();
    this.globalBindings = new Map();
    this.functionInfos = new Map();
    this.classMethodInstances = new Map();
    this.functionInstances = new Map();
    this.values = new Map();
    this.conditionalFeasibility = new Map();
    let generator = this.realm.generator;
    invariant(generator);
    this.scope = this.globalGenerator = generator;
    this.inspector = new HeapInspector(realm, logger);
    this.referencedDeclaredValues = new Map();
    this.delayedActions = [];
    this.additionalFunctionValuesAndEffects = additionalFunctionValuesAndEffects;
    this.equivalenceSet = new HashSet();
    this.additionalFunctionValueInfos = new Map();
    this.functionToCapturedScopes = new Map();
    let environment = realm.$GlobalEnv.environmentRecord;
    invariant(environment instanceof GlobalEnvironmentRecord);
    this.globalEnvironmentRecord = environment;
    this.additionalGeneratorRoots = new Map();
    this.residualReactElementVisitor = new ResidualReactElementVisitor(this.realm, this);
    this.generatorDAG = new GeneratorDAG();
  }

  realm: Realm;
  logger: Logger;
  modules: Modules;
  referentializer: Referentializer | void;
  globalGenerator: Generator;

  // Caches that ensure one ResidualFunctionBinding exists per (record, name) pair
  declarativeEnvironmentRecordsBindings: Map<DeclarativeEnvironmentRecord, Map<string, ResidualFunctionBinding>>;
  globalBindings: Map<string, ResidualFunctionBinding>;

  functionToCapturedScopes: Map<ReferentializationScope, Map<DeclarativeEnvironmentRecord, BindingState>>;
  functionInfos: Map<BabelNodeBlockStatement, FunctionInfo>;
  scope: Scope;
  values: Map<Value, Set<Scope>>;

  // For every abstract value of kind "conditional", this map keeps track of whether the consequent and/or alternate is feasible in any scope
  conditionalFeasibility: Map<AbstractValue, { t: boolean, f: boolean }>;
  inspector: HeapInspector;
  referencedDeclaredValues: Map<AbstractValue | ConcreteValue, void | FunctionValue>;
  delayedActions: Array<{| scope: Scope, action: () => void | boolean |}>;
  additionalFunctionValuesAndEffects: Map<FunctionValue, AdditionalFunctionEffects>;
  functionInstances: Map<FunctionValue, FunctionInstance>;
  additionalFunctionValueInfos: Map<FunctionValue, AdditionalFunctionInfo>;
  equivalenceSet: HashSet<AbstractValue>;
  classMethodInstances: Map<FunctionValue, ClassMethodInstance>;
  // Parents will always be a generator, optimized function value or "GLOBAL"
  additionalGeneratorRoots: Map<Generator, Set<ObjectValue>>;
  generatorDAG: GeneratorDAG;
  globalEnvironmentRecord: GlobalEnvironmentRecord;
  residualReactElementVisitor: ResidualReactElementVisitor;

  // Going backwards from the current scope, find either the containing
  // additional function, or if there isn't one, return the global generator.
  _getCommonScope(): FunctionValue | Generator {
    let s = this.scope;
    while (true) {
      if (s instanceof Generator) s = this.generatorDAG.getParent(s);
      else if (s instanceof FunctionValue) {
        // Did we find an additional function?
        if (this.additionalFunctionValuesAndEffects.has(s)) return s;

        // Did the function itself get created by a generator we can chase?
        s = this.generatorDAG.getCreator(s) || "GLOBAL";
      } else {
        invariant(s === "GLOBAL");
        let generator = this.globalGenerator;
        invariant(generator);
        return generator;
      }
    }
    invariant(false);
  }

  // If the current scope has a containing additional function, retrieve it.
  _getAdditionalFunctionOfScope(): FunctionValue | void {
    let s = this._getCommonScope();
    return s instanceof FunctionValue ? s : undefined;
  }

  // When a value has been created by some generator that is unrelated
  // to the current common scope, visit the value in the scope it was
  // created --- this causes the value later to be serialized in its
  // creation scope, ensuring that the value has the right creation / life time.
  _registerAdditionalRoot(value: ObjectValue) {
    let creationGenerator = this.generatorDAG.getCreator(value) || this.globalGenerator;

    let additionalFunction = this._getAdditionalFunctionOfScope() || "GLOBAL";
    let targetAdditionalFunction;
    if (creationGenerator === this.globalGenerator) {
      targetAdditionalFunction = "GLOBAL";
    } else {
      let s = creationGenerator;
      while (s instanceof Generator) {
        s = this.generatorDAG.getParent(s);
        invariant(s !== undefined);
      }
      invariant(s === "GLOBAL" || s instanceof FunctionValue);
      targetAdditionalFunction = s;
    }

    let usageScope;
    if (additionalFunction === targetAdditionalFunction) {
      usageScope = this.scope;
    } else {
      // Object was created outside of current additional function scope
      invariant(additionalFunction instanceof FunctionValue);
      let additionalFVEffects = this.additionalFunctionValuesAndEffects.get(additionalFunction);
      invariant(additionalFVEffects !== undefined);
      additionalFVEffects.additionalRoots.add(value);

      this._visitInUnrelatedScope(creationGenerator, value);
      usageScope = this.generatorDAG.getCreator(value) || this.globalGenerator;
    }

    usageScope = this.scope;
    if (usageScope instanceof Generator) {
      // Also check if object is used in some nested generator scope that involved
      // applying effects; if so, store additional information that the serializer
      // can use to proactive serialize such objects from within the right generator
      let anyRelevantEffects = false;
      for (let g = usageScope; g instanceof Generator; g = this.generatorDAG.getParent(g)) {
        if (g === creationGenerator) {
          if (anyRelevantEffects) {
            let s = this.additionalGeneratorRoots.get(g);
            if (s === undefined) this.additionalGeneratorRoots.set(g, (s = new Set()));
            if (!s.has(value)) {
              s.add(value);
              this._visitInUnrelatedScope(g, value);
            }
          }
          break;
        }
        let effectsToApply = g.effectsToApply;
        if (effectsToApply)
          for (let pb of effectsToApply.modifiedProperties.keys())
            if (pb.object === value) {
              anyRelevantEffects = true;
              break;
            }
      }
    }
  }

  // Careful!
  // Only use _withScope when you know that the currently applied effects makes sense for the given (nested) scope!
  _withScope(scope: Scope, f: () => void) {
    let oldScope = this.scope;
    this.scope = scope;
    try {
      f();
    } finally {
      this.scope = oldScope;
    }
  }

  // Queues up an action to be later processed in some arbitrary scope.
  _enqueueWithUnrelatedScope(scope: Scope, action: () => void | boolean) {
    this.delayedActions.push({ scope, action });
  }

  // Queues up visiting a value in some arbitrary scope.
  _visitInUnrelatedScope(scope: Scope, val: Value) {
    let scopes = this.values.get(val);
    if (scopes !== undefined && scopes.has(scope)) return;
    this._enqueueWithUnrelatedScope(scope, () => this.visitValue(val));
  }

  visitObjectProperty(binding: PropertyBinding) {
    let desc = binding.descriptor;
    let obj = binding.object;
    invariant(binding.key !== undefined, "Undefined keys should never make it here.");
    if (
      obj instanceof AbstractObjectValue ||
      !(typeof binding.key === "string" && this.inspector.canIgnoreProperty(obj, binding.key))
    ) {
      if (desc !== undefined) this.visitDescriptor(desc);
    }
    if (binding.key instanceof Value) this.visitValue(binding.key);
  }

  visitObjectProperties(obj: ObjectValue, kind?: ObjectKind): void {
    let { skipPrototype, constructor } = getObjectPrototypeMetadata(this.realm, obj);
    if (obj.temporalAlias !== undefined) return;

    // visit properties
    for (let [symbol, propertyBinding] of obj.symbols) {
      invariant(propertyBinding);
      let desc = propertyBinding.descriptor;
      if (desc === undefined) continue; //deleted
      this.visitDescriptor(desc);
      this.visitValue(symbol);
    }

    // visit properties
    for (let [propertyBindingKey, propertyBindingValue] of obj.properties) {
      // we don't want to visit these as we handle the serialization ourselves
      // via a different logic route for classes
      let descriptor = propertyBindingValue.descriptor;
      if (
        obj instanceof ECMAScriptFunctionValue &&
        obj.$FunctionKind === "classConstructor" &&
        (ClassPropertiesToIgnore.has(propertyBindingKey) ||
          (propertyBindingKey === "length" && canIgnoreClassLengthProperty(obj, descriptor, this.logger)))
      ) {
        continue;
      }
      if (propertyBindingValue.pathNode !== undefined) continue; // property is written to inside a loop
      invariant(propertyBindingValue);
      this.visitObjectProperty(propertyBindingValue);
    }

    // inject properties with computed names
    if (obj.unknownProperty !== undefined) {
      let desc = obj.unknownProperty.descriptor;
      if (desc !== undefined) {
        let val = desc.value;
        invariant(val instanceof AbstractValue);
        this.visitObjectPropertiesWithComputedNames(val);
      }
    }

    // prototype
    if (!skipPrototype) {
      this.visitObjectPrototype(obj);
    }
    if (obj instanceof FunctionValue) {
      this.visitConstructorPrototype(constructor ? constructor : obj);
    } else if (obj instanceof ObjectValue && skipPrototype && constructor) {
      this.visitValue(constructor);
    }
  }

  visitObjectPrototype(obj: ObjectValue) {
    let proto = obj.$Prototype;

    let kind = obj.getKind();
    if (proto === this.realm.intrinsics[kind + "Prototype"]) return;

    if (!obj.$IsClassPrototype || proto !== this.realm.intrinsics.null) {
      this.visitValue(proto);
    }
  }

  visitConstructorPrototype(func: Value) {
    // If the original prototype object was mutated,
    // request its serialization here as this might be observable by
    // residual code.
    invariant(func instanceof FunctionValue);
    let prototype = HeapInspector.getPropertyValue(func, "prototype");
    if (
      prototype instanceof ObjectValue &&
      prototype.originalConstructor === func &&
      !this.inspector.isDefaultPrototype(prototype)
    ) {
      this.visitValue(prototype);
    }
  }

  visitObjectPropertiesWithComputedNames(absVal: AbstractValue): void {
    if (absVal.kind === "widened property") return;
    if (absVal.kind === "template for prototype member expression") return;
    if (absVal.kind === "conditional") {
      let cond = absVal.args[0];
      invariant(cond instanceof AbstractValue);
      if (cond.kind === "template for property name condition") {
        let P = cond.args[0];
        invariant(P instanceof AbstractValue);
        let V = absVal.args[1];
        let earlier_props = absVal.args[2];
        if (earlier_props instanceof AbstractValue) this.visitObjectPropertiesWithComputedNames(earlier_props);
        this.visitValue(P);
        this.visitValue(V);
      } else {
        // conditional assignment
        absVal.args[0] = this.visitEquivalentValue(cond);
        let consequent = absVal.args[1];
        if (consequent instanceof AbstractValue) {
          this.visitObjectPropertiesWithComputedNames(consequent);
        }
        let alternate = absVal.args[2];
        if (alternate instanceof AbstractValue) {
          this.visitObjectPropertiesWithComputedNames(alternate);
        }
      }
    } else {
      this.visitValue(absVal);
    }
  }

  visitDescriptor(desc: Descriptor): void {
    invariant(desc.value === undefined || desc.value instanceof Value);
    if (desc.joinCondition !== undefined) {
      desc.joinCondition = this.visitEquivalentValue(desc.joinCondition);
      if (desc.descriptor1 !== undefined) this.visitDescriptor(desc.descriptor1);
      if (desc.descriptor2 !== undefined) this.visitDescriptor(desc.descriptor2);
      return;
    }
    if (desc.value !== undefined) desc.value = this.visitEquivalentValue(desc.value);
    if (desc.get !== undefined) this.visitValue(desc.get);
    if (desc.set !== undefined) this.visitValue(desc.set);
  }

  visitValueArray(val: ObjectValue): void {
    this._registerAdditionalRoot(val);

    this.visitObjectProperties(val);
    const realm = this.realm;
    let lenProperty;
    if (val.mightBeHavocedObject()) {
      lenProperty = this.realm.evaluateWithoutLeakLogic(() => Get(realm, val, "length"));
    } else {
      lenProperty = Get(realm, val, "length");
    }
    if (
      lenProperty instanceof AbstractValue
        ? lenProperty.kind !== "widened property"
        : To.ToLength(realm, lenProperty) !== getSuggestedArrayLiteralLength(realm, val)
    ) {
      this.visitValue(lenProperty);
    }
  }

  visitValueMap(val: ObjectValue): void {
    invariant(val.getKind() === "Map");
    let entries = val.$MapData;

    invariant(entries !== undefined);
    let len = entries.length;

    for (let i = 0; i < len; i++) {
      let entry = entries[i];
      let key = entry.$Key;
      let value = entry.$Value;
      if (key === undefined || value === undefined) continue;
      this.visitValue(key);
      this.visitValue(value);
    }
  }

  visitValueWeakMap(val: ObjectValue): void {
    invariant(val.getKind() === "WeakMap");
    let entries = val.$WeakMapData;

    invariant(entries !== undefined);
    let len = entries.length;

    for (let i = 0; i < len; i++) {
      let entry = entries[i];
      let key = entry.$Key;
      let value = entry.$Value;

      if (key !== undefined && value !== undefined) {
        let fixpoint_rerun = () => {
          let progress;
          if (this.values.has(key)) {
            progress = true;
            this.visitValue(key);
            this.visitValue(value);
          } else {
            progress = false;
            this._enqueueWithUnrelatedScope(this.scope, fixpoint_rerun);
          }
          return progress;
        };
        fixpoint_rerun();
      }
    }
  }

  visitValueSet(val: ObjectValue): void {
    invariant(val.getKind() === "Set");

    let entries = val.$SetData;
    invariant(entries !== undefined);

    let len = entries.length;
    for (let i = 0; i < len; i++) {
      let entry = entries[i];
      if (entry === undefined) continue;
      this.visitValue(entry);
    }
  }

  visitValueWeakSet(val: ObjectValue): void {
    invariant(val.getKind() === "WeakSet");

    let entries = val.$WeakSetData;
    invariant(entries !== undefined);

    let len = entries.length;
    for (let i = 0; i < len; i++) {
      let entry = entries[i];
      if (entry !== undefined) {
        let fixpoint_rerun = () => {
          let progress;
          if (this.values.has(entry)) {
            progress = true;
            this.visitValue(entry);
          } else {
            progress = false;
            this._enqueueWithUnrelatedScope(this.scope, fixpoint_rerun);
          }
          return progress;
        };
        fixpoint_rerun();
      }
    }
  }

  visitValueFunction(val: FunctionValue): void {
    let isClass = false;

    this._registerAdditionalRoot(val);
    if (val instanceof ECMAScriptFunctionValue && val.$FunctionKind === "classConstructor") {
      invariant(val instanceof ECMAScriptSourceFunctionValue);
      let homeObject = val.$HomeObject;
      if (homeObject instanceof ObjectValue && homeObject.$IsClassPrototype) {
        isClass = true;
      }
    }
    this.visitObjectProperties(val);

    if (val instanceof BoundFunctionValue) {
      this.visitValue(val.$BoundTargetFunction);
      this.visitValue(val.$BoundThis);
      for (let boundArg of val.$BoundArguments) this.visitValue(boundArg);
      return;
    }

    invariant(!(val instanceof NativeFunctionValue), "all native function values should be intrinsics");

    invariant(val instanceof ECMAScriptSourceFunctionValue);
    invariant(val.constructor === ECMAScriptSourceFunctionValue);
    let formalParameters = val.$FormalParameters;
    let code = val.$ECMAScriptCode;

    let functionInfo = this.functionInfos.get(code);
    let residualFunctionBindings = new Map();
    this.functionInstances.set(val, {
      residualFunctionBindings,
      initializationStatements: [],
      functionValue: val,
      scopeInstances: new Map(),
    });

    if (!functionInfo) {
      functionInfo = {
        depth: 0,
        unbound: new Map(),
        requireCalls: new Map(),
        modified: new Set(),
        usesArguments: false,
        usesThis: false,
      };
      let state = {
        functionInfo,
        realm: this.realm,
        getModuleIdIfNodeIsRequireFunction: this.modules.getGetModuleIdIfNodeIsRequireFunction(formalParameters, [val]),
      };

      traverse(
        t.file(t.program([t.expressionStatement(t.functionExpression(null, formalParameters, code))])),
        ClosureRefVisitor,
        null,
        state
      );
      traverse.clearCache();
      this.functionInfos.set(code, functionInfo);

      if (val.isResidual && functionInfo.unbound.size) {
        if (!val.isUnsafeResidual) {
          this.logger.logError(
            val,
            `residual function ${describeLocation(this.realm, val, undefined, code.loc) ||
              "(unknown)"} refers to the following identifiers defined outside of the local scope: ${Object.keys(
              functionInfo.unbound
            ).join(", ")}`
          );
        }
      }
    }

    let additionalFunctionEffects = this.additionalFunctionValuesAndEffects.get(val);
    if (additionalFunctionEffects) {
      this._visitAdditionalFunction(val, additionalFunctionEffects);
    } else {
      this._enqueueWithUnrelatedScope(val, () => {
        invariant(this.scope === val);
        invariant(functionInfo);
        for (let innerName of functionInfo.unbound.keys()) {
          let environment = this.resolveBinding(val, innerName);
          let residualBinding = this.getBinding(environment, innerName);
          this.visitBinding(val, residualBinding);
          residualFunctionBindings.set(innerName, residualBinding);
          if (functionInfo.modified.has(innerName)) residualBinding.modified = true;
        }
      });
    }
    if (isClass && val.$HomeObject instanceof ObjectValue) {
      this._visitClass(val, val.$HomeObject);
    }
  }

  _visitBindingHelper(residualFunctionBinding: ResidualFunctionBinding) {
    if (residualFunctionBinding.hasLeaked) return;
    let environment = residualFunctionBinding.declarativeEnvironmentRecord;
    invariant(environment !== null);
    if (residualFunctionBinding.value === undefined) {
      // The first time we visit, we need to initialize the value to its equivalent value
      invariant(environment instanceof DeclarativeEnvironmentRecord);
      let binding = environment.bindings[residualFunctionBinding.name];
      invariant(binding !== undefined);
      invariant(!binding.deletable);
      let value = (binding.initialized && binding.value) || this.realm.intrinsics.undefined;
      residualFunctionBinding.value = this.visitEquivalentValue(value);
    } else {
      // Subsequently, we just need to visit the value.
      this.visitValue(residualFunctionBinding.value);
    }
  }

  // Addresses the case:
  // let x = [];
  // let y = [];
  // function a() { x.push("hi"); }
  // function b() { y.push("bye"); }
  // function c() { return x.length + y.length; }
  // Here we need to make sure that a and b both initialize x and y because x and y will be in the same
  // captured scope because c captures both x and y.
  visitBinding(val: FunctionValue, residualFunctionBinding: ResidualFunctionBinding) {
    let environment = residualFunctionBinding.declarativeEnvironmentRecord;
    if (environment === null) return;
    invariant(this.scope === val);

    let refScope = this._getAdditionalFunctionOfScope() || "GLOBAL";
    residualFunctionBinding.potentialReferentializationScopes.add(refScope);
    invariant(!(refScope instanceof Generator));
    let funcToScopes = getOrDefault(this.functionToCapturedScopes, refScope, () => new Map());
    let envRec = residualFunctionBinding.declarativeEnvironmentRecord;
    invariant(envRec !== null);
    let bindingState = getOrDefault(funcToScopes, envRec, () => ({
      capturedBindings: new Set(),
      capturingFunctions: new Set(),
    }));
    // If the binding is new for this bindingState, have all functions capturing bindings from that scope visit it
    if (!bindingState.capturedBindings.has(residualFunctionBinding)) {
      for (let functionValue of bindingState.capturingFunctions) {
        this._enqueueWithUnrelatedScope(functionValue, () => this._visitBindingHelper(residualFunctionBinding));
      }
      bindingState.capturedBindings.add(residualFunctionBinding);
    }
    // If the function is new for this bindingState, visit all existent bindings in this scope
    if (!bindingState.capturingFunctions.has(val)) {
      invariant(this.scope === val);
      for (let residualBinding of bindingState.capturedBindings) this._visitBindingHelper(residualBinding);
      bindingState.capturingFunctions.add(val);
    }
  }

  resolveBinding(val: FunctionValue, name: string): EnvironmentRecord {
    let doesNotMatter = true;
    let reference = this.logger.tryQuery(
      () => Environment.ResolveBinding(this.realm, name, doesNotMatter, val.$Environment),
      undefined
    );
    if (
      reference === undefined ||
      Environment.IsUnresolvableReference(this.realm, reference) ||
      reference.base === this.globalEnvironmentRecord ||
      reference.base === this.globalEnvironmentRecord.$DeclarativeRecord
    ) {
      return this.globalEnvironmentRecord;
    } else {
      invariant(!Environment.IsUnresolvableReference(this.realm, reference));
      let referencedBase = reference.base;
      let referencedName: string = (reference.referencedName: any);
      invariant(referencedName === name);
      invariant(referencedBase instanceof DeclarativeEnvironmentRecord);
      return referencedBase;
    }
  }

  // Visits a binding, returns a ResidualFunctionBinding
  getBinding(environment: EnvironmentRecord, name: string): ResidualFunctionBinding {
    if (environment === this.globalEnvironmentRecord.$DeclarativeRecord) environment = this.globalEnvironmentRecord;

    if (environment === this.globalEnvironmentRecord) {
      // Global Binding
      return getOrDefault(this.globalBindings, name, () => {
        let residualFunctionBinding = {
          name,
          value: undefined,
          modified: true,
          hasLeaked: false,
          declarativeEnvironmentRecord: null,
          potentialReferentializationScopes: new Set(),
        };
        // Queue up visiting of global binding exactly once in the globalGenerator scope.
        this._enqueueWithUnrelatedScope(this.globalGenerator, () => {
          let value = this.realm.getGlobalLetBinding(name);
          if (value !== undefined) residualFunctionBinding.value = this.visitEquivalentValue(value);
        });
        return residualFunctionBinding;
      });
    } else {
      invariant(environment instanceof DeclarativeEnvironmentRecord);
      // DeclarativeEnvironmentRecord binding
      let residualFunctionBindings = getOrDefault(
        this.declarativeEnvironmentRecordsBindings,
        environment,
        () => new Map()
      );
      return getOrDefault(
        residualFunctionBindings,
        name,
        (): ResidualFunctionBinding => {
          invariant(environment instanceof DeclarativeEnvironmentRecord);
          return {
            name,
            value: undefined,
            modified: false,
            hasLeaked: false,
            declarativeEnvironmentRecord: environment,
            potentialReferentializationScopes: new Set(),
          };
        }
      );
      // Note that we don't yet visit the binding (and its value) here,
      // as that should be done by a call to visitBinding, in the right scope,
      // if the binding's incoming value is relevant.
    }
  }

  _visitClass(classFunc: ECMAScriptSourceFunctionValue, classPrototype: ObjectValue): void {
    let visitClassMethod = (propertyNameOrSymbol, methodFunc, methodType, isStatic) => {
      if (methodFunc instanceof ECMAScriptSourceFunctionValue) {
        // if the method does not have a $HomeObject, it's not a class method
        if (methodFunc.$HomeObject !== undefined) {
          if (methodFunc !== classFunc) {
            this._visitClassMethod(methodFunc, methodType, classPrototype, !!isStatic);
          }
        }
      }
    };
    for (let [propertyName, method] of classPrototype.properties) {
      withDescriptorValue(propertyName, method.descriptor, visitClassMethod);
    }
    for (let [symbol, method] of classPrototype.symbols) {
      withDescriptorValue(symbol, method.descriptor, visitClassMethod);
    }

    // handle class inheritance
    if (!(classFunc.$Prototype instanceof NativeFunctionValue)) {
      this.visitValue(classFunc.$Prototype);
    }

    if (classPrototype.properties.has("constructor")) {
      let constructor = classPrototype.properties.get("constructor");

      invariant(constructor !== undefined);
      // check if the constructor was deleted, as it can't really be deleted
      // it just gets set to empty (the default again)
      if (constructor.descriptor === undefined) {
        classFunc.$HasEmptyConstructor = true;
      } else {
        let visitClassProperty = (propertyNameOrSymbol, methodFunc, methodType) => {
          visitClassMethod(propertyNameOrSymbol, methodFunc, methodType, true);
        };
        // check if we have any static methods we need to include
        let constructorFunc = Get(this.realm, classPrototype, "constructor");
        invariant(constructorFunc instanceof ObjectValue);
        for (let [propertyName, method] of constructorFunc.properties) {
          if (
            !ClassPropertiesToIgnore.has(propertyName) &&
            method.descriptor !== undefined &&
            !(
              propertyName === "length" && canIgnoreClassLengthProperty(constructorFunc, method.descriptor, this.logger)
            )
          ) {
            withDescriptorValue(propertyName, method.descriptor, visitClassProperty);
          }
        }
      }
    }
    this.classMethodInstances.set(classFunc, {
      classPrototype,
      methodType: "constructor",
      classSuperNode: undefined,
      classMethodIsStatic: false,
      classMethodKeyNode: undefined,
      classMethodComputed: false,
    });
  }

  _visitClassMethod(
    methodFunc: ECMAScriptSourceFunctionValue,
    methodType: "get" | "set" | "value",
    classPrototype: ObjectValue,
    isStatic: boolean
  ): void {
    this.classMethodInstances.set(methodFunc, {
      classPrototype,
      methodType: methodType === "value" ? "method" : methodType,
      classSuperNode: undefined,
      classMethodIsStatic: isStatic,
      classMethodKeyNode: undefined,
      classMethodComputed: !!methodFunc.$HasComputedName,
    });
  }

  visitValueObject(val: ObjectValue): void {
    this._registerAdditionalRoot(val);
    if (isReactElement(val)) {
      this.residualReactElementVisitor.visitReactElement(val);
      return;
    }
    let kind = val.getKind();
    this.visitObjectProperties(val, kind);

    // If this object is a prototype object that was implicitly created by the runtime
    // for a constructor, then we can obtain a reference to this object
    // in a special way that's handled alongside function serialization.
    let constructor = val.originalConstructor;
    if (constructor !== undefined) {
      this.visitValue(constructor);
      return;
    }

    switch (kind) {
      case "RegExp":
      case "Number":
      case "String":
      case "Boolean":
      case "ArrayBuffer":
        return;
      case "Date":
        let dateValue = val.$DateValue;
        invariant(dateValue !== undefined);
        this.visitValue(dateValue);
        return;
      case "Float32Array":
      case "Float64Array":
      case "Int8Array":
      case "Int16Array":
      case "Int32Array":
      case "Uint8Array":
      case "Uint16Array":
      case "Uint32Array":
      case "Uint8ClampedArray":
      case "DataView":
        let buf = val.$ViewedArrayBuffer;
        invariant(buf !== undefined);
        this.visitValue(buf);
        return;
      case "Map":
        this.visitValueMap(val);
        return;
      case "WeakMap":
        this.visitValueWeakMap(val);
        return;
      case "Set":
        this.visitValueSet(val);
        return;
      case "WeakSet":
        this.visitValueWeakSet(val);
        return;
      default:
        if (kind !== "Object") this.logger.logError(val, `Object of kind ${kind} is not supported in residual heap.`);
        if (this.realm.react.enabled && valueIsReactLibraryObject(this.realm, val, this.logger)) {
          this.realm.fbLibraries.react = val;
        }
        return;
    }
  }

  visitValueSymbol(val: SymbolValue): void {
    if (val.$Description) this.visitValue(val.$Description);
  }

  visitValueProxy(val: ProxyValue): void {
    this._registerAdditionalRoot(val);

    this.visitValue(val.$ProxyTarget);
    this.visitValue(val.$ProxyHandler);
  }

  _visitAbstractValueConditional(val: AbstractValue): void {
    let condition = val.args[0];
    invariant(condition instanceof AbstractValue);

    let cf = this.conditionalFeasibility.get(val);
    if (cf === undefined) this.conditionalFeasibility.set(val, (cf = { t: false, f: false }));

    let feasibleT, feasibleF;
    let savedPath = this.realm.pathConditions;
    try {
      this.realm.pathConditions = this.scope instanceof Generator ? this.scope.pathConditions : [];

      let impliesT = Path.implies(condition);
      let impliesF = Path.impliesNot(condition);
      invariant(!(impliesT && impliesF));

      if (!impliesT && !impliesF) {
        feasibleT = feasibleF = true;
      } else {
        feasibleT = impliesT;
        feasibleF = impliesF;
      }
    } finally {
      this.realm.pathConditions = savedPath;
    }

    let visitedT = false,
      visitedF = false;

    if (!cf.t && feasibleT) {
      val.args[1] = this.visitEquivalentValue(val.args[1]);
      cf.t = true;
      if (cf.f) val.args[0] = this.visitEquivalentValue(val.args[0]);
      visitedT = true;
    }

    if (!cf.f && feasibleF) {
      val.args[2] = this.visitEquivalentValue(val.args[2]);
      cf.f = true;
      if (cf.t) val.args[0] = this.visitEquivalentValue(val.args[0]);
      visitedF = true;
    }

    if (!visitedT || !visitedF) {
      let fixpoint_rerun = () => {
        let progress = false;
        invariant(cf !== undefined);
        if (cf.f && cf.t) {
          invariant(!visitedT || !visitedF);
          this.visitValue(val.args[0]);
        }

        if (cf.t && !visitedT) {
          this.visitValue(val.args[1]);
          progress = visitedT = true;
        }
        invariant(cf.t === visitedT);

        if (cf.f && !visitedF) {
          this.visitValue(val.args[2]);
          progress = visitedF = true;
        }
        invariant(cf.f === visitedF);

        // When not all possible outcomes are assumed to be feasible yet after visiting some scopes,
        // it might be that they do become assumed to be feasible when later visiting some other scopes.
        // In that case, we should also re-visit the corresponding cases in this scope.
        // To this end, calling _enqueueWithUnrelatedScope enqueues this function for later re-execution if
        // any other visiting progress was made.
        if (!visitedT || !visitedF) this._enqueueWithUnrelatedScope(this.scope, fixpoint_rerun);

        return progress;
      };

      fixpoint_rerun();
    }
  }

  visitAbstractValue(val: AbstractValue): void {
    if (val.kind === "sentinel member expression") {
      this.logger.logError(val, "expressions of type o[p] are not yet supported for partially known o and unknown p");
    } else if (val.kind === "conditional") {
      this._visitAbstractValueConditional(val);
      return;
    }
    for (let i = 0, n = val.args.length; i < n; i++) {
      val.args[i] = this.visitEquivalentValue(val.args[i]);
    }
  }

  // Overridable hook for pre-visiting the value.
  // Return false will tell visitor to skip visiting children of this node.
  preProcessValue(val: Value): boolean {
    return this._mark(val);
  }

  // Overridable hook for post-visiting the value.
  postProcessValue(val: Value) {}

  _mark(val: Value): boolean {
    let scopes = this.values.get(val);
    if (scopes === undefined) this.values.set(val, (scopes = new Set()));
    if (scopes.has(this.scope)) return false;
    scopes.add(this.scope);
    return true;
  }

  visitEquivalentValue<T: Value>(val: T): T {
    if (val instanceof AbstractValue) {
      let equivalentValue = this.equivalenceSet.add(val);
      if (this.preProcessValue(equivalentValue)) this.visitAbstractValue(equivalentValue);
      this.postProcessValue(equivalentValue);
      return (equivalentValue: any);
    }
    if (val instanceof ObjectValue && isReactElement(val)) {
      if (val.temporalAlias !== undefined) {
        return this.visitEquivalentValue(val.temporalAlias);
      }
<<<<<<< HEAD
      let equivalentReactElementValue = this.residualReactElementVisitor.equivalenceSet.add(val);
=======
      let equivalentReactElementValue = this.residualReactElementVisitor.reactElementEquivalenceSet.add(val);
>>>>>>> cc1e0818
      if (this._mark(equivalentReactElementValue)) this.visitValueObject(equivalentReactElementValue);
      return (equivalentReactElementValue: any);
    } else if (val instanceof ObjectValue && isReactPropsObject(val)) {
      let equivalentReactPropsValue = this.residualReactElementVisitor.reactPropsEquivalenceSet.add(val);
      if (this._mark(equivalentReactPropsValue)) this.visitValueObject(equivalentReactPropsValue);
      return (equivalentReactPropsValue: any);
    }
    this.visitValue(val);
    return val;
  }

  visitValue(val: Value): void {
    invariant(val !== undefined);
    invariant(!(val instanceof ObjectValue && val.refuseSerialization));
    if (val instanceof AbstractValue) {
      if (this.preProcessValue(val)) this.visitAbstractValue(val);
      this.postProcessValue(val);
    } else if (val.isIntrinsic()) {
      // All intrinsic values exist from the beginning of time...
      // ...except for a few that come into existence as templates for abstract objects via executable code.
      if (val instanceof ObjectValue && val._isScopedTemplate) {
        this.preProcessValue(val);
        this.postProcessValue(val);
      } else
        this._enqueueWithUnrelatedScope(this._getCommonScope(), () => {
          this.preProcessValue(val);
          this.postProcessValue(val);
        });
    } else if (val instanceof EmptyValue) {
      this.preProcessValue(val);
      this.postProcessValue(val);
    } else if (HeapInspector.isLeaf(val)) {
      this.preProcessValue(val);
      this.postProcessValue(val);
    } else if (IsArray(this.realm, val)) {
      invariant(val instanceof ObjectValue);
      if (this.preProcessValue(val)) this.visitValueArray(val);
      this.postProcessValue(val);
    } else if (val instanceof ProxyValue) {
      if (this.preProcessValue(val)) this.visitValueProxy(val);
      this.postProcessValue(val);
    } else if (val instanceof FunctionValue) {
      let creationGenerator = this.generatorDAG.getCreator(val) || this.globalGenerator;

      // 1. Visit function in its creation scope
      this._enqueueWithUnrelatedScope(creationGenerator, () => {
        invariant(val instanceof FunctionValue);
        if (this.preProcessValue(val)) this.visitValueFunction(val);
        this.postProcessValue(val);
      });

      // 2. If current scope is not related to creation scope,
      //    and if this is not a recursive visit, mark the usage of this function
      //    in the common scope as well.
      let commonScope = this._getCommonScope();
      if (commonScope !== creationGenerator && commonScope !== val) {
        this._enqueueWithUnrelatedScope(commonScope, () => {
          this.preProcessValue(val);
          this.postProcessValue(val);
        });
      }
    } else if (val instanceof SymbolValue) {
      if (this.preProcessValue(val)) this.visitValueSymbol(val);
      this.postProcessValue(val);
    } else {
      invariant(val instanceof ObjectValue);

      if (this.preProcessValue(val)) this.visitValueObject(val);
      this.postProcessValue(val);
    }
  }

  createGeneratorVisitCallbacks(additionalFunctionInfo?: AdditionalFunctionInfo): VisitEntryCallbacks {
    let callbacks = {
      visitEquivalentValue: this.visitEquivalentValue.bind(this),
      visitGenerator: (generator, parent) => {
        invariant(this.generatorDAG.isParent(parent, generator));
        this.visitGenerator(generator, additionalFunctionInfo);
      },
      canSkip: (value: AbstractValue | ConcreteValue): boolean => {
        return !this.referencedDeclaredValues.has(value) && !this.values.has(value);
      },
      recordDeclaration: (value: AbstractValue | ConcreteValue) => {
        this.referencedDeclaredValues.set(value, this._getAdditionalFunctionOfScope());
      },
      recordDelayedEntry: (generator, entry: GeneratorEntry) => {
        this.delayedActions.push({
          scope: generator,
          action: () => entry.visit(callbacks, generator),
        });
      },
      visitModifiedObjectProperty: (binding: PropertyBinding) => {
        let fixpoint_rerun = () => {
          if (this.values.has(binding.object)) {
            if (binding.internalSlot) {
              invariant(typeof binding.key === "string");
              let error = new CompilerDiagnostic(
                `Internal slot ${binding.key} modified in a nested context. This is not yet supported.`,
                binding.object.expressionLocation,
                "PP1006",
                "FatalError"
              );
              this.realm.handleError(error) === "Fail";
              throw new FatalError();
            }
            this.visitValue(binding.object);
            if (binding.key instanceof Value) this.visitValue(binding.key);
            this.visitObjectProperty(binding);
            return true;
          } else {
            this._enqueueWithUnrelatedScope(this.scope, fixpoint_rerun);
            return false;
          }
        };
        fixpoint_rerun();
      },
      visitModifiedBinding: (modifiedBinding: Binding) => {
        invariant(additionalFunctionInfo);
        let { functionValue } = additionalFunctionInfo;
        invariant(functionValue instanceof ECMAScriptSourceFunctionValue);
        let residualBinding = this.getBinding(modifiedBinding.environment, modifiedBinding.name);
        let funcInstance = additionalFunctionInfo.instance;
        invariant(funcInstance !== undefined);
        funcInstance.residualFunctionBindings.set(modifiedBinding.name, residualBinding);
        let newValue = modifiedBinding.value;
        invariant(newValue);
        newValue = this.visitEquivalentValue(newValue);
        residualBinding.modified = true;
        let otherFunc = residualBinding.additionalFunctionOverridesValue;
        if (otherFunc !== undefined && otherFunc !== functionValue) {
          let otherNameVal = otherFunc._SafeGetDataPropertyValue("name");
          let otherNameStr = otherNameVal instanceof StringValue ? otherNameVal.value : "unknown function";
          let funcNameVal = functionValue._SafeGetDataPropertyValue("name");
          let funNameStr = funcNameVal instanceof StringValue ? funcNameVal.value : "unknown function";
          let error = new CompilerDiagnostic(
            `Variable ${
              modifiedBinding.name
            } written to in optimized function ${funNameStr} conflicts with write in another optimized function ${otherNameStr}`,
            funcNameVal.expressionLocation,
            "PP1001",
            "RecoverableError"
          );
          if (functionValue.$Realm.handleError(error) === "Fail") throw new FatalError();
        }
        residualBinding.additionalFunctionOverridesValue = functionValue;
        additionalFunctionInfo.modifiedBindings.set(modifiedBinding, residualBinding);
        // TODO nested optimized functions: revisit adding GLOBAL as outer optimized function
        residualBinding.potentialReferentializationScopes.add("GLOBAL");
        return [residualBinding, newValue];
      },
      visitBindingAssignment: (binding: Binding, value: Value) => {
        let residualBinding = this.getBinding(binding.environment, binding.name);
        residualBinding.modified = true;
        residualBinding.hasLeaked = true;
        return this.visitEquivalentValue(value);
      },
    };
    return callbacks;
  }

  visitGenerator(generator: Generator, additionalFunctionInfo?: AdditionalFunctionInfo): void {
    this._withScope(generator, () => {
      generator.visit(this.createGeneratorVisitCallbacks(additionalFunctionInfo));
    });

    // We don't bother purging created objects
  }

  // result -- serialized as a return statement
  // Generator -- visit all entries
  // Bindings -- (modifications to named variables) only need to serialize bindings if they're
  //             captured by a residual function
  //          -- need to apply them and maybe need to revisit functions in ancestors to make sure
  //             we don't overwrite anything they capture
  // PropertyBindings -- (property modifications) visit any property bindings to pre-existing objects
  // CreatedObjects -- should take care of itself
  _visitAdditionalFunction(functionValue: FunctionValue, additionalEffects: AdditionalFunctionEffects) {
    // Get Instance + Info
    invariant(functionValue instanceof ECMAScriptSourceFunctionValue);
    let code = functionValue.$ECMAScriptCode;
    let functionInfo = this.functionInfos.get(code);
    invariant(functionInfo !== undefined);
    let funcInstance = this.functionInstances.get(functionValue);
    invariant(funcInstance !== undefined);

    // Set Visitor state
    // Allows us to emit function declarations etc. inside of this additional
    // function instead of adding them at global scope
    this.residualReactElementVisitor.withCleanEquivalenceSet(() => {
      invariant(funcInstance !== undefined);
      invariant(functionInfo !== undefined);
      let additionalFunctionInfo = {
        modifiedBindings: new Map(),
        functionValue,
        instance: funcInstance,
        prelude: [],
      };
      this.additionalFunctionValueInfos.set(functionValue, additionalFunctionInfo);

      let effectsGenerator = additionalEffects.generator;
      this.generatorDAG.add(functionValue, effectsGenerator);
      this.visitGenerator(effectsGenerator, additionalFunctionInfo);
    });
  }

  visitRoots(): void {
    this.generatorDAG.add("GLOBAL", this.globalGenerator);
    this.visitGenerator(this.globalGenerator);
    for (let moduleValue of this.modules.initializedModules.values()) this.visitValue(moduleValue);

    if (this.realm.react.enabled) {
      let fixpoint_rerun = () => {
        let progress;
        if (this.residualReactElementVisitor.someReactElement !== undefined) {
          this._visitReactLibrary(this.residualReactElementVisitor.someReactElement);
          progress = true;
        } else {
          this._enqueueWithUnrelatedScope(this.globalGenerator, fixpoint_rerun);
          progress = false;
        }
        return progress;
      };
      fixpoint_rerun();
    }

    this._visitUntilFixpoint();

    let referentializer = this.referentializer;
    if (referentializer !== undefined)
      for (let instance of this.functionInstances.values()) referentializer.referentialize(instance);
  }

  _visitUntilFixpoint() {
    if (this.realm.react.verbose) {
      this.logger.logInformation(`Computing fixed point...`);
    }
    // Do a fixpoint over all pure generator entries to make sure that we visit
    // arguments of only BodyEntries that are required by some other residual value
    let progress = true;
    while (progress) {
      // Let's partition the actions by their generators,
      // as applying effects is expensive, and so we don't want to do it
      // more often than necessary.
      let actionsByGenerator = new Map();
      let expected = 0;
      for (let { scope, action } of this.delayedActions) {
        let generator;
        if (scope instanceof FunctionValue) generator = this.generatorDAG.getCreator(scope) || this.globalGenerator;
        else if (scope === "GLOBAL") generator = this.globalGenerator;
        else {
          invariant(scope instanceof Generator);
          generator = scope;
        }
        let a = actionsByGenerator.get(generator);
        if (a === undefined) actionsByGenerator.set(generator, (a = []));
        a.push({ action, scope });
        expected++;
      }
      this.delayedActions = [];
      progress = false;
      // We build up a tree of effects runner that mirror the nesting of Generator effects.
      // This way, we only have to apply any given effects once, regardless of how many actions we have associated with whatever generators.
      let effectsInfos: Map<Effects, { runner: () => void, nestedEffectsRunners: Array<() => void> }> = new Map();
      let topEffectsRunners: Array<() => void> = [];
      let actual = 0;
      for (let [generator, scopedActions] of actionsByGenerator) {
        let runGeneratorAction = () => {
          for (let { action, scope } of scopedActions) {
            actual++;
            this._withScope(scope, () => {
              if (action() !== false) progress = true;
            });
          }
        };
        let s = generator;
        let visited = new Set();
        let newNestedRunner;
        while (s !== "GLOBAL") {
          invariant(!visited.has(s));
          visited.add(s);
          if (s instanceof Generator) {
            let effectsToApply = s.effectsToApply;
            if (effectsToApply) {
              let info = effectsInfos.get(effectsToApply);
              let runner;
              if (info === undefined) {
                runner = () => {
                  this.realm.withEffectsAppliedInGlobalEnv(() => {
                    invariant(info !== undefined);
                    for (let nestedEffectsRunner of info.nestedEffectsRunners) nestedEffectsRunner();
                    return null;
                  }, effectsToApply);
                };
                effectsInfos.set(effectsToApply, (info = { runner, nestedEffectsRunners: [] }));
              }
              if (newNestedRunner !== undefined) info.nestedEffectsRunners.push(newNestedRunner);
              newNestedRunner = runner;
              if (runGeneratorAction === undefined) break;
              info.nestedEffectsRunners.push(runGeneratorAction);
              runGeneratorAction = undefined;
            }
            s = this.generatorDAG.getParent(s);
          } else if (s instanceof FunctionValue) {
            invariant(this.additionalFunctionValuesAndEffects.has(s));
            s = this.generatorDAG.getCreator(s) || "GLOBAL";
          }
          invariant(s instanceof Generator || s instanceof FunctionValue || s === "GLOBAL");
        }
        if (runGeneratorAction !== undefined) {
          invariant(newNestedRunner === undefined);
          runGeneratorAction();
        } else if (newNestedRunner !== undefined) topEffectsRunners.push(newNestedRunner);
      }
      for (let topEffectsRunner of topEffectsRunners) topEffectsRunner();
      invariant(expected === actual);
      if (this.realm.react.verbose) {
        this.logger.logInformation(`  (${actual} items processed)`);
      }
    }
  }

  _visitReactLibrary(someReactElement: ObjectValue) {
    // find and visit the React library
    let reactLibraryObject = this.realm.fbLibraries.react;
    if (this.realm.react.output === "jsx") {
      // React might not be defined in scope, i.e. another library is using JSX
      // we don't throw an error as we should support JSX stand-alone
      if (reactLibraryObject !== undefined) {
        this.visitValue(reactLibraryObject);
      }
    } else if (this.realm.react.output === "create-element") {
      let logError = () => {
        this.logger.logError(
          someReactElement,
          "unable to visit createElement due to React not being referenced in scope"
        );
      };
      // createElement output needs React in scope
      if (reactLibraryObject === undefined) {
        logError();
      } else {
        invariant(reactLibraryObject instanceof ObjectValue);
        let createElement = reactLibraryObject.properties.get("createElement");
        if (createElement === undefined || createElement.descriptor === undefined) {
          logError();
        } else {
          let reactCreateElement = Get(this.realm, reactLibraryObject, "createElement");
          this.visitValue(reactCreateElement);
        }
      }
    }
  }
}<|MERGE_RESOLUTION|>--- conflicted
+++ resolved
@@ -1002,11 +1002,7 @@
       if (val.temporalAlias !== undefined) {
         return this.visitEquivalentValue(val.temporalAlias);
       }
-<<<<<<< HEAD
-      let equivalentReactElementValue = this.residualReactElementVisitor.equivalenceSet.add(val);
-=======
       let equivalentReactElementValue = this.residualReactElementVisitor.reactElementEquivalenceSet.add(val);
->>>>>>> cc1e0818
       if (this._mark(equivalentReactElementValue)) this.visitValueObject(equivalentReactElementValue);
       return (equivalentReactElementValue: any);
     } else if (val instanceof ObjectValue && isReactPropsObject(val)) {
