--- conflicted
+++ resolved
@@ -12,14 +12,9 @@
 import { GlobalEnvironmentRecord, DeclarativeEnvironmentRecord } from "../environment.js";
 import { FatalError } from "../errors.js";
 import { Realm } from "../realm.js";
-<<<<<<< HEAD
 import type { Effects } from "../realm.js";
 import type { Descriptor, PropertyBinding } from "../types.js";
-import { IsUnresolvableReference, ToLength, ResolveBinding, IsArray, Get } from "../methods/index.js";
-=======
-import type { Descriptor } from "../types.js";
 import { IsUnresolvableReference, ToLength, ResolveBinding, HashSet, IsArray, Get } from "../methods/index.js";
->>>>>>> 4385b493
 import {
   BoundFunctionValue,
   ProxyValue,
@@ -78,11 +73,8 @@
     this.inspector = new ResidualHeapInspector(realm, logger);
     this.referencedDeclaredValues = new Set();
     this.delayedVisitGeneratorEntries = [];
-<<<<<<< HEAD
     this.additionalFunctionValuesAndEffects = additionalFunctionValuesAndEffects;
-=======
     this.equivalenceSet = new HashSet();
->>>>>>> 4385b493
   }
 
   realm: Realm;
@@ -99,13 +91,9 @@
   values: Map<Value, Set<Scope>>;
   inspector: ResidualHeapInspector;
   referencedDeclaredValues: Set<AbstractValue>;
-<<<<<<< HEAD
   delayedVisitGeneratorEntries: Array<{| commonScope: Scope, generator: Generator, entry: GeneratorEntry |}>;
   additionalFunctionValuesAndEffects: Map<FunctionValue, Effects>;
-=======
-  delayedVisitGeneratorEntries: Array<{| generator: Generator, entry: GeneratorEntry |}>;
   equivalenceSet: HashSet<AbstractValue>;
->>>>>>> 4385b493
 
   _withScope(scope: Scope, f: () => void) {
     let oldScope = this.scope;
