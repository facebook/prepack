--- conflicted
+++ resolved
@@ -866,6 +866,15 @@
         // Also visit the original value of the binding
         residualBinding = this.visitBinding(functionValue, modifiedBinding.name);
         invariant(residualBinding !== undefined);
+        // named functions inside an additional function that have a global binding
+        // can be skipped, as we don't want them to bind to the global
+        if (
+          residualBinding.declarativeEnvironmentRecord === null &&
+          modifiedBinding.value instanceof ECMAScriptSourceFunctionValue
+        ) {
+          residualBinding = null;
+          return;
+        }
         // Fixup the binding to have the correct value
         // No previousValue means this is a binding for a nested function
         if (previousValue && previousValue.value)
@@ -873,7 +882,7 @@
         invariant(functionInfo !== undefined);
         if (functionInfo.modified.has(modifiedBinding.name)) residualBinding.modified;
       });
-      invariant(residualBinding !== undefined);
+      if (residualBinding === null) continue;
       let funcInstance = additionalFunctionInfo.instance;
       invariant(funcInstance !== undefined);
       funcInstance.residualFunctionBindings.set(modifiedBinding.name, residualBinding);
@@ -918,101 +927,8 @@
     let prevReVisit = this.additionalRoots;
     this.additionalRoots = new Set();
 
-<<<<<<< HEAD
     let modifiedBindingInfo = new Map();
     let [, generator, , , createdObjects] = additionalEffects.effects;
-=======
-    let _visitAdditionalFunctionEffects = () => {
-      let { effects } = additionalEffects;
-      let [
-        result,
-        generator,
-        modifiedBindings,
-        modifiedProperties: Map<PropertyBinding, void | Descriptor>,
-        createdObjects,
-      ] = effects;
-      let nestedFunctions = new Set([...createdObjects].filter(object => object instanceof FunctionValue));
-      this.additionalFunctionToNestedFunctions.set(functionValue, ((nestedFunctions: any): Set<FunctionValue>));
-      // result -- ignore TODO: return the result from the function somehow
-      // Generator -- visit all entries
-      // Bindings -- (modifications to named variables) only need to serialize bindings if they're
-      //             captured by a residual function
-      //          -- need to apply them and maybe need to revisit functions in ancestors to make sure
-      //             we don't overwrite anything they capture
-      //          -- TODO: deal with these properly
-      // PropertyBindings -- (property modifications) visit any property bindings to pre-existing objects
-      // CreatedObjects -- should take care of itself
-      this.realm.applyEffects([
-        result,
-        new Generator(this.realm),
-        modifiedBindings,
-        modifiedProperties,
-        createdObjects,
-      ]);
-      let modifiedBindingInfo = new Map();
-      let visitPropertiesAndBindings = () => {
-        for (let propertyBinding of modifiedProperties.keys()) {
-          let binding: PropertyBinding = ((propertyBinding: any): PropertyBinding);
-          let object = binding.object;
-          if (object instanceof ObjectValue && createdObjects.has(object)) continue; // Created Object's binding
-          if (object.refuseSerialization) continue; // modification to internal state
-          if (object.intrinsicName === "global") continue; // Avoid double-counting
-          this.visitObjectProperty(binding);
-        }
-        // Handing of ModifiedBindings
-        for (let [additionalBinding, previousValue] of modifiedBindings) {
-          let modifiedBinding = additionalBinding;
-          let residualBinding;
-          this._withScope(functionValue, () => {
-            // Also visit the original value of the binding
-            residualBinding = this.visitBinding(functionValue, modifiedBinding.name);
-            invariant(residualBinding !== undefined);
-            // named functions inside an additional function that have a global binding
-            // can be skipped, as we don't want them to bind to the global
-            if (
-              residualBinding.declarativeEnvironmentRecord === null &&
-              modifiedBinding.value instanceof ECMAScriptSourceFunctionValue
-            ) {
-              residualBinding = null;
-              return;
-            }
-            // Fixup the binding to have the correct value
-            // No previousValue means this is a binding for a nested function
-            if (previousValue && previousValue.value)
-              residualBinding.value = this.visitEquivalentValue(previousValue.value);
-            invariant(functionInfo !== undefined);
-            if (functionInfo.modified.has(modifiedBinding.name)) residualBinding.modified;
-          });
-          if (residualBinding === null) {
-            continue;
-          }
-          invariant(residualBinding !== undefined);
-          invariant(funcInstance !== undefined);
-          funcInstance.residualFunctionBindings.set(modifiedBinding.name, residualBinding);
-          let newValue = modifiedBinding.value;
-          invariant(newValue);
-          this.visitValue(newValue);
-          residualBinding.modified = true;
-          // This should be enforced by checkThatFunctionsAreIndependent
-          invariant(
-            !residualBinding.additionalFunctionOverridesValue,
-            "We should only have one additional function value modifying any given residual binding"
-          );
-          if (previousValue && previousValue.value) residualBinding.additionalFunctionOverridesValue = functionValue;
-          modifiedBindingInfo.set(modifiedBinding, residualBinding);
-        }
-        invariant(result instanceof Value);
-        if (!(result instanceof UndefinedValue)) this.visitValue(result);
-      };
-      invariant(funcInstance !== undefined);
-      invariant(functionInfo !== undefined);
-      this.additionalFunctionValueInfos.set(functionValue, {
-        functionValue,
-        captures: functionInfo.unbound,
-        modifiedBindings: modifiedBindingInfo,
-        instance: funcInstance,
-      });
->>>>>>> 52d4476a
 
     invariant(funcInstance !== undefined);
     invariant(functionInfo !== undefined);
