--- conflicted
+++ resolved
@@ -1119,14 +1119,8 @@
       );
     this.generatorParents.set(generator, parent);
     if (generator.effectsToApply)
-<<<<<<< HEAD
-      for (const createdObject of generator.effectsToApply[4]) {
+      for (const createdObject of generator.effectsToApply.data[4]) {
         this._validateCreatedObjectsAddition(createdObject, generator);
-=======
-      for (const createdObject of generator.effectsToApply.data[4]) {
-        // TODO: Unfortunately, the following invariant doesn't hold. This is concerning.
-        // invariant(!this.createdObjects.has(createdObject) || this.createdObjects.get(createdObject) === generator);
->>>>>>> b798f32e
         if (!this.createdObjects.has(createdObject)) this.createdObjects.set(createdObject, generator);
       }
 
