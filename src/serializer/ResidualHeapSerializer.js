/**
 * Copyright (c) 2017-present, Facebook, Inc.
 * All rights reserved.
 *
 * This source code is licensed under the BSD-style license found in the
 * LICENSE file in the root directory of this source tree. An additional grant
 * of patent rights can be found in the PATENTS file in the same directory.
 */

/* @flow */

import { Realm } from "../realm.js";
import type { Descriptor, PropertyBinding } from "../types.js";
import { ToLength, IsArray, Get } from "../methods/index.js";
import {
  BoundFunctionValue,
  ProxyValue,
  SymbolValue,
  NumberValue,
  StringValue,
  BooleanValue,
  AbstractValue,
  EmptyValue,
  FunctionValue,
  ECMAScriptSourceFunctionValue,
  Value,
  ObjectValue,
  NativeFunctionValue,
  UndefinedValue,
} from "../values/index.js";
import * as t from "babel-types";
import type {
  BabelNodeExpression,
  BabelNodeStatement,
  BabelNodeIdentifier,
  BabelNodeBlockStatement,
  BabelNodeLVal,
  BabelNodeMemberExpression,
  BabelVariableKind,
  BabelNodeFile,
} from "babel-types";
import { Generator, PreludeGenerator, NameGenerator } from "../utils/generator.js";
import type { SerializationContext } from "../utils/generator.js";
import invariant from "../invariant.js";
import type { SerializedBinding, VisitedBinding, FunctionInfo, FunctionInstance } from "./types.js";
import { TimingStatistics, SerializerStatistics, type VisitedBindings } from "./types.js";
import { Logger } from "./logger.js";
import { Modules } from "./modules.js";
import { ResidualHeapInspector } from "./ResidualHeapInspector.js";
import { ResidualFunctions } from "./ResidualFunctions.js";
import type { Scope } from "./ResidualHeapVisitor.js";
import { factorifyObjects } from "./factorify.js";
import { voidExpression, emptyExpression, constructorExpression, protoExpression } from "../utils/internalizer.js";
import { Emitter } from "./Emitter.js";
import { ResidualHeapValueIdentifiers } from "./ResidualHeapValueIdentifiers.js";
import { getSuggestedArrayLiteralLength } from "./utils.js";

export class ResidualHeapSerializer {
  constructor(
    realm: Realm,
    logger: Logger,
    modules: Modules,
    residualHeapValueIdentifiers: ResidualHeapValueIdentifiers,
    residualHeapInspector: ResidualHeapInspector,
    residualValues: Map<Value, Set<Scope>>,
    residualFunctionBindings: Map<FunctionValue, VisitedBindings>,
    residualFunctionInfos: Map<BabelNodeBlockStatement, FunctionInfo>,
    delayInitializations: boolean,
    referencedDeclaredValues: Set<AbstractValue>
  ) {
    this.realm = realm;
    this.logger = logger;
    this.modules = modules;
    this.residualHeapValueIdentifiers = residualHeapValueIdentifiers;

    let realmGenerator = this.realm.generator;
    invariant(realmGenerator);
    this.generator = realmGenerator;
    let realmPreludeGenerator = this.realm.preludeGenerator;
    invariant(realmPreludeGenerator);
    this.preludeGenerator = realmPreludeGenerator;

    this.declarativeEnvironmentRecordsBindings = new Map();
    this.prelude = [];
    this.descriptors = new Map();
    this.needsEmptyVar = false;
    this.needsAuxiliaryConstructor = false;
    this.valueNameGenerator = this.preludeGenerator.createNameGenerator("_");
    this.descriptorNameGenerator = this.preludeGenerator.createNameGenerator("$$");
    this.factoryNameGenerator = this.preludeGenerator.createNameGenerator("$_");
    this.intrinsicNameGenerator = this.preludeGenerator.createNameGenerator("$i_");
    this.requireReturns = new Map();
    this.statistics = new SerializerStatistics();
    this.serializedValues = new Set();
    this.residualFunctions = new ResidualFunctions(
      this.realm,
      this.statistics,
      this.modules,
      this.requireReturns,
      {
        getLocation: value => this.residualHeapValueIdentifiers.getIdentifierAndIncrementReferenceCountOptional(value),
        createLocation: () => {
          let location = t.identifier(this.valueNameGenerator.generate("initialized"));
          this.mainBody.push(t.variableDeclaration("var", [t.variableDeclarator(location)]));
          return location;
        },
      },
      this.prelude,
      this.preludeGenerator.createNameGenerator("__init_"),
      this.factoryNameGenerator,
      this.preludeGenerator.createNameGenerator("__scope_"),
      residualFunctionInfos
    );
    this.emitter = new Emitter(this.residualFunctions);
    this.mainBody = this.emitter.getBody();
    this.residualHeapInspector = residualHeapInspector;
    this.residualValues = residualValues;
    this.residualFunctionBindings = residualFunctionBindings;
    this.residualFunctionInfos = residualFunctionInfos;
    this.delayInitializations = delayInitializations;
    this.referencedDeclaredValues = referencedDeclaredValues;
    this.activeGeneratorBodies = new Map();
  }

  emitter: Emitter;
  declarativeEnvironmentRecordsBindings: Map<VisitedBinding, SerializedBinding>;
  functions: Map<BabelNodeBlockStatement, Array<FunctionInstance>>;
  functionInstances: Array<FunctionInstance>;
  prelude: Array<BabelNodeStatement>;
  body: Array<BabelNodeStatement>;
  mainBody: Array<BabelNodeStatement>;
  realm: Realm;
  preludeGenerator: PreludeGenerator;
  generator: Generator;
  descriptors: Map<string, BabelNodeIdentifier>;
  needsEmptyVar: boolean;
  needsAuxiliaryConstructor: boolean;
  valueNameGenerator: NameGenerator;
  descriptorNameGenerator: NameGenerator;
  factoryNameGenerator: NameGenerator;
  intrinsicNameGenerator: NameGenerator;
  logger: Logger;
  modules: Modules;
  residualHeapValueIdentifiers: ResidualHeapValueIdentifiers;
  requireReturns: Map<number | string, BabelNodeExpression>;
  statistics: SerializerStatistics;
  timingStats: TimingStatistics;
  residualHeapInspector: ResidualHeapInspector;
  residualValues: Map<Value, Set<Scope>>;
  residualFunctionBindings: Map<FunctionValue, VisitedBindings>;
  residualFunctionInfos: Map<BabelNodeBlockStatement, FunctionInfo>;
  serializedValues: Set<Value>;
  residualFunctions: ResidualFunctions;
  delayInitializations: boolean;
  referencedDeclaredValues: Set<AbstractValue>;
  activeGeneratorBodies: Map<Generator, Array<BabelNodeStatement>>;

  // Configures all mutable aspects of an object, in particular:
  // symbols, properties, prototype.
  // For every created object that corresponds to a value,
  // this function should be invoked once.
  // Thus, as a side effects, we gather statistics here on all emitted objects.
  _emitObjectProperties(
    obj: ObjectValue,
    properties: Map<string, PropertyBinding> = obj.properties,
    objectPrototypeAlreadyEstablished: boolean = false,
    cleanupDummyProperties: ?Set<string>
  ) {
    //inject symbols
    for (let [symbol, propertyBinding] of obj.symbols) {
      invariant(propertyBinding);
      let desc = propertyBinding.descriptor;
      if (desc === undefined) continue; //deleted
      this.emitter.emitNowOrAfterWaitingForDependencies(this._getDescriptorValues(desc).concat([symbol, obj]), () => {
        invariant(desc !== undefined);
        return this._emitProperty(obj, symbol, desc);
      });
    }

    // inject properties
    for (let [key, propertyBinding] of properties) {
      invariant(propertyBinding);
      let desc = propertyBinding.descriptor;
      if (desc === undefined) continue; //deleted
      if (this.residualHeapInspector.canIgnoreProperty(obj, key)) continue;
      invariant(desc !== undefined);
      this.emitter.emitNowOrAfterWaitingForDependencies(this._getDescriptorValues(desc).concat(obj), () => {
        invariant(desc !== undefined);
        return this._emitProperty(obj, key, desc, cleanupDummyProperties != null && cleanupDummyProperties.has(key));
      });
    }

    // inject properties with computed names
    if (obj.unknownProperty !== undefined) {
      let desc = obj.unknownProperty.descriptor;
      if (desc !== undefined) {
        let val = desc.value;
        invariant(val instanceof AbstractValue);
        this.emitter.emitNowOrAfterWaitingForDependencies(this._getNestedAbstractValues(val, [obj]), () => {
          invariant(val instanceof AbstractValue);
          this._emitPropertiesWithComputedNames(obj, val);
        });
      }
    }

    // prototype
    this._emitObjectPrototype(obj, objectPrototypeAlreadyEstablished);
    if (obj instanceof FunctionValue) this._emitConstructorPrototype(obj);

    this.statistics.objects++;
    this.statistics.objectProperties += obj.properties.size;
  }

  _emitObjectPrototype(obj: ObjectValue, objectPrototypeAlreadyEstablished: boolean) {
    let kind = obj.getKind();
    let proto = obj.$Prototype;
    if (objectPrototypeAlreadyEstablished) {
      // Emitting an assertion. This can be removed in the future, or put under a DEBUG flag.
      this.emitter.emitNowOrAfterWaitingForDependencies([proto, obj], () => {
        invariant(proto);
        let serializedProto = this.serializeValue(proto);
        let uid = this.residualHeapValueIdentifiers.getIdentifierAndIncrementReferenceCount(obj);
        let condition = t.binaryExpression("!==", t.memberExpression(uid, protoExpression), serializedProto);
        let throwblock = t.blockStatement([
          t.throwStatement(t.newExpression(t.identifier("Error"), [t.stringLiteral("unexpected prototype")])),
        ]);
        this.emitter.emit(t.ifStatement(condition, throwblock));
      });
      return;
    }
    if (proto === this.realm.intrinsics[kind + "Prototype"]) return;

    this.emitter.emitNowOrAfterWaitingForDependencies([proto, obj], () => {
      invariant(proto);
      let serializedProto = this.serializeValue(proto);
      let uid = this.residualHeapValueIdentifiers.getIdentifierAndIncrementReferenceCount(obj);
      if (!this.realm.isCompatibleWith(this.realm.MOBILE_JSC_VERSION))
        this.emitter.emit(
          t.expressionStatement(
            t.callExpression(this.preludeGenerator.memoizeReference("Object.setPrototypeOf"), [uid, serializedProto])
          )
        );
      else {
        this.emitter.emit(
          t.expressionStatement(t.assignmentExpression("=", t.memberExpression(uid, protoExpression), serializedProto))
        );
      }
    });
  }

  _emitConstructorPrototype(func: FunctionValue) {
    // If the original prototype object was mutated,
    // request its serialization here as this might be observable by
    // residual code.
    let prototype = ResidualHeapInspector.getPropertyValue(func, "prototype");
    if (prototype instanceof ObjectValue && this.residualValues.has(prototype)) {
      this.emitter.emitNowOrAfterWaitingForDependencies([func], () => {
        invariant(prototype);
        this.serializeValue(prototype);
      });
    }
  }

  _getNestedAbstractValues(absVal: AbstractValue, values: Array<Value>): Array<Value> {
    invariant(absVal.args.length === 3);
    let cond = absVal.args[0];
    invariant(cond instanceof AbstractValue);
    if (cond.kind === "template for property name condition") {
      let P = cond.args[0];
      values.push(P);
      let V = absVal.args[1];
      values.push(V);
      let W = absVal.args[2];
      if (W instanceof AbstractValue) this._getNestedAbstractValues(W, values);
      else values.push(W);
    } else {
      // conditional assignment
      values.push(cond);
      let consequent = absVal.args[1];
      invariant(consequent instanceof AbstractValue);
      let alternate = absVal.args[2];
      invariant(alternate instanceof AbstractValue);
      this._getNestedAbstractValues(consequent, values);
      this._getNestedAbstractValues(alternate, values);
    }
    return values;
  }

  _emitPropertiesWithComputedNames(obj: ObjectValue, absVal: AbstractValue) {
    invariant(absVal.args.length === 3);
    let cond = absVal.args[0];
    invariant(cond instanceof AbstractValue);
    if (cond.kind === "template for property name condition") {
      let P = cond.args[0];
      invariant(P instanceof AbstractValue);
      let V = absVal.args[1];
      let earlier_props = absVal.args[2];
      if (earlier_props instanceof AbstractValue) this._emitPropertiesWithComputedNames(obj, earlier_props);
      let uid = this.residualHeapValueIdentifiers.getIdentifierAndIncrementReferenceCount(obj);
      let serializedP = this.serializeValue(P);
      let serializedV = this.serializeValue(V);
      this.emitter.emit(
        t.expressionStatement(t.assignmentExpression("=", t.memberExpression(uid, serializedP, true), serializedV))
      );
    } else {
      // conditional assignment
      let serializedCond = this.serializeValue(cond);
      let consequent = absVal.args[1];
      invariant(consequent instanceof AbstractValue);
      let alternate = absVal.args[2];
      invariant(alternate instanceof AbstractValue);
      let oldBody = this.emitter.beginEmitting("consequent", []);
      this._emitPropertiesWithComputedNames(obj, consequent);
      let consequentBody = this.emitter.endEmitting("consequent", oldBody);
      let consequentStatement = t.blockStatement(consequentBody);
      oldBody = this.emitter.beginEmitting("alternate", []);
      this._emitPropertiesWithComputedNames(obj, alternate);
      let alternateBody = this.emitter.endEmitting("alternate", oldBody);
      let alternateStatement = t.blockStatement(alternateBody);
      this.emitter.emit(t.ifStatement(serializedCond, consequentStatement, alternateStatement));
    }
  }

<<<<<<< HEAD
  _emitProperty(val: ObjectValue, key: string, desc: Descriptor, cleanupDummyProperty: boolean): void {
=======
  _emitProperty(val: ObjectValue, key: string | SymbolValue, desc: Descriptor): void {
>>>>>>> 05a51ebc
    if (this._canEmbedProperty(val, key, desc)) {
      let descValue = desc.value;
      invariant(descValue instanceof Value);
      invariant(!this.emitter.getReasonToWaitForDependencies([descValue, val]), "precondition of _emitProperty");
      let mightHaveBeenDeleted = descValue.mightHaveBeenDeleted();
      // The only case we do not need to remove the dummy property is array index property.
      this._assignProperty(
        () => {
          let serializedKey =
            key instanceof SymbolValue ? this.serializeValue(key) : this.generator.getAsPropertyNameExpression(key);
          let computed = key instanceof SymbolValue || !t.isIdentifier(serializedKey);
          return t.memberExpression(
            this.residualHeapValueIdentifiers.getIdentifierAndIncrementReferenceCount(val),
            serializedKey,
            computed
          );
        },
        () => {
          invariant(descValue instanceof Value);
          return this.serializeValue(descValue);
        },
        mightHaveBeenDeleted,
        cleanupDummyProperty
      );
    } else {
      let descProps = [];

      let boolKeys = ["enumerable", "configurable"];
      let valKeys = [];

      if (!desc.get && !desc.set) {
        boolKeys.push("writable");
        valKeys.push("value");
      } else {
        valKeys.push("set", "get");
      }

      let descriptorsKey = [];
      for (let boolKey of boolKeys) {
        if (boolKey in desc) {
          let b = desc[boolKey];
          invariant(b !== undefined);
          descProps.push(t.objectProperty(t.identifier(boolKey), t.booleanLiteral(b)));
          descriptorsKey.push(`${boolKey}:${b.toString()}`);
        }
      }

      for (let descKey of valKeys) {
        if (descKey in desc) descriptorsKey.push(descKey);
      }

      descriptorsKey = descriptorsKey.join(",");
      let descriptorId = this.descriptors.get(descriptorsKey);
      if (descriptorId === undefined) {
        descriptorId = t.identifier(this.descriptorNameGenerator.generate(descriptorsKey));
        let declar = t.variableDeclaration("var", [t.variableDeclarator(descriptorId, t.objectExpression(descProps))]);
        // The descriptors are used across all scopes, and thus must be declared in the prelude.
        this.prelude.push(declar);
        this.descriptors.set(descriptorsKey, descriptorId);
      }
      invariant(descriptorId !== undefined);

      for (let descKey of valKeys) {
        if (descKey in desc) {
          let descValue = desc[descKey];
          invariant(descValue instanceof Value);
          invariant(!this.emitter.getReasonToWaitForDependencies([descValue]), "precondition of _emitProperty");
          this.emitter.emit(
            t.expressionStatement(
              t.assignmentExpression(
                "=",
                t.memberExpression(descriptorId, t.identifier(descKey)),
                this.serializeValue(descValue)
              )
            )
          );
        }
      }
      let serializedKey =
        key instanceof SymbolValue
          ? this.serializeValue(key)
          : this.generator.getAsPropertyNameExpression(key, /*canBeIdentifier*/ false);
      invariant(!this.emitter.getReasonToWaitForDependencies([val]), "precondition of _emitProperty");
      let uid = this.residualHeapValueIdentifiers.getIdentifierAndIncrementReferenceCount(val);
      this.emitter.emit(
        t.expressionStatement(
          t.callExpression(this.preludeGenerator.memoizeReference("Object.defineProperty"), [
            uid,
            serializedKey,
            descriptorId,
          ])
        )
      );
    }
  }

  _serializeDeclarativeEnvironmentRecordBinding(visitedBinding: VisitedBinding): SerializedBinding {
    let serializedBinding = this.declarativeEnvironmentRecordsBindings.get(visitedBinding);
    if (!serializedBinding) {
      let value = visitedBinding.value;
      invariant(value);
      invariant(visitedBinding.declarativeEnvironmentRecord);

      // Set up binding identity before starting to serialize value. This is needed in case of recursive dependencies.
      serializedBinding = {
        serializedValue: undefined,
        value,
        modified: visitedBinding.modified,
        referentialized: false,
        declarativeEnvironmentRecord: visitedBinding.declarativeEnvironmentRecord,
      };
      this.declarativeEnvironmentRecordsBindings.set(visitedBinding, serializedBinding);
      let serializedValue = this.serializeValue(value);
      serializedBinding.serializedValue = serializedValue;
      if (value.mightBeObject()) {
        // Increment ref count one more time to ensure that this object will be assigned a unique id.
        // This ensures that only once instance is created across all possible residual function invocations.
        this.residualHeapValueIdentifiers.incrementReferenceCount(value);
      }
    }
    return serializedBinding;
  }

  // Determine whether initialization code for a value should go into the main body, or a more specific initialization body.
  _getTarget(val: Value, scopes: Set<Scope>): { body: Array<BabelNodeStatement>, usedOnlyByResidualFunctions?: true } {
    // All relevant values were visited in at least one scope.
    invariant(scopes.size >= 1);

    // First, let's figure out from which function and generator scopes this value is referenced.
    let functionValues = [];
    let generators = [];
    for (let scope of scopes) {
      if (scope instanceof FunctionValue) functionValues.push(scope);
      else {
        invariant(scope instanceof Generator);
        if (scope === this.realm.generator) {
          // This value is used from the main generator scope. This means that we need to emit the value and its
          // initialization code into the main body, and cannot delay initialization.
          return { body: this.mainBody };
        }
        generators.push(scope);
      }
    }

    if (generators.length === 0) {
      // This value is only referenced from residual functions.
      invariant(functionValues.length > 0);
      if (this.delayInitializations) {
        // We can delay the initialization, and move it into a conditional code block in the residual functions!
        let body = this.residualFunctions.residualFunctionInitializers.registerValueOnlyReferencedByResidualFunctions(
          functionValues,
          val
        );
        return { body, usedOnlyByResidualFunctions: true };
      } else {
        // We can just emit it into the main body which will get executed unconditionally.
        return { body: this.mainBody };
      }
    }

    if (generators.length === 1 && functionValues.length === 0) {
      // This value is only referenced from a single generator, and it's not the realm generator.
      invariant(generators[0] !== this.generator);
      // We can emit the initialization of this value into the body associated with that generator.
      let body = this.activeGeneratorBodies.get(generators[0]);
      if (body === undefined) {
        // TODO: The generator is no longer active! We missed the right time to emit this value.
        this.logger.logError(val, "Value is referenced in an unsupported scope.");
        return { body: this.mainBody };
      } else {
        invariant(body === this.emitter.getBody());
        return { body };
      }
    }

    // TODO #482: If there's more than...
    // - one generator, or
    // - one (non-main) generator and some functions
    // involved, then we need to work a bit harder to figure out where the emit this value.
    // In the presence of functions, we need to figure out in which generator a function is first exposed.
    // Then we could walk up the generator chain to find the first common ancestor of all involved generators.
    this.logger.logError(val, "Value is referenced in an unsupported combination of scopes.");
    return { body: this.mainBody };
  }

  serializeValue(val: Value, referenceOnly?: boolean, bindingType?: BabelVariableKind): BabelNodeExpression {
    let scopes = this.residualValues.get(val);
    invariant(scopes !== undefined);

    let ref = this.residualHeapValueIdentifiers.getIdentifierAndIncrementReferenceCountOptional(val);
    if (ref) {
      return ref;
    }

    this.serializedValues.add(val);
    if (!referenceOnly && ResidualHeapInspector.isLeaf(val)) {
      let res = this._serializeValue(val);
      invariant(res !== undefined);
      return res;
    }

    let target = this._getTarget(val, scopes);

    let name = this.valueNameGenerator.generate(val.__originalName || "");
    let id = t.identifier(name);
    this.residualHeapValueIdentifiers.setIdentifier(val, id);
    let oldBody = this.emitter.beginEmitting(val, target.body);
    let init = this._serializeValue(val);
    let result = id;
    this.residualHeapValueIdentifiers.incrementReferenceCount(val);

    if (this.residualHeapValueIdentifiers.needsIdentifier(val)) {
      if (init) {
        if (init !== id) {
          if (target.usedOnlyByResidualFunctions) {
            let declar = t.variableDeclaration(bindingType ? bindingType : "var", [t.variableDeclarator(id)]);
            this.mainBody.push(declar);
            let assignment = t.expressionStatement(t.assignmentExpression("=", id, init));
            this.emitter.emit(assignment);
          } else {
            let declar = t.variableDeclaration(bindingType ? bindingType : "var", [t.variableDeclarator(id, init)]);
            this.emitter.emit(declar);
          }
        }
        this.statistics.valueIds++;
        if (target.usedOnlyByResidualFunctions) this.statistics.delayedValues++;
      }
    } else {
      if (init) {
        this.residualHeapValueIdentifiers.deleteIdentifier(val);
        result = init;
        this.statistics.valuesInlined++;
      }
    }

    this.emitter.endEmitting(val, oldBody);
    return result;
  }

  _serializeValueIntrinsic(val: Value): BabelNodeExpression {
    let intrinsicName = val.intrinsicName;
    invariant(intrinsicName);
    let intrinsicId = t.identifier(this.valueNameGenerator.generate(intrinsicName));
    let declar = t.variableDeclaration("var", [
      t.variableDeclarator(intrinsicId, this.preludeGenerator.convertStringToMember(intrinsicName)),
    ]);
    if (val instanceof ObjectValue && val.intrinsicNameGenerated) {
      // TODO #882: The value came into existance as a template for an abstract object.
      // Unfortunately, we are not properly tracking which generate it's associated with.
      // Until this gets fixed, let's stick to the historical behavior: Emit to the current emitter body.
      this.emitter.emit(declar);
    } else {
      invariant(this.emitter.getBody() === this.mainBody);
      this.prelude.push(declar);
    }
    return intrinsicId;
  }

  _getDescriptorValues(desc: Descriptor): Array<Value> {
    if (desc.value !== undefined) return [desc.value];
    invariant(desc.get !== undefined);
    invariant(desc.set !== undefined);
    return [desc.get, desc.set];
  }

  _assignProperty(
    locationFn: () => BabelNodeLVal,
    valueFn: () => BabelNodeExpression,
    mightHaveBeenDeleted: boolean,
    cleanupDummyProperty: boolean = false
  ) {
    let location = locationFn();
    let value = valueFn();
    let assignment = t.expressionStatement(t.assignmentExpression("=", location, value));
    if (mightHaveBeenDeleted) {
      let condition = t.binaryExpression("!==", value, this.serializeValue(this.realm.intrinsics.empty));
      let deletion = null;
      if (cleanupDummyProperty) {
        invariant(location.type === "MemberExpression");
        deletion = t.expressionStatement(
          t.unaryExpression("delete", ((location: any): BabelNodeMemberExpression), true)
        );
      }
      this.emitter.emit(t.ifStatement(condition, assignment, deletion));
    } else {
      this.emitter.emit(assignment);
    }
  }

  _serializeArrayIndexProperties(
    array: ObjectValue,
    indexPropertyLength: number,
    remainingProperties: Map<string, PropertyBinding>
  ) {
    let elems = [];
    for (let i = 0; i < indexPropertyLength; i++) {
      let key = i + "";
      let propertyBinding = remainingProperties.get(key);
      let elem = null;
      // "propertyBinding === undefined" means array has a hole in the middle.
      if (propertyBinding !== undefined) {
        let descriptor = propertyBinding.descriptor;
        // "descriptor === undefined" means this array item has been deleted.
        if (
          descriptor !== undefined &&
          descriptor.value !== undefined &&
          this._canEmbedProperty(array, key, descriptor)
        ) {
          let elemVal = descriptor.value;
          invariant(elemVal instanceof Value);
          let mightHaveBeenDeleted = elemVal.mightHaveBeenDeleted();
          let delayReason =
            this.emitter.getReasonToWaitForDependencies(elemVal) ||
            this.emitter.getReasonToWaitForActiveValue(array, mightHaveBeenDeleted);
          if (!delayReason) {
            elem = this.serializeValue(elemVal);
            remainingProperties.delete(key);
          }
        }
      }
      elems.push(elem);
    }
    return elems;
  }

  _serializeArrayLengthIfNeeded(
    val: ObjectValue,
    numberOfIndexProperties: number,
    remainingProperties: Map<string, PropertyBinding>
  ): void {
    const realm = this.realm;
    let lenProperty = Get(realm, val, "length");
    // Need to serialize length property if:
    // 1. array length is abstract.
    // 2. array length is concrete, but different from number of index properties
    //  we put into initialization list.
    if (lenProperty instanceof AbstractValue || ToLength(realm, lenProperty) !== numberOfIndexProperties) {
      this.emitter.emitNowOrAfterWaitingForDependencies([val], () => {
        this._assignProperty(
          () =>
            t.memberExpression(
              this.residualHeapValueIdentifiers.getIdentifierAndIncrementReferenceCount(val),
              t.identifier("length")
            ),
          () => {
            return this.serializeValue(lenProperty);
          },
          false /*mightHaveBeenDeleted*/
        );
      });
      remainingProperties.delete("length");
    }
  }

  _serializeValueArray(val: ObjectValue): BabelNodeExpression {
    let remainingProperties = new Map(val.properties);

    const indexPropertyLength = getSuggestedArrayLiteralLength(this.realm, val);
    // Use the serialized index properties as array initialization list.
    const initProperties = this._serializeArrayIndexProperties(val, indexPropertyLength, remainingProperties);
    this._serializeArrayLengthIfNeeded(val, indexPropertyLength, remainingProperties);
    this._emitObjectProperties(val, remainingProperties);
    return t.arrayExpression(initProperties);
  }

  _serializeValueMap(val: ObjectValue): BabelNodeExpression {
    let kind = val.getKind();
    let elems = [];

    let entries;
    if (kind === "Map") {
      entries = val.$MapData;
    } else {
      invariant(kind === "WeakMap");
      entries = val.$WeakMapData;
    }
    invariant(entries !== undefined);
    let len = entries.length;
    let mapConstructorDoesntTakeArguments = this.realm.isCompatibleWith(this.realm.MOBILE_JSC_VERSION);

    for (let i = 0; i < len; i++) {
      let entry = entries[i];
      let key = entry.$Key;
      let value = entry.$Value;
      if (key === undefined || value === undefined) continue;
      let mightHaveBeenDeleted = key.mightHaveBeenDeleted();
      let delayReason =
        this.emitter.getReasonToWaitForDependencies(key) ||
        this.emitter.getReasonToWaitForDependencies(value) ||
        this.emitter.getReasonToWaitForActiveValue(val, mightHaveBeenDeleted || mapConstructorDoesntTakeArguments);
      if (delayReason) {
        this.emitter.emitAfterWaiting(delayReason, [key, value, val], () => {
          invariant(key !== undefined);
          invariant(value !== undefined);
          this.emitter.emit(
            t.expressionStatement(
              t.callExpression(
                t.memberExpression(
                  this.residualHeapValueIdentifiers.getIdentifierAndIncrementReferenceCount(val),
                  t.identifier("set")
                ),
                [this.serializeValue(key), this.serializeValue(value)]
              )
            )
          );
        });
      } else {
        let serializedKey = this.serializeValue(key);
        let serializedValue = this.serializeValue(value);
        let elem = t.arrayExpression([serializedKey, serializedValue]);
        elems.push(elem);
      }
    }

    this._emitObjectProperties(val);
    let args = elems.length > 0 ? [t.arrayExpression(elems)] : [];
    return t.newExpression(this.preludeGenerator.memoizeReference(kind), args);
  }

  _serializeValueSet(val: ObjectValue): BabelNodeExpression {
    let kind = val.getKind();
    let elems = [];

    let entries;
    if (kind === "Set") {
      entries = val.$SetData;
    } else {
      invariant(kind === "WeakSet");
      entries = val.$WeakSetData;
    }
    invariant(entries !== undefined);
    let len = entries.length;
    let setConstructorDoesntTakeArguments = this.realm.isCompatibleWith(this.realm.MOBILE_JSC_VERSION);

    for (let i = 0; i < len; i++) {
      let entry = entries[i];
      if (entry === undefined) continue;
      let mightHaveBeenDeleted = entry.mightHaveBeenDeleted();
      let delayReason =
        this.emitter.getReasonToWaitForDependencies(entry) ||
        this.emitter.getReasonToWaitForActiveValue(val, mightHaveBeenDeleted || setConstructorDoesntTakeArguments);
      if (delayReason) {
        this.emitter.emitAfterWaiting(delayReason, [entry, val], () => {
          invariant(entry !== undefined);
          this.emitter.emit(
            t.expressionStatement(
              t.callExpression(
                t.memberExpression(
                  this.residualHeapValueIdentifiers.getIdentifierAndIncrementReferenceCount(val),
                  t.identifier("add")
                ),
                [this.serializeValue(entry)]
              )
            )
          );
        });
      } else {
        let elem = this.serializeValue(entry);
        elems.push(elem);
      }
    }

    this._emitObjectProperties(val);
    let args = elems.length > 0 ? [t.arrayExpression(elems)] : [];
    return t.newExpression(this.preludeGenerator.memoizeReference(kind), args);
  }

  _serializeValueTypedArrayOrDataView(val: ObjectValue): BabelNodeExpression {
    let buf = val.$ViewedArrayBuffer;
    invariant(buf !== undefined);
    let outlinedArrayBuffer = this.serializeValue(buf, true);
    this._emitObjectProperties(val);
    return t.newExpression(this.preludeGenerator.memoizeReference(val.getKind()), [outlinedArrayBuffer]);
  }

  _serializeValueArrayBuffer(val: ObjectValue): BabelNodeExpression {
    let elems = [];

    let len = val.$ArrayBufferByteLength;
    let db = val.$ArrayBufferData;
    invariant(len !== undefined);
    invariant(db);
    let allzero = true;
    for (let i = 0; i < len; i++) {
      if (db[i] !== 0) {
        allzero = false;
      }
      let elem = t.numericLiteral(db[i]);
      elems.push(elem);
    }

    this._emitObjectProperties(val);
    if (allzero) {
      // if they're all zero, just emit the array buffer constructor
      return t.newExpression(this.preludeGenerator.memoizeReference(val.getKind()), [t.numericLiteral(len)]);
    } else {
      // initialize from a byte array otherwise
      let arrayValue = t.arrayExpression(elems);
      let consExpr = t.newExpression(this.preludeGenerator.memoizeReference("Uint8Array"), [arrayValue]);
      // access the Uint8Array.buffer property to extract the created buffer
      return t.memberExpression(consExpr, t.identifier("buffer"));
    }
  }

  _serializeValueFunction(val: FunctionValue): void | BabelNodeExpression {
    if (val instanceof BoundFunctionValue) {
      this._emitObjectProperties(val);
      return t.callExpression(
        t.memberExpression(this.serializeValue(val.$BoundTargetFunction), t.identifier("bind")),
        [].concat(
          this.serializeValue(val.$BoundThis),
          val.$BoundArguments.map((boundArg, i) => this.serializeValue(boundArg))
        )
      );
    }

    invariant(!(val instanceof NativeFunctionValue), "all native function values should be intrinsics");

    let residualBindings = this.residualFunctionBindings.get(val);
    invariant(residualBindings);

    invariant(val instanceof ECMAScriptSourceFunctionValue);
    let serializedBindings = Object.create(null);
    let instance: FunctionInstance = {
      serializedBindings,
      functionValue: val,
      scopeInstances: new Set(),
    };

    let delayed = 1;
    let undelay = () => {
      if (--delayed === 0) {
        instance.insertionPoint = this.emitter.getBodyReference();
        this.residualFunctions.addFunctionInstance(instance);
      }
    };
    for (let boundName in residualBindings) {
      let residualBinding = residualBindings[boundName];
      let referencedValues = [];
      let serializeBindingFunc;
      if (!residualBinding.declarativeEnvironmentRecord) {
        serializeBindingFunc = () => this._serializeGlobalBinding(boundName, residualBinding);
      } else {
        serializeBindingFunc = () => {
          return this._serializeDeclarativeEnvironmentRecordBinding(residualBinding);
        };
        invariant(residualBinding.value !== undefined);
        referencedValues.push(residualBinding.value);
      }
      delayed++;
      this.emitter.emitNowOrAfterWaitingForDependencies(referencedValues, () => {
        let serializedBinding = serializeBindingFunc();
        invariant(serializedBinding);
        serializedBindings[boundName] = serializedBinding;
        undelay();
      });
    }

    undelay();

    this._emitObjectProperties(val);
  }

  // Checks whether a property can be defined via simple assignment, or using object literal syntax.
  _canEmbedProperty(obj: ObjectValue, key: string | SymbolValue, prop: Descriptor): boolean {
    if ((obj instanceof FunctionValue && key === "prototype") || (obj.getKind() === "RegExp" && key === "lastIndex"))
      return !!prop.writable && !prop.configurable && !prop.enumerable && !prop.set && !prop.get;
    else return !!prop.writable && !!prop.configurable && !!prop.enumerable && !prop.set && !prop.get;
  }

  _findLastObjectPrototype(obj: ObjectValue): ObjectValue {
    while (obj.$Prototype instanceof ObjectValue) obj = obj.$Prototype;
    return obj;
  }

  _serializeValueObject(val: ObjectValue): BabelNodeExpression {
    // If this object is a prototype object that was implicitly created by the runtime
    // for a constructor, then we can obtain a reference to this object
    // in a special way that's handled alongside function serialization.
    let constructor = val.originalConstructor;
    if (constructor !== undefined) {
      let prototypeId = this.residualHeapValueIdentifiers.getIdentifier(val);
      this.emitter.emitNowOrAfterWaitingForDependencies([constructor], () => {
        invariant(constructor !== undefined);
        invariant(prototypeId !== undefined);
        this.serializeValue(constructor);
        this._emitObjectProperties(val);
        invariant(prototypeId.type === "Identifier");
        this.residualFunctions.setFunctionPrototype(constructor, prototypeId);
      });
      return prototypeId;
    }

    let kind = val.getKind();
    switch (kind) {
      case "RegExp":
        let source = val.$OriginalSource;
        let flags = val.$OriginalFlags;
        invariant(typeof source === "string");
        invariant(typeof flags === "string");
        this._emitObjectProperties(val);
        source = new RegExp(source).source; // add escapes as per 21.2.3.2.4
        return t.regExpLiteral(source, flags);
      case "Number":
        let numberData = val.$NumberData;
        invariant(numberData !== undefined);
        numberData.throwIfNotConcreteNumber();
        invariant(numberData instanceof NumberValue, "expected number data internal slot to be a number value");
        this._emitObjectProperties(val);
        return t.newExpression(this.preludeGenerator.memoizeReference("Number"), [t.numericLiteral(numberData.value)]);
      case "String":
        let stringData = val.$StringData;
        invariant(stringData !== undefined);
        stringData.throwIfNotConcreteString();
        invariant(stringData instanceof StringValue, "expected string data internal slot to be a string value");
        this._emitObjectProperties(val);
        return t.newExpression(this.preludeGenerator.memoizeReference("String"), [t.stringLiteral(stringData.value)]);
      case "Boolean":
        let booleanData = val.$BooleanData;
        invariant(booleanData !== undefined);
        booleanData.throwIfNotConcreteBoolean();
        invariant(booleanData instanceof BooleanValue, "expected boolean data internal slot to be a boolean value");
        this._emitObjectProperties(val);
        return t.newExpression(this.preludeGenerator.memoizeReference("Boolean"), [
          t.booleanLiteral(booleanData.value),
        ]);
      case "Date":
        let dateValue = val.$DateValue;
        invariant(dateValue !== undefined);
        let serializedDateValue = this.serializeValue(dateValue);
        this._emitObjectProperties(val);
        return t.newExpression(this.preludeGenerator.memoizeReference("Date"), [serializedDateValue]);
      case "Float32Array":
      case "Float64Array":
      case "Int8Array":
      case "Int16Array":
      case "Int32Array":
      case "Uint8Array":
      case "Uint16Array":
      case "Uint32Array":
      case "Uint8ClampedArray":
      case "DataView":
        return this._serializeValueTypedArrayOrDataView(val);
      case "ArrayBuffer":
        return this._serializeValueArrayBuffer(val);
      case "Map":
      case "WeakMap":
        return this._serializeValueMap(val);
      case "Set":
      case "WeakSet":
        return this._serializeValueSet(val);
      default:
        invariant(kind === "Object", "invariant established by visitor");
        invariant(this.$ParameterMap === undefined, "invariant established by visitor");

        let proto = val.$Prototype;
        let createViaAuxiliaryConstructor =
          proto !== this.realm.intrinsics.ObjectPrototype &&
          this._findLastObjectPrototype(val) === this.realm.intrinsics.ObjectPrototype &&
          proto instanceof ObjectValue;

        let remainingProperties = new Map(val.properties);
        const dummyProperties = new Set();
        let props = [];
        for (let [key, propertyBinding] of val.properties) {
          let descriptor = propertyBinding.descriptor;
          if (descriptor === undefined || descriptor.value === undefined) continue; // deleted
          if (!createViaAuxiliaryConstructor && this._canEmbedProperty(val, key, descriptor)) {
            let propValue = descriptor.value;
            invariant(propValue instanceof Value);
            if (this.residualHeapInspector.canIgnoreProperty(val, key)) continue;
            let mightHaveBeenDeleted = propValue.mightHaveBeenDeleted();
            let serializedKey = this.generator.getAsPropertyNameExpression(key);
            let delayReason =
              this.emitter.getReasonToWaitForDependencies(propValue) ||
              this.emitter.getReasonToWaitForActiveValue(val, mightHaveBeenDeleted);
            // Although the property needs to be delayed, we still want to emit dummy "undefined"
            // value as part of the object literal to ensure a consistent property ordering.
            let serializedValue = voidExpression;
            if (delayReason) {
              // May need to be cleaned up later.
              dummyProperties.add(key);
            } else {
              remainingProperties.delete(key);
              serializedValue = this.serializeValue(propValue);
            }
            props.push(t.objectProperty(serializedKey, serializedValue));
          }
        }
        this._emitObjectProperties(val, remainingProperties, createViaAuxiliaryConstructor, dummyProperties);

        if (createViaAuxiliaryConstructor) {
          this.needsAuxiliaryConstructor = true;
          let serializedProto = this.serializeValue(proto);
          return t.sequenceExpression([
            t.assignmentExpression(
              "=",
              t.memberExpression(constructorExpression, t.identifier("prototype")),
              serializedProto
            ),
            t.newExpression(constructorExpression, []),
          ]);
        } else {
          return t.objectExpression(props);
        }
    }
  }

  _serializeValueSymbol(val: SymbolValue): BabelNodeExpression {
    let args = [];
    if (val.$Description instanceof Value) {
      let serializedArg = this.serializeValue(val.$Description);
      invariant(serializedArg);
      args.push(serializedArg);
    }
    return t.callExpression(this.preludeGenerator.memoizeReference("Symbol"), args);
  }

  _serializeValueProxy(val: ProxyValue): BabelNodeExpression {
    return t.newExpression(this.preludeGenerator.memoizeReference("Proxy"), [
      this.serializeValue(val.$ProxyTarget),
      this.serializeValue(val.$ProxyHandler),
    ]);
  }

  _serializeAbstractValue(val: AbstractValue): BabelNodeExpression {
    invariant(val.kind !== "sentinel member expression", "invariant established by visitor");
    let serializedArgs = val.args.map((abstractArg, i) => this.serializeValue(abstractArg));
    let serializedValue = val.buildNode(serializedArgs);
    if (serializedValue.type === "Identifier") {
      let id = ((serializedValue: any): BabelNodeIdentifier);
      invariant(!this.preludeGenerator.derivedIds.has(id.name) || this.emitter.hasBeenDeclared(val));
    }
    return serializedValue;
  }

  _serializeValue(val: Value): void | BabelNodeExpression {
    if (val instanceof AbstractValue) {
      return this._serializeAbstractValue(val);
    } else if (val.isIntrinsic()) {
      return this._serializeValueIntrinsic(val);
    } else if (val instanceof EmptyValue) {
      this.needsEmptyVar = true;
      return emptyExpression;
    } else if (val instanceof UndefinedValue) {
      return voidExpression;
    } else if (ResidualHeapInspector.isLeaf(val)) {
      return t.valueToNode(val.serialize());
    } else if (IsArray(this.realm, val)) {
      invariant(val instanceof ObjectValue);
      return this._serializeValueArray(val);
    } else if (val instanceof ProxyValue) {
      return this._serializeValueProxy(val);
    } else if (val instanceof FunctionValue) {
      return this._serializeValueFunction(val);
    } else if (val instanceof SymbolValue) {
      return this._serializeValueSymbol(val);
    } else {
      invariant(val instanceof ObjectValue);
      return this._serializeValueObject(val);
    }
  }

  _serializeGlobalBinding(boundName: string, visitedBinding: VisitedBinding): SerializedBinding {
    invariant(!visitedBinding.declarativeEnvironmentRecord);
    if (boundName === "undefined") {
      // The global 'undefined' property is not writable and not configurable, and thus we can just use 'undefined' here,
      // encoded as 'void 0' to avoid the possibility of interference with local variables named 'undefined'.
      return { serializedValue: voidExpression, value: undefined, modified: true, referentialized: true };
    }

    let value = this.realm.getGlobalLetBinding(boundName);
    // Check for let binding vs global property
    if (value) {
      let id = this.serializeValue(value, true, "let");
      // increment ref count one more time as the value has been
      // referentialized (stored in a variable) by serializeValue
      this.residualHeapValueIdentifiers.incrementReferenceCount(value);
      return { serializedValue: id, value: undefined, modified: true, referentialized: true };
    } else {
      return {
        serializedValue: this.preludeGenerator.globalReference(boundName),
        value: undefined,
        modified: true,
        referentialized: true,
      };
    }
  }

  _getContext(): SerializationContext {
    // TODO #482: Values serialized by nested generators would currently only get defined
    // along the code of the nested generator; their definitions need to get hoisted
    // or repeated so that they are accessible and defined from all using scopes
    let context = {
      serializeValue: this.serializeValue.bind(this),
      serializeGenerator: (generator: Generator) => {
        let newBody = [];
        let oldBody = this.emitter.beginEmitting(generator, newBody);
        this.activeGeneratorBodies.set(generator, newBody);
        generator.serialize(context);
        this.activeGeneratorBodies.delete(generator);
        return this.emitter.endEmitting(generator, oldBody);
      },
      emit: (statement: BabelNodeStatement) => {
        this.emitter.emit(statement);
      },
      canOmit: (value: AbstractValue) => {
        return !this.referencedDeclaredValues.has(value);
      },
      declare: (value: AbstractValue) => {
        this.emitter.declare(value);
      },
    };
    return context;
  }

  _shouldBeWrapped(body: Array<any>) {
    for (let i = 0; i < body.length; i++) {
      let item = body[i];
      if (item.type === "ExpressionStatement") {
        continue;
      } else if (item.type === "VariableDeclaration" || item.type === "FunctionDeclaration") {
        return true;
      } else if (item.type === "BlockStatement") {
        if (this._shouldBeWrapped(item.body)) {
          return true;
        }
      } else if (item.type === "IfStatement") {
        if (item.alternate) {
          if (this._shouldBeWrapped(item.alternate.body)) {
            return true;
          }
        }
        if (item.consequent) {
          if (this._shouldBeWrapped(item.consequent.body)) {
            return true;
          }
        }
      }
    }
    return false;
  }

  serialize(): BabelNodeFile {
    this.generator.serialize(this._getContext());
    invariant(this.emitter._declaredAbstractValues.size <= this.preludeGenerator.derivedIds.size);

    Array.prototype.push.apply(this.prelude, this.preludeGenerator.prelude);

    // TODO #20: add timers

    // TODO #21: add event listeners
    for (let [moduleId, moduleValue] of this.modules.initializedModules)
      this.requireReturns.set(moduleId, this.serializeValue(moduleValue));

    this.emitter.finalize();

    let {
      hoistedBody,
      unstrictFunctionBodies,
      strictFunctionBodies,
      requireStatistics,
    } = this.residualFunctions.spliceFunctions();
    if (requireStatistics.replaced > 0 && !this.residualHeapValueIdentifiers.collectValToRefCountOnly) {
      console.log(
        `=== ${this.modules.initializedModules.size} of ${this.modules.moduleIds
          .size} modules initialized, ${requireStatistics.replaced} of ${requireStatistics.count} require calls inlined.`
      );
    }

    // add strict modes
    let strictDirective = t.directive(t.directiveLiteral("use strict"));
    let globalDirectives = [];
    if (!unstrictFunctionBodies.length && strictFunctionBodies.length) {
      // no unstrict functions, only strict ones
      globalDirectives.push(strictDirective);
    } else if (unstrictFunctionBodies.length && strictFunctionBodies.length) {
      // strict and unstrict functions
      funcLoop: for (let func of strictFunctionBodies) {
        if (func.body.directives) {
          for (let directive of func.body.directives) {
            if (directive.value.value === "use strict") {
              // already have a use strict directive
              continue funcLoop;
            }
          }
        } else func.body.directives = [];

        func.body.directives.unshift(strictDirective);
      }
    }

    // build ast
    let body = [];
    if (this.needsEmptyVar) {
      body.push(t.variableDeclaration("var", [t.variableDeclarator(emptyExpression, t.objectExpression([]))]));
    }
    if (this.needsAuxiliaryConstructor) {
      body.push(t.functionDeclaration(constructorExpression, [], t.blockStatement([])));
    }
    body = body.concat(this.prelude, hoistedBody, this.emitter.getBody());
    factorifyObjects(body, this.factoryNameGenerator);

    let ast_body = [];
    if (this.preludeGenerator.declaredGlobals.size > 0)
      ast_body.push(
        t.variableDeclaration(
          "var",
          Array.from(this.preludeGenerator.declaredGlobals).map(key => t.variableDeclarator(t.identifier(key)))
        )
      );
    if (body.length) {
      if (this.realm.isCompatibleWith("node-source-maps")) {
        ast_body.push(
          t.expressionStatement(
            t.callExpression(
              t.memberExpression(
                t.callExpression(t.identifier("require"), [t.stringLiteral("source-map-support")]),
                t.identifier("install")
              ),
              []
            )
          )
        );
      }

      if (this._shouldBeWrapped(body)) {
        let globalExpression = this.realm.isCompatibleWith("node-cli") ? t.identifier("global") : t.thisExpression();

        let functionExpression = t.functionExpression(null, [], t.blockStatement(body, globalDirectives));
        let callExpression = this.preludeGenerator.usesThis
          ? t.callExpression(t.memberExpression(functionExpression, t.identifier("call")), [globalExpression])
          : t.callExpression(functionExpression, []);
        ast_body.push(t.expressionStatement(callExpression));
      } else {
        ast_body = body;
      }
    }

    invariant(
      this.serializedValues.size === this.residualValues.size,
      "serialized " + this.serializedValues.size + " of " + this.residualValues.size
    );

    return t.file(t.program(ast_body));
  }
}<|MERGE_RESOLUTION|>--- conflicted
+++ resolved
@@ -321,11 +321,12 @@
     }
   }
 
-<<<<<<< HEAD
-  _emitProperty(val: ObjectValue, key: string, desc: Descriptor, cleanupDummyProperty: boolean): void {
-=======
-  _emitProperty(val: ObjectValue, key: string | SymbolValue, desc: Descriptor): void {
->>>>>>> 05a51ebc
+  _emitProperty(
+    val: ObjectValue,
+    key: string | SymbolValue,
+    desc: Descriptor,
+    cleanupDummyProperty: boolean = false
+  ): void {
     if (this._canEmbedProperty(val, key, desc)) {
       let descValue = desc.value;
       invariant(descValue instanceof Value);
