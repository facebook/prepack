--- conflicted
+++ resolved
@@ -1822,57 +1822,8 @@
   //          -- we don't overwrite anything they capture
   // PropertyBindings -- visit any property bindings that aren't to createdobjects
   // CreatedObjects -- should take care of itself
-<<<<<<< HEAD
   _serializeAdditionalFunction(additionalFunctionValue: FunctionValue, additionalEffects: AdditionalFunctionEffects) {
     let { effects, transforms, generator } = additionalEffects;
-=======
-  _serializeAdditionalFunctionEffects(
-    additionalFunctionValue: FunctionValue,
-    additionalEffects: AdditionalFunctionEffects
-  ) {
-    let { effects, joinedEffects, returnArguments, returnBuildNode } = additionalEffects;
-    let [result, , , modifiedProperties, createdObjects] = effects;
-    for (let propertyBinding of modifiedProperties.keys()) {
-      let object = propertyBinding.object;
-      if (object instanceof ObjectValue && createdObjects.has(object)) continue;
-      if (object.refuseSerialization) continue;
-      if (object.isIntrinsic()) continue;
-      invariant(object instanceof ObjectValue);
-      this._emitProperty(object, propertyBinding.key, propertyBinding.descriptor, true);
-    }
-    invariant(
-      result instanceof Value || result instanceof PossiblyNormalCompletion,
-      "Should not be serializing an additional function with an unconditional throw, JoinedAbruptCompletions not yet supported"
-    );
-    // Handle ModifiedBindings
-    let additionalFunctionValueInfo = this.additionalFunctionValueInfos.get(additionalFunctionValue);
-    invariant(additionalFunctionValueInfo);
-    for (let [modifiedBinding, residualBinding] of additionalFunctionValueInfo.modifiedBindings) {
-      let newVal = modifiedBinding.value;
-      invariant(newVal);
-      residualBinding.additionalValueSerialized = this.serializeValue(newVal);
-    }
-    if (result instanceof Value && !(result instanceof UndefinedValue)) {
-      this.emitter.emit(t.returnStatement(this.serializeValue(result)));
-    } else if (result instanceof PossiblyNormalCompletion) {
-      invariant(joinedEffects !== undefined);
-
-      this.realm.withEffectsAppliedInGlobalEnv(() => {
-        invariant(returnArguments !== undefined);
-        invariant(returnBuildNode !== undefined);
-        let args = returnArguments.map(arg => this.serializeValue(arg));
-        this.emitter.emit(returnBuildNode(args));
-        return null;
-      }, joinedEffects);
-    }
-
-    const lazyHoistedReactNodes = this.residualReactElementSerializer.serializeLazyHoistedNodes();
-    Array.prototype.push.apply(this.mainBody.entries, lazyHoistedReactNodes);
-  }
-
-  _serializeAdditionalFunction(additionalFunctionValue: FunctionValue, additionalEffects: AdditionalFunctionEffects) {
-    let { effects, transforms } = additionalEffects;
->>>>>>> 75074786
     if (!this.additionalFunctionValueInfos.has(additionalFunctionValue)) {
       // the additionalFunction has no info, so it likely has been dead code eliminated
       return;
@@ -1884,18 +1835,7 @@
     // function instead of adding them at global scope
     // TODO: make sure this generator isn't getting mutated oddly
     ((nestedFunctions: any): Set<FunctionValue>).forEach(val => this.additionalFunctionValueNestedFunctions.add(val));
-<<<<<<< HEAD
     let body = this._serializeAdditionalFunctionGeneratorAndEffects(generator, additionalEffects);
-=======
-    let body = this.realm.withEffectsAppliedInGlobalEnv(
-      this._serializeAdditionalFunctionGeneratorAndEffects.bind(
-        this,
-        generator,
-        this._serializeAdditionalFunctionEffects.bind(this, additionalFunctionValue, additionalEffects)
-      ),
-      effects
-    );
->>>>>>> 75074786
     invariant(additionalFunctionValue instanceof ECMAScriptSourceFunctionValue);
     for (let transform of transforms) {
       transform(body);
