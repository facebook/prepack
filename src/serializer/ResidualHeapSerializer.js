--- conflicted
+++ resolved
@@ -1874,12 +1874,7 @@
     ) {
       return;
     }
-<<<<<<< HEAD
     this.rewrittenAdditionalFunctions.set(additionalFunctionValue, []);
-    let shouldEmitLog = !this.residualHeapValueIdentifiers.collectValToRefCountOnly;
-=======
-
->>>>>>> f15fd8c9
     let createdObjects = effects[4];
     let nestedFunctions = new Set([...createdObjects].filter(object => object instanceof FunctionValue));
     // Allows us to emit function declarations etc. inside of this additional
@@ -1941,13 +1936,8 @@
     this.emitter.finalize();
 
     this.residualFunctions.residualFunctionInitializers.factorifyInitializers(this.factoryNameGenerator);
-<<<<<<< HEAD
-    let { unstrictFunctionBodies, strictFunctionBodies, requireStatistics } = this.residualFunctions.spliceFunctions(
+    let { unstrictFunctionBodies, strictFunctionBodies } = this.residualFunctions.spliceFunctions(
       this.rewrittenAdditionalFunctions
-=======
-    let { unstrictFunctionBodies, strictFunctionBodies } = this.residualFunctions.spliceFunctions(
-      rewrittenAdditionalFunctions
->>>>>>> f15fd8c9
     );
 
     // add strict modes
