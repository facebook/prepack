--- conflicted
+++ resolved
@@ -1981,19 +1981,15 @@
           if (desc !== undefined) dependencies.push(...this._getDescriptorValues(desc));
           dependencies.push(object);
           if (key instanceof Value) dependencies.push(key);
-<<<<<<< HEAD
           this.emitter.emitNowOrAfterWaitingForDependencies(
             dependencies,
-            () => this._emitProperty(object, key, desc, true),
+            () => {
+              // separate serialize object, as _emitProperty assumes that this already happened
+              this.serializeValue(object);
+              this._emitProperty(object, key, desc, true);
+            },
             this.emitter.getBody()
           );
-=======
-          this.emitter.emitNowOrAfterWaitingForDependencies(dependencies, () => {
-            // separate serialize object, as _emitProperty assumes that this already happened
-            this.serializeValue(object);
-            this._emitProperty(object, key, desc, true);
-          });
->>>>>>> 3371257f
         }
       },
       options: this._options,
