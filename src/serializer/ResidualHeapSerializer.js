--- conflicted
+++ resolved
@@ -66,18 +66,13 @@
 import { voidExpression, emptyExpression, constructorExpression, protoExpression } from "../utils/internalizer.js";
 import { Emitter } from "./Emitter.js";
 import { ResidualHeapValueIdentifiers } from "./ResidualHeapValueIdentifiers.js";
-<<<<<<< HEAD
 import {
   commonAncestorOf,
   getSuggestedArrayLiteralLength,
   withDescriptorValue,
   ClassProprtiesToIgnore,
 } from "./utils.js";
-import type { Effects } from "../realm.js";
 import { CompilerDiagnostic, FatalError } from "../errors.js";
-=======
-import { commonAncestorOf, getSuggestedArrayLiteralLength } from "./utils.js";
->>>>>>> f3355c91
 
 function commentStatement(text: string) {
   let s = t.emptyStatement();
