--- conflicted
+++ resolved
@@ -68,11 +68,8 @@
     residualFunctionInfos: Map<BabelNodeBlockStatement, FunctionInfo>,
     delayInitializations: boolean,
     referencedDeclaredValues: Set<AbstractValue>,
-<<<<<<< HEAD
-    additionalFunctionValuesAndEffects: Map<FunctionValue, Effects> | void
-=======
+    additionalFunctionValuesAndEffects: Map<FunctionValue, Effects> | void,
     statistics: SerializerStatistics
->>>>>>> b731d945
   ) {
     this.realm = realm;
     this.logger = logger;
