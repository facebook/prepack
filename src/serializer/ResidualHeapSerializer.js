--- conflicted
+++ resolved
@@ -1976,24 +1976,7 @@
     invariant(this.activeGeneratorBodies.has(generator));
     this.activeGeneratorBodies.delete(generator);
     const statements = this.emitter.endEmitting(generator, oldBody, valuesToProcess, /*isChild*/ isChild).entries;
-<<<<<<< HEAD
-    if (this._options.debugScopes) {
-      let comment = `generator "${generator.getName()}"${generator.effectsToApply ? " with effects" : ""}`;
-      let parent = this.generatorDAG.getParent(generator);
-      if (parent instanceof Generator) {
-        comment = `${comment} with parent "${parent.getName()}"`;
-      } else if (parent instanceof FunctionValue) {
-        comment = `${comment} with function parent`;
-      } else {
-        invariant(parent === "GLOBAL");
-        comment = `${comment} with global parent`;
-      }
-      statements.unshift(commentStatement("begin " + comment));
-      statements.push(commentStatement("end " + comment));
-    }
-=======
     if (this._options.debugScopes) this._annotateGeneratorStatements(generator, statements);
->>>>>>> 071e68e9
     this.getStatistics().generators++;
     return statements;
   }
