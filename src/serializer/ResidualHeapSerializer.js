--- conflicted
+++ resolved
@@ -52,13 +52,10 @@
   ReactSerializerState,
   SerializedBody,
   LazilyHoistedNodes,
+  AdditionalFunctionEffects,
 } from "./types.js";
 import type { SerializerOptions } from "../options.js";
-<<<<<<< HEAD
 import { TimingStatistics, SerializerStatistics, BodyReference } from "./types.js";
-=======
-import { TimingStatistics, SerializerStatistics, type AdditionalFunctionEffects } from "./types.js";
->>>>>>> f3355c91
 import { Logger } from "./logger.js";
 import { Modules } from "./modules.js";
 import { ResidualHeapInspector } from "./ResidualHeapInspector.js";
@@ -69,11 +66,7 @@
 import { Emitter } from "./Emitter.js";
 import { ResidualHeapValueIdentifiers } from "./ResidualHeapValueIdentifiers.js";
 import { commonAncestorOf, getSuggestedArrayLiteralLength } from "./utils.js";
-<<<<<<< HEAD
-import type { Effects } from "../realm.js";
 import { canHoistReactElement, canHoistFunction } from "../react/hoisting.js";
-=======
->>>>>>> f3355c91
 
 function commentStatement(text: string) {
   let s = t.emptyStatement();
