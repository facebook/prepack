--- conflicted
+++ resolved
@@ -1816,44 +1816,12 @@
   //          -- we don't overwrite anything they capture
   // PropertyBindings -- visit any property bindings that aren't to createdobjects
   // CreatedObjects -- should take care of itself
-<<<<<<< HEAD
   _serializeAdditionalFunction(additionalFunctionValue: FunctionValue, additionalEffects: AdditionalFunctionEffects) {
     let { effects, transforms, generator } = additionalEffects;
-=======
-  _serializeAdditionalFunctionEffects(additionalFunctionValue: FunctionValue, effects: Effects) {
-    let [result, , , modifiedProperties, createdObjects] = effects;
-    for (let propertyBinding of modifiedProperties.keys()) {
-      let object = propertyBinding.object;
-      if (object instanceof ObjectValue && createdObjects.has(object)) continue;
-      if (object.refuseSerialization) continue;
-      if (object.isIntrinsic()) continue;
-      invariant(object instanceof ObjectValue);
-      this._emitProperty(object, propertyBinding.key, propertyBinding.descriptor, true);
-    }
-    invariant(result instanceof Value, "TODO: support PossiblyNormalCompletion return from additional function");
-    // Handle ModifiedBindings
-    let additionalFunctionValueInfo = this.additionalFunctionValueInfos.get(additionalFunctionValue);
-    invariant(additionalFunctionValueInfo);
-    for (let [modifiedBinding, residualBinding] of additionalFunctionValueInfo.modifiedBindings) {
-      let newVal = modifiedBinding.value;
-      invariant(newVal);
-      residualBinding.additionalValueSerialized = this.serializeValue(newVal);
-    }
-    if (!(result instanceof UndefinedValue)) this.emitter.emit(t.returnStatement(this.serializeValue(result)));
-
-    const lazyHoistedReactNodes = this.residualReactElementSerializer.serializeLazyHoistedNodes();
-    Array.prototype.push.apply(this.mainBody.entries, lazyHoistedReactNodes);
-  }
-
-  _serializeAdditionalFunction(
-    additionalFunctionValue: FunctionValue,
-    { effects, transforms }: AdditionalFunctionEffects
-  ) {
     if (!this.additionalFunctionValueInfos.has(additionalFunctionValue)) {
       // the additionalFunction has no info, so it likely has been dead code eliminated
       return;
     }
->>>>>>> d83c83c2
     let shouldEmitLog = !this.residualHeapValueIdentifiers.collectValToRefCountOnly;
     let createdObjects = effects[4];
     let nestedFunctions = new Set([...createdObjects].filter(object => object instanceof FunctionValue));
