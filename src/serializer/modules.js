/**
 * Copyright (c) 2017-present, Facebook, Inc.
 * All rights reserved.
 *
 * This source code is licensed under the BSD-style license found in the
 * LICENSE file in the root directory of this source tree. An additional grant
 * of patent rights can be found in the PATENTS file in the same directory.
 */

/* @flow */

import { GlobalEnvironmentRecord, DeclarativeEnvironmentRecord } from "../environment.js";
import { FatalError } from "../errors.js";
import { Realm, ExecutionContext, Tracer } from "../realm.js";
import type { Effects } from "../realm.js";
import { IsUnresolvableReference, ResolveBinding, ToStringPartial, Get } from "../methods/index.js";
import {
  AbruptCompletion,
  Completion,
  IntrospectionThrowCompletion,
  PossiblyNormalCompletion,
  ThrowCompletion,
} from "../completions.js";
import { Value, FunctionValue, ObjectValue, NumberValue, StringValue } from "../values/index.js";
import { TypesDomain, ValuesDomain } from "../domains/index.js";
import * as t from "babel-types";
import type { BabelNodeIdentifier, BabelNodeLVal, BabelNodeCallExpression } from "babel-types";
import invariant from "../invariant.js";
import { Logger } from "./logger.js";

class ModuleTracer extends Tracer {
  constructor(modules: Modules, logModules: boolean) {
    super();
    this.modules = modules;
    this.evaluateForEffectsNesting = 0;
    this.requireStack = [];
    this.requireSequence = [];
    this.logModules = logModules;
    this.uninitializedModuleIdsRequiredInEvaluateForEffects = new Set();
  }

  modules: Modules;
  evaluateForEffectsNesting: number;
  requireStack: Array<number | string | void>;
  requireSequence: Array<number | string>;
  uninitializedModuleIdsRequiredInEvaluateForEffects: Set<number | string>;
  logModules: boolean;

  log(message: string) {
    if (this.logModules) console.log(`[modules] ${this.requireStack.map(_ => "  ").join("")}${message}`);
  }

  beginEvaluateForEffects(state: any) {
    if (state !== this) {
      this.log(">evaluate for effects");
      this.evaluateForEffectsNesting++;
      this.requireStack.push(undefined);
    }
  }

  endEvaluateForEffects(state: any, effects: void | Effects) {
    if (state !== this) {
      let popped = this.requireStack.pop();
      invariant(popped === undefined);
      this.evaluateForEffectsNesting--;
      this.log("<evaluate for effects");
    }
  }

  detourCall(
    F: FunctionValue,
    thisArgument: void | Value,
    argumentsList: Array<Value>,
    newTarget: void | ObjectValue,
    performCall: () => Value
  ): void | Value {
    let realm = this.modules.realm;
    if (F === this.modules.getRequire() && this.modules.delayUnsupportedRequires && argumentsList.length === 1) {
      let moduleId = argumentsList[0];
      let moduleIdValue;
      if (moduleId instanceof NumberValue || moduleId instanceof StringValue) {
        moduleIdValue = moduleId.value;
        if (!this.modules.moduleIds.has(moduleIdValue)) {
          this.modules.logger.logError(moduleId, "Module referenced by require call has not been defined.");
        }
      } else {
        this.modules.logger.logError(moduleId, "First argument to require function is not a number or string value.");
        return undefined;
      }
      this.log(`>require(${moduleIdValue})`);
      let isTopLevelRequire = this.requireStack.length === 0;
      if (this.evaluateForEffectsNesting > 0) {
        if (isTopLevelRequire)
          throw new Error("TODO: Non-deterministically conditional top-level require not currently supported");
        else if (!this.modules.isModuleInitialized(moduleIdValue))
          this.uninitializedModuleIdsRequiredInEvaluateForEffects.add(moduleIdValue);
        return undefined;
      } else {
        let result;
        let oldErrorHandler = realm.errorHandler;
        realm.errorHandler = () => "Fail";
        try {
          this.requireStack.push(moduleIdValue);
          let requireSequenceStart = this.requireSequence.length;
          this.requireSequence.push(moduleIdValue);
          let acceleratedModuleIds, effects;
          do {
            try {
              effects = realm.evaluateForEffects(() => {
                try {
                  return performCall();
                } catch (e) {
                  if (e instanceof Completion) return e;
                  throw e;
                }
              }, this);
            } catch (err) {
              if (err instanceof FatalError) effects = undefined;
              else throw err;
            }

            acceleratedModuleIds = [];
            if (isTopLevelRequire) {
              // We gathered all effects, but didn't apply them yet.
              // Let's check if there was any call to `require` in a
              // evaluate-for-effects context. If so, try to initialize
              // that module right now. Acceleration module initialization in this
              // way might not actually be desirable, but it works around
              // general prepack-limitations around joined abstract values involving
              // conditionals. Long term, Prepack needs to implement a notion of refinement
              // of conditional abstract values under the known path condition.
              for (let nestedModuleId of this.uninitializedModuleIdsRequiredInEvaluateForEffects) {
                let nestedEffects = this.modules.tryInitializeModule(
                  nestedModuleId,
                  `accelerated initialization of conditional module ${nestedModuleId} as it's required in an evaluate-for-effects context by module ${moduleIdValue}`
                );
                if (
                  nestedEffects !== undefined &&
                  nestedEffects[0] instanceof Value &&
                  this.modules.isModuleInitialized(nestedModuleId)
                ) {
                  acceleratedModuleIds.push(nestedModuleId);
                }
              }
              this.uninitializedModuleIdsRequiredInEvaluateForEffects.clear();
              // Keep restarting for as long as we find additional modules to accelerate.
              if (acceleratedModuleIds.length > 0) {
                console.log(
                  `restarting require(${moduleIdValue}) after accelerating conditional require calls for ${acceleratedModuleIds.join()}`
                );
              }
            }
          } while (acceleratedModuleIds.length > 0);

          if (effects === undefined) {
            // TODO: We got here due to a fatal error. Report the message somehow.
            console.log(`delaying require(${moduleIdValue})`);
          } else {
            [result] = effects;
            invariant(result instanceof Value || result instanceof Completion);
            if (result instanceof IntrospectionThrowCompletion || result instanceof PossiblyNormalCompletion) {
              let [message, stack] = this.modules.getMessageAndStack(effects);
              console.log(`delaying require(${moduleIdValue}): ${message} ${stack}`);
              effects = undefined;
            }
          }

          if (effects === undefined) {
            // So we are about to emit a delayed require(...) call.
            // However, before we do that, let's try to require all modules that we
            // know this delayed require call will require.
            // This way, we ensure that those modules will be fully initialized
            // before the require call executes.
            // TODO: More needs to be done to make the delayUnsupportedRequires
            // feature completely safe. Open issues are:
            // 1) Side-effects on the heap of delayed factory functions are not discovered or rejected.
            // 2) While we do process an appropriate list of transitively required modules here,
            //    it's likely just a subset / prefix of all transivitely required modules, as
            //    more modules would have been required if the Introspection exception had not been thrown.
            //    To be correct, those modules would have to be prepacked here as well.
            //    Watch out for an upcoming change to the __d module declaration where the statically known
            //    list of dependencies will be announced, so we'll no longer have to guess.
            let nestedModulesIds = new Set();
            for (let i = requireSequenceStart; i < this.requireSequence.length; i++) {
              let nestedModuleId = this.requireSequence[i];
              if (nestedModulesIds.has(nestedModuleId)) continue;
              nestedModulesIds.add(nestedModuleId);
              this.modules.tryInitializeModule(
                nestedModuleId,
                `initialization of module ${nestedModuleId} as it's required by module ${moduleIdValue}`
              );
            }

            result = realm.deriveAbstract(TypesDomain.topVal, ValuesDomain.topVal, [], ([]) =>
              t.callExpression(t.identifier("require"), [t.valueToNode(moduleIdValue)])
            );
          } else {
            realm.applyEffects(effects, `initialization of module ${moduleIdValue}`);
          }
        } finally {
          let popped = this.requireStack.pop();
          invariant(popped === moduleIdValue);
          let message = "";
          invariant(!(result instanceof IntrospectionThrowCompletion));
<<<<<<< HEAD
          if (result instanceof ThrowCompletion) " threw an error";
=======
          if (result instanceof ThrowCompletion) message = " threw an error";
>>>>>>> f31d9dff
          this.log(`<require(${moduleIdValue})${message}`);
          realm.errorHandler = oldErrorHandler;
        }
        if (result instanceof Completion) throw result;
        return result;
      }
    } else if (F === this.modules.getDefine()) {
      if (this.evaluateForEffectsNesting !== 0)
        this.modules.logger.logError(F, "Defining a module in nested partial evaluation is not supported.");
      let factoryFunction = argumentsList[0];
      if (factoryFunction instanceof FunctionValue) this.modules.factoryFunctions.add(factoryFunction);
      else this.modules.logger.logError(factoryFunction, "First argument to define function is not a function value.");
      let moduleId = argumentsList[1];
      if (moduleId instanceof NumberValue || moduleId instanceof StringValue)
        this.modules.moduleIds.add(moduleId.value);
      else
        this.modules.logger.logError(moduleId, "Second argument to define function is not a number or string value.");
    }
    return undefined;
  }
}

export class Modules {
  constructor(realm: Realm, logger: Logger, logModules: boolean, delayUnsupportedRequires: boolean) {
    this.realm = realm;
    this.logger = logger;
    this._require = realm.intrinsics.undefined;
    this._define = realm.intrinsics.undefined;
    this.factoryFunctions = new Set();
    this.moduleIds = new Set();
    this.initializedModules = new Map();
    realm.tracers.push(new ModuleTracer(this, logModules));
    this.delayUnsupportedRequires = delayUnsupportedRequires;
  }

  realm: Realm;
  logger: Logger;
  _require: Value;
  _define: Value;
  factoryFunctions: Set<FunctionValue>;
  moduleIds: Set<number | string>;
  initializedModules: Map<number | string, Value>;
  active: boolean;
  delayUnsupportedRequires: boolean;

  _getGlobalProperty(name: string) {
    if (this.active) return this.realm.intrinsics.undefined;
    this.active = true;
    try {
      let realm = this.realm;
      return this.logger.tryQuery(() => Get(realm, realm.$GlobalObject, name), realm.intrinsics.undefined, false);
    } finally {
      this.active = false;
    }
  }

  getRequire(): Value {
    if (!(this._require instanceof FunctionValue)) this._require = this._getGlobalProperty("require");
    return this._require;
  }

  getDefine(): Value {
    if (!(this._define instanceof FunctionValue)) this._define = this._getGlobalProperty("__d");
    return this._define;
  }

  getIsRequire(
    formalParameters: Array<BabelNodeLVal>,
    functions: Array<FunctionValue>
  ): (scope: any, node: BabelNodeCallExpression) => boolean {
    let realm = this.realm;
    let logger = this.logger;
    let modules = this;
    return function(scope: any, node: BabelNodeCallExpression) {
      if (!t.isIdentifier(node.callee) || node.arguments.length !== 1 || !node.arguments[0]) return false;
      let argument = node.arguments[0];
      if (!t.isNumericLiteral(argument) && !t.isStringLiteral(argument)) return false;

      invariant(node.callee);
      let innerName = ((node.callee: any): BabelNodeIdentifier).name;

      for (let f of functions) {
        let scopedBinding = scope.getBinding(innerName);
        if (scopedBinding) {
          if (modules.factoryFunctions.has(f) && formalParameters[1] === scopedBinding.path.node) {
            invariant(scopedBinding.kind === "param");
            continue;
          }
          // The name binds to some local entity, but nothing we'd know what exactly it is
          return false;
        }

        let doesNotMatter = true;
        let reference = logger.tryQuery(
          () => ResolveBinding(realm, innerName, doesNotMatter, f.$Environment),
          undefined,
          false
        );
        if (reference === undefined) {
          // We couldn't resolve as we came across some behavior that we cannot deal with abstractly
          return false;
        }
        if (IsUnresolvableReference(realm, reference)) return false;
        let referencedBase = reference.base;
        let referencedName: string = (reference.referencedName: any);
        if (typeof referencedName !== "string") return false;
        let value;
        if (reference.base instanceof GlobalEnvironmentRecord) {
          value = logger.tryQuery(() => Get(realm, realm.$GlobalObject, innerName), realm.intrinsics.undefined, false);
        } else {
          invariant(referencedBase instanceof DeclarativeEnvironmentRecord);
          let binding = referencedBase.bindings[referencedName];
          if (!binding.initialized) return false;
          value = binding.value;
        }
        if (value !== modules.getRequire()) return false;
      }

      return true;
    };
  }

  getMessageAndStack([result, generator, bindings, properties, createdObjects]: Effects): [string, string] {
    let realm = this.realm;
    if (!(result instanceof Completion) || !(result.value instanceof ObjectValue))
      return ["(no message)", "(no stack)"];

    // Temporarily apply state changes in order to retrieve message
    realm.restoreBindings(bindings);
    realm.restoreProperties(properties);

    let value = result.value;
    let message: string = this.logger.tryQuery(
      () => ToStringPartial(realm, Get(realm, ((value: any): ObjectValue), "message")),
      "(cannot get message)",
      false
    );
    let stack: string = this.logger.tryQuery(
      () => ToStringPartial(realm, Get(realm, ((value: any): ObjectValue), "stack")),
      "",
      false
    );

    // Undo state changes
    realm.restoreBindings(bindings);
    realm.restoreProperties(properties);

    if (result instanceof IntrospectionThrowCompletion && result.reason !== undefined)
      message = `[${result.reason}] ${message}`;

    let i = stack.indexOf("\n");
    if (i >= 0) stack = stack.slice(i);
    return [message, stack];
  }

  tryInitializeModule(moduleId: number | string, message: string): void | Effects {
    let realm = this.realm;
    // setup execution environment
    let context = new ExecutionContext();
    let env = realm.$GlobalEnv;
    context.lexicalEnvironment = env;
    context.variableEnvironment = env;
    context.realm = realm;
    let oldDelayUnsupportedRequires = this.delayUnsupportedRequires;
    this.delayUnsupportedRequires = false;
    realm.pushContext(context);
    let oldErrorHandler = realm.errorHandler;
    realm.errorHandler = () => "Fail";
    try {
      let node = t.callExpression(t.identifier("require"), [t.valueToNode(moduleId)]);

      let effects = realm.evaluateNodeForEffects(node, true, env);
      let result = effects[0];
      if (result instanceof IntrospectionThrowCompletion) return effects;

      realm.applyEffects(effects, message);
      if (result instanceof Completion) {
        console.log(`=== UNEXPECTED ERROR during ${message} ===`);
        this.logger.logCompletion(result);
        return undefined;
      }

      return effects;
    } catch (err) {
      if (err instanceof FatalError) return undefined;
      else throw err;
    } finally {
      realm.popContext(context);
      this.delayUnsupportedRequires = oldDelayUnsupportedRequires;
      realm.errorHandler = oldErrorHandler;
    }
  }

  initializeMoreModules() {
    // partially evaluate all factory methods by calling require
    let count = 0;
    let introspectionErrors = Object.create(null);
    for (let moduleId of this.moduleIds) {
      if (this.initializedModules.has(moduleId)) continue;

      let effects = this.tryInitializeModule(moduleId, `Speculative initialization of module ${moduleId}`);

      if (effects === undefined) continue;
      let result = effects[0];
      if (result instanceof IntrospectionThrowCompletion) {
        invariant(result instanceof IntrospectionThrowCompletion);
        let [message, stack] = this.getMessageAndStack(effects);
        let stacks = (introspectionErrors[message] = introspectionErrors[message] || []);
        stacks.push(stack);
        continue;
      }

      invariant(result instanceof Value);
      count++;
      this.initializedModules.set(moduleId, result);
    }
    // TODO: How do FatalError / Realm.handleError participate in these statistics?
    if (count > 0) console.log(`=== speculatively initialized ${count} additional modules`);
    let a = [];
    for (let key in introspectionErrors) a.push([introspectionErrors[key], key]);
    a.sort((x, y) => y[0].length - x[0].length);
    if (a.length) {
      console.log(`=== speculative module initialization failures ordered by frequency`);
      for (let [stacks, n] of a) console.log(`${stacks.length}x ${n} ${stacks.join("\nas well as")}]`);
    }
  }

  isModuleInitialized(moduleId: number | string): void | Value {
    let realm = this.realm;
    // setup execution environment
    let context = new ExecutionContext();
    let env = realm.$GlobalEnv;
    context.lexicalEnvironment = env;
    context.variableEnvironment = env;
    context.realm = realm;
    realm.pushContext(context);
    let oldReadOnly = realm.setReadOnly(true);
    let oldDelayUnsupportedRequires = this.delayUnsupportedRequires;
    this.delayUnsupportedRequires = false;
    try {
      let node = t.callExpression(t.identifier("require"), [t.valueToNode(moduleId)]);

      let [compl, generator, bindings, properties, createdObjects] = realm.evaluateNodeForEffects(node, true, env);
      // for lint unused
      invariant(bindings);

      if (compl instanceof AbruptCompletion) return undefined;
      invariant(compl instanceof Value);

      if (generator.body.length !== 0 || (compl instanceof ObjectValue && createdObjects.has(compl))) return undefined;
      // Check for escaping property assignments, if none escape, we got an existing object
      let escapes = false;
      for (let [binding] of properties) {
        if (!createdObjects.has(binding.object)) escapes = true;
      }
      if (escapes) return undefined;

      return compl;
    } finally {
      realm.popContext(context);
      realm.setReadOnly(oldReadOnly);
      this.delayUnsupportedRequires = oldDelayUnsupportedRequires;
    }
  }

  resolveInitializedModules(): void {
    for (let moduleId of this.moduleIds) {
      let result = this.isModuleInitialized(moduleId);
      if (result !== undefined) this.initializedModules.set(moduleId, result);
    }
  }
}<|MERGE_RESOLUTION|>--- conflicted
+++ resolved
@@ -202,11 +202,7 @@
           invariant(popped === moduleIdValue);
           let message = "";
           invariant(!(result instanceof IntrospectionThrowCompletion));
-<<<<<<< HEAD
-          if (result instanceof ThrowCompletion) " threw an error";
-=======
           if (result instanceof ThrowCompletion) message = " threw an error";
->>>>>>> f31d9dff
           this.log(`<require(${moduleIdValue})${message}`);
           realm.errorHandler = oldErrorHandler;
         }
