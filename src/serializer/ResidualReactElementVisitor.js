/**
 * Copyright (c) 2017-present, Facebook, Inc.
 * All rights reserved.
 *
 * This source code is licensed under the BSD-style license found in the
 * LICENSE file in the root directory of this source tree. An additional grant
 * of patent rights can be found in the PATENTS file in the same directory.
 */

/* @flow strict-local */

import { Realm } from "../realm.js";
import { AbstractValue, ObjectValue, SymbolValue, Value } from "../values/index.js";
import { ResidualHeapVisitor } from "./ResidualHeapVisitor.js";
import { determineIfReactElementCanBeHoisted } from "../react/hoisting.js";
import { traverseReactElement } from "../react/elements.js";
import { getProperty, getReactSymbol } from "../react/utils.js";
import ReactElementSet from "../react/ReactElementSet.js";
import type { ReactOutputTypes } from "../options.js";

export class ResidualReactElementVisitor {
  constructor(realm: Realm, residualHeapVisitor: ResidualHeapVisitor) {
    this.realm = realm;
    this.residualHeapVisitor = residualHeapVisitor;
    this.reactOutput = realm.react.output || "create-element";
    this.someReactElement = undefined;
    this.equivalenceSet = new ReactElementSet(realm, residualHeapVisitor.equivalenceSet);
  }

  realm: Realm;
  residualHeapVisitor: ResidualHeapVisitor;
  reactOutput: ReactOutputTypes;
  someReactElement: void | ObjectValue;
  equivalenceSet: ReactElementSet;

  visitReactElement(reactElement: ObjectValue): void {
    let isReactFragment = false;

    traverseReactElement(this.realm, reactElement, {
      visitType: (typeValue: Value) => {
        isReactFragment =
          typeValue instanceof SymbolValue && typeValue === getReactSymbol("react.fragment", this.realm);
        // we don't want to visit fragments as they are internal values
        if (!isReactFragment) {
          this.residualHeapVisitor.visitValue(typeValue);
        }
      },
      visitKey: (keyValue: Value) => {
        this.residualHeapVisitor.visitValue(keyValue);
      },
      visitRef: (refValue: Value) => {
        this.residualHeapVisitor.visitValue(refValue);
      },
      visitAbstractOrPartialProps: (propsValue: AbstractValue | ObjectValue) => {
<<<<<<< HEAD
        if (propsValue.temporalAlias instanceof AbstractObjectValue) {
          this.residualHeapVisitor.visitEquivalentValue(propsValue.temporalAlias);
        } else {
          this.residualHeapVisitor.visitValue(propsValue);
        }
=======
        this.residualHeapVisitor.visitValue(propsValue);
>>>>>>> f08a31cf
      },
      visitConcreteProps: (propsValue: ObjectValue) => {
        for (let [propName, binding] of propsValue.properties) {
          if (binding.descriptor !== undefined && propName !== "children") {
            let propValue = getProperty(this.realm, propsValue, propName);
            this.residualHeapVisitor.visitValue(propValue);
          }
        }
      },
      visitChildNode: (childValue: Value) => {
        this.residualHeapVisitor.visitValue(childValue);
      },
    });

    if (this.realm.react.output === "create-element" || isReactFragment) {
      this.someReactElement = reactElement;
    }
    // determine if this ReactElement node tree is going to be hoistable
    determineIfReactElementCanBeHoisted(this.realm, reactElement, this.residualHeapVisitor);
  }

  withCleanEquivalenceSet(func: () => void) {
    let oldReactElementEquivalenceSet = this.equivalenceSet;
    this.equivalenceSet = new ReactElementSet(this.realm, this.residualHeapVisitor.equivalenceSet);
    func();
    // Cleanup
    this.equivalenceSet = oldReactElementEquivalenceSet;
  }
}<|MERGE_RESOLUTION|>--- conflicted
+++ resolved
@@ -52,15 +52,7 @@
         this.residualHeapVisitor.visitValue(refValue);
       },
       visitAbstractOrPartialProps: (propsValue: AbstractValue | ObjectValue) => {
-<<<<<<< HEAD
-        if (propsValue.temporalAlias instanceof AbstractObjectValue) {
-          this.residualHeapVisitor.visitEquivalentValue(propsValue.temporalAlias);
-        } else {
-          this.residualHeapVisitor.visitValue(propsValue);
-        }
-=======
         this.residualHeapVisitor.visitValue(propsValue);
->>>>>>> f08a31cf
       },
       visitConcreteProps: (propsValue: ObjectValue) => {
         for (let [propName, binding] of propsValue.properties) {
