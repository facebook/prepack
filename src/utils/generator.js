/**
 * Copyright (c) 2017-present, Facebook, Inc.
 * All rights reserved.
 *
 * This source code is licensed under the BSD-style license found in the
 * LICENSE file in the root directory of this source tree. An additional grant
 * of patent rights can be found in the PATENTS file in the same directory.
 */

/* @flow */

import type { Realm, Effects } from "../realm.js";
import type { PropertyBinding, Descriptor } from "../types.js";
import type { ResidualFunctionBinding } from "../serializer/types.js";
import type { Binding } from "../environment.js";
import {
  AbstractObjectValue,
  AbstractValue,
  BooleanValue,
  ConcreteValue,
  FunctionValue,
  NullValue,
  NumberValue,
  IntegralValue,
  ObjectValue,
  StringValue,
  SymbolValue,
  UndefinedValue,
  Value,
} from "../values/index.js";
import { CompilerDiagnostic } from "../errors.js";
import type { AbstractValueBuildNodeFunction } from "../values/AbstractValue.js";
import { hashString } from "../methods/index.js";
import { TypesDomain, ValuesDomain } from "../domains/index.js";
import * as t from "babel-types";
import invariant from "../invariant.js";
import { Completion, JoinedAbruptCompletions, ThrowCompletion, ReturnCompletion } from "../completions.js";
import type {
  BabelNodeExpression,
  BabelNodeIdentifier,
  BabelNodeThisExpression,
  BabelNodeStatement,
  BabelNodeMemberExpression,
  BabelNodeVariableDeclaration,
  BabelNodeBlockStatement,
} from "babel-types";
import { nullExpression } from "./internalizer.js";
import { Utils, concretize } from "../singletons.js";

export type SerializationContext = {|
  serializeValue: Value => BabelNodeExpression,
  serializeBinding: Binding => BabelNodeIdentifier | BabelNodeMemberExpression,
  serializeGenerator: Generator => Array<BabelNodeStatement>,
  emitDefinePropertyBody: (ObjectValue, string | SymbolValue, Descriptor) => BabelNodeStatement,
  emit: BabelNodeStatement => void,
  canOmit: AbstractValue => boolean,
  declare: AbstractValue => void,
  emitPropertyModification: PropertyBinding => void,
|};

export type VisitEntryCallbacks = {|
  visitValues: (Array<Value>) => void,
  visitGenerator: (Generator, Generator) => void,
  canSkip: AbstractValue => boolean,
  recordDeclaration: AbstractValue => void,
  recordDelayedEntry: (Generator, GeneratorEntry) => void,
  visitObjectProperty: PropertyBinding => void,
  visitModifiedBinding: (Binding, Value | void) => void | ResidualFunctionBinding,
|};

export type DerivedExpressionBuildNodeFunction = (
  Array<BabelNodeExpression>,
  SerializationContext
) => BabelNodeExpression;

export type GeneratorBuildNodeFunction = (Array<BabelNodeExpression>, SerializationContext) => BabelNodeStatement;

<<<<<<< HEAD
export class GeneratorEntry {
  visit(callbacks: VisitEntryCallbacks, containingGenerator: Generator) {
    invariant(false, "GeneratorEntry is an abstract base class");
  }

  serialize(context: SerializationContext) {
    invariant(false, "GeneratorEntry is an abstract base class");
  }
}

type TemporalBuildNodeEntryArgs = {
=======
type ArgsAndBuildNode = [Array<Value>, (Array<BabelNodeExpression>) => BabelNodeStatement];

export type GeneratorEntry = {
>>>>>>> 75074786
  declared?: AbstractValue,
  args: Array<Value>,
  // If we're just trying to add roots for the serializer to notice, we don't need a buildNode.
  buildNode?: GeneratorBuildNodeFunction,
  dependencies?: Array<Generator>,
  isPure?: boolean,
};

class TemporalBuildNodeEntry extends GeneratorEntry {
  constructor(args: TemporalBuildNodeEntryArgs) {
    super();
    Object.assign(this, args);
  }

  declared: void | AbstractValue;
  args: Array<Value>;
  // If we're just trying to add roots for the serializer to notice, we don't need a buildNode.
  buildNode: void | GeneratorBuildNodeFunction;
  dependencies: void | Array<Generator>;
  isPure: void | boolean;

  visit(callbacks: VisitEntryCallbacks, containingGenerator: Generator) {
    if (this.isPure && this.declared && callbacks.canSkip(this.declared)) {
      callbacks.recordDelayedEntry(containingGenerator, this);
    } else {
      if (this.declared) callbacks.recordDeclaration(this.declared);
      callbacks.visitValues(this.args);
      if (this.dependencies)
        for (let dependency of this.dependencies) callbacks.visitGenerator(dependency, containingGenerator);
    }
  }

  serialize(context: SerializationContext) {
    if (!this.isPure || !this.declared || !context.canOmit(this.declared)) {
      let nodes = this.args.map((boundArg, i) => context.serializeValue(boundArg));
      if (this.buildNode) {
        let node = this.buildNode(nodes, context);
        if (node.type === "BlockStatement") {
          let block: BabelNodeBlockStatement = (node: any);
          let statements = block.body;
          if (statements.length === 0) return;
          if (statements.length === 1) {
            node = statements[0];
          }
        }
        context.emit(node);
      }
      if (this.declared !== undefined) context.declare(this.declared);
    }
  }
}

type ModifiedPropertyEntryArgs = {|
  propertyBinding: PropertyBinding,
  newDescriptor: void | Descriptor,
  containingGenerator: Generator,
|};

class ModifiedPropertyEntry extends GeneratorEntry {
  constructor(args: ModifiedPropertyEntryArgs) {
    super();
    Object.assign(this, args);
  }

  containingGenerator: Generator;
  propertyBinding: PropertyBinding;
  newDescriptor: void | Descriptor;

  serialize(context: SerializationContext) {
    let desc = this.propertyBinding.descriptor;
    invariant(desc === this.newDescriptor);
    context.emitPropertyModification(this.propertyBinding);
  }

  visit(context: VisitEntryCallbacks, containingGenerator: Generator) {
    invariant(
      containingGenerator === this.containingGenerator,
      "This entry requires effects to be applied and may not be moved"
    );
    let desc = this.propertyBinding.descriptor;
    invariant(desc === this.newDescriptor);
    context.visitObjectProperty(this.propertyBinding);
  }
}

type ModifiedBindingEntryArgs = {|
  modifiedBinding: Binding,
  newValue: void | Value,
  oldValue: void | Value,
  containingGenerator: Generator,
|};

class ModifiedBindingEntry extends GeneratorEntry {
  constructor(args: ModifiedBindingEntryArgs) {
    super();
    Object.assign(this, args);
  }

  containingGenerator: Generator;
  modifiedBinding: Binding;
  newValue: void | Value;
  oldValue: void | Value;
  residualFunctionBinding: void | ResidualFunctionBinding;

  serialize(context: SerializationContext) {
    let residualFunctionBinding = this.residualFunctionBinding;
    if (!residualFunctionBinding) {
      invariant(this.modifiedBinding.value instanceof FunctionValue);
      return;
    }
    invariant(this.modifiedBinding.value === this.newValue);
    if (this.newValue) residualFunctionBinding.additionalValueSerialized = context.serializeValue(this.newValue);
  }

  visit(context: VisitEntryCallbacks, containingGenerator: Generator) {
    invariant(
      containingGenerator === this.containingGenerator,
      "This entry requires effects to be applied and may not be moved"
    );
    invariant(this.modifiedBinding.value === this.newValue);
    let residualBinding = context.visitModifiedBinding(this.modifiedBinding, this.oldValue);
    invariant(this.residualFunctionBinding === undefined || this.residualFunctionBinding === residualBinding);
    this.residualFunctionBinding = residualBinding;
  }
}

class ReturnValueEntry extends GeneratorEntry {
  constructor(generator: Generator, returnValue: Value) {
    super();
    this.returnValue = returnValue;
    this.containingGenerator = generator;
  }

  returnValue: Value;
  containingGenerator: Generator;

  visit(context: VisitEntryCallbacks, containingGenerator: Generator) {
    invariant(
      containingGenerator === this.containingGenerator,
      "This entry requires effects to be applied and may not be moved"
    );
    context.visitValues([this.returnValue]);
  }

  serialize(context: SerializationContext) {
    let result = context.serializeValue(this.returnValue);
    context.emit(t.returnStatement(result));
  }
}

function serializeBody(generator: Generator, context: SerializationContext): BabelNodeBlockStatement {
  let statements = context.serializeGenerator(generator);
  if (statements.length === 1 && statements[0].type === "BlockStatement") return (statements[0]: any);
  return t.blockStatement(statements);
}

export class Generator {
  constructor(realm: Realm, name: string, effects?: Effects) {
    invariant(realm.useAbstractInterpretation);
    let realmPreludeGenerator = realm.preludeGenerator;
    invariant(realmPreludeGenerator);
    this.preludeGenerator = realmPreludeGenerator;
    this.realm = realm;
    this._entries = [];
    this.id = realm.nextGeneratorId++;
    this._name = name;
    this.effectsToApply = effects;
  }

  realm: Realm;
  _entries: Array<GeneratorEntry>;
  preludeGenerator: PreludeGenerator;
  effectsToApply: void | Effects;

  id: number;
  _name: string;

  static _generatorOfEffects(realm: Realm, effects: Effects) {
    let [result, generator, modifiedBindings, modifiedProperties, createdObjects] = effects;

    let output = new Generator(realm, "AdditionalFunctionEffects", effects);
    output.appendGenerator(generator, "Additional function generator");

    for (let [propertyBinding] of modifiedProperties) {
      let object = propertyBinding.object;
      if (object instanceof ObjectValue && createdObjects.has(object)) continue; // Created Object's binding
      if (object.refuseSerialization) continue; // modification to internal state
      // modifications to intrinsic objects are tracked in the generator
      if (object.isIntrinsic()) continue;
      let newValue = propertyBinding.descriptor;
      output.emitPropertyModification(propertyBinding, newValue);
    }

    for (let [modifiedBinding, oldBinding] of modifiedBindings) {
      output.emitBindingModification(modifiedBinding, oldBinding.value);
    }

    if (!(result instanceof UndefinedValue)) output.emitReturnValue(result);
    return output;
  }

  // Make sure to to fixup
  // how to apply things around sets of things
  static fromEffects(effects: Effects, realm: Realm): Generator {
    return realm.withEffectsAppliedInGlobalEnv(this._generatorOfEffects.bind(this, realm), effects);
  }

  emitPropertyModification(propertyBinding: PropertyBinding) {
    this._entries.push(
      new ModifiedPropertyEntry({
        propertyBinding,
        newDescriptor: propertyBinding.descriptor,
        containingGenerator: this,
      })
    );
  }

  emitBindingModification(modifiedBinding: Binding, oldValue: Value) {
    this._entries.push(
      new ModifiedBindingEntry({
        modifiedBinding,
        newValue: modifiedBinding.value,
        oldValue,
        containingGenerator: this,
      })
    );
  }

  emitReturnValue(result: Value) {
    this._entries.push(new ReturnValueEntry(this, result));
  }

  getName(): string {
    return `${this._name}(#${this.id})`;
  }

  getAsPropertyNameExpression(key: string, canBeIdentifier: boolean = true): BabelNodeExpression {
    // If key is a non-negative numeric string literal, parse it and set it as a numeric index instead.
    let index = Number.parseInt(key, 10);
    if (index >= 0 && index.toString() === key) {
      return t.numericLiteral(index);
    }

    if (canBeIdentifier) {
      // TODO #1020: revert this when Unicode identifiers are supported by all targetted JavaScript engines
      let keyIsAscii = /^[\u0000-\u007f]*$/.test(key);
      if (t.isValidIdentifier(key) && keyIsAscii) return t.identifier(key);
    }

    return t.stringLiteral(key);
  }

  empty() {
    return this._entries.length === 0;
  }

  emitGlobalDeclaration(key: string, value: Value) {
    this.preludeGenerator.declaredGlobals.add(key);
    if (!(value instanceof UndefinedValue)) this.emitGlobalAssignment(key, value, true);
  }

  emitGlobalAssignment(key: string, value: Value, strictMode: boolean) {
    this._addEntry({
      args: [value],
      buildNode: ([valueNode]) =>
        t.expressionStatement(
          t.assignmentExpression("=", this.preludeGenerator.globalReference(key, !strictMode), valueNode)
        ),
    });
  }

  emitConcreteModel(key: string, value: Value) {
    this._addEntry({
      args: [concretize(this.realm, value)],
      buildNode: ([valueNode]) =>
        t.expressionStatement(
          t.assignmentExpression("=", this.preludeGenerator.globalReference(key, false), valueNode)
        ),
    });
  }

  emitGlobalDelete(key: string, strictMode: boolean) {
    this._addEntry({
      args: [],
      buildNode: ([]) =>
        t.expressionStatement(t.unaryExpression("delete", this.preludeGenerator.globalReference(key, !strictMode))),
    });
  }

  emitBindingAssignment(binding: Binding, value: Value) {
    this._addEntry({
      args: [value],
      buildNode: ([valueNode], context) =>
        t.expressionStatement(
          t.assignmentExpression(
            "=",
            (context.serializeBinding(binding): BabelNodeIdentifier | BabelNodeMemberExpression),
            valueNode
          )
        ),
    });
  }

  emitPropertyAssignment(object: ObjectValue, key: string, value: Value) {
    if (object.refuseSerialization) return;
    let propName = this.getAsPropertyNameExpression(key);
    this._addEntry({
      args: [object, value],
      buildNode: ([objectNode, valueNode]) =>
        t.expressionStatement(
          t.assignmentExpression("=", t.memberExpression(objectNode, propName, !t.isIdentifier(propName)), valueNode)
        ),
    });
  }

  emitDefineProperty(object: ObjectValue, key: string, desc: Descriptor, isDescChanged: boolean = true) {
    if (object.refuseSerialization) return;
    if (desc.enumerable && desc.configurable && desc.writable && desc.value && !isDescChanged) {
      let descValue = desc.value;
      invariant(descValue instanceof Value);
      this.emitPropertyAssignment(object, key, descValue);
    } else {
      desc = Object.assign({}, desc);
      let descValue = desc.value || object.$Realm.intrinsics.undefined;
      invariant(descValue instanceof Value);
      this._addEntry({
        args: [
          object,
          descValue,
          desc.get || object.$Realm.intrinsics.undefined,
          desc.set || object.$Realm.intrinsics.undefined,
        ],
        buildNode: (_, context: SerializationContext) => context.emitDefinePropertyBody(object, key, desc),
      });
    }
  }

  emitPropertyDelete(object: ObjectValue, key: string) {
    if (object.refuseSerialization) return;
    let propName = this.getAsPropertyNameExpression(key);
    this._addEntry({
      args: [object],
      buildNode: ([objectNode]) =>
        t.expressionStatement(
          t.unaryExpression("delete", t.memberExpression(objectNode, propName, !t.isIdentifier(propName)))
        ),
    });
  }

  emitCall(createCallee: () => BabelNodeExpression, args: Array<Value>) {
    this._addEntry({
      args,
      buildNode: values => t.expressionStatement(t.callExpression(createCallee(), [...values])),
    });
  }

  emitConsoleLog(method: "log" | "warn" | "error", args: Array<string | ConcreteValue>) {
    this.emitCall(
      () => t.memberExpression(t.identifier("console"), t.identifier(method)),
      args.map(v => (typeof v === "string" ? new StringValue(this.realm, v) : v))
    );
  }

  // test must be a temporal value, which means that it must have a defined intrinsicName
  emitDoWhileStatement(test: AbstractValue, body: Generator) {
    this._addEntry({
      args: [],
      buildNode: function([], context: SerializationContext) {
        let testId = test.intrinsicName;
        invariant(testId !== undefined);
        let statements = context.serializeGenerator(body);
        let block = t.blockStatement(statements);
        return t.doWhileStatement(t.identifier(testId), block);
      },
      dependencies: [body],
    });
  }

  emitConditionalThrow(condition: AbstractValue, trueBranch: Completion | Value, falseBranch: Completion | Value) {
    let [args, buildfunc] = this._deconstruct(
      condition,
      trueBranch,
      falseBranch,
      completion => {
        this._issueThrowCompilerDiagnostic(completion.value);
        let serializationArgs = [completion.value];
        let func = ([arg]) => t.throwStatement(arg);
        return [serializationArgs, func];
      },
      () => [[], () => t.emptyStatement()]
    );
    this.emitStatement(args, buildfunc);
  }

  getThrowOrReturn(condition: AbstractValue, trueBranch: Completion | Value, falseBranch: Completion | Value) {
    let [args, buildfunc] = this._deconstruct(
      condition,
      trueBranch,
      falseBranch,
      completion => {
        return [[completion.value], ([arg]) => t.throwStatement(arg)];
      },
      value => [[value], ([returnValue]) => t.returnStatement(returnValue)]
    );
    return [args, buildfunc];
  }

  _deconstruct(
    condition: AbstractValue,
    trueBranch: Completion | Value,
    falseBranch: Completion | Value,
    onThrowCompletion: ThrowCompletion => ArgsAndBuildNode,
    onNormalValue: Value => ArgsAndBuildNode
  ) {
    let targs;
    let tfunc;
    let fargs;
    let ffunc;
    if (trueBranch instanceof JoinedAbruptCompletions) {
      [targs, tfunc] = this._deconstruct(
        trueBranch.joinCondition,
        trueBranch.consequent,
        trueBranch.alternate,
        onThrowCompletion,
        onNormalValue
      );
    } else if (trueBranch instanceof ThrowCompletion) {
      [targs, tfunc] = onThrowCompletion(trueBranch);
    } else {
      let value = trueBranch instanceof ReturnCompletion ? trueBranch.value : trueBranch;
      invariant(value instanceof Value);
      [targs, tfunc] = onNormalValue(value);
    }
    if (falseBranch instanceof JoinedAbruptCompletions) {
      [fargs, ffunc] = this._deconstruct(
        falseBranch.joinCondition,
        falseBranch.consequent,
        falseBranch.alternate,
        onThrowCompletion,
        onNormalValue
      );
    } else if (falseBranch instanceof ThrowCompletion) {
      [fargs, ffunc] = onThrowCompletion(falseBranch);
    } else {
      invariant(falseBranch instanceof Value);
      [fargs, ffunc] = onNormalValue(falseBranch);
    }
    let args = [condition].concat(targs).concat(fargs);
    let func = nodes => {
      return t.ifStatement(
        nodes[0],
        tfunc(nodes.slice().splice(1, targs.length)),
        ffunc(nodes.slice().splice(targs.length + 1, fargs.length))
      );
    };
    return [args, func];
  }

  _issueThrowCompilerDiagnostic(value: Value) {
    let message = "Program may terminate with exception";
    if (value instanceof ObjectValue) {
      let object = ((value: any): ObjectValue);
      let objectMessage = this.realm.evaluateWithUndo(() => object.$Get("message", value));
      if (objectMessage instanceof StringValue) message += `: ${objectMessage.value}`;
      const objectStack = this.realm.evaluateWithUndo(() => object.$Get("stack", value));
      if (objectStack instanceof StringValue)
        message += `
  ${objectStack.value}`;
    }
    const diagnostic = new CompilerDiagnostic(message, value.expressionLocation, "PP1023", "Warning");
    this.realm.handleError(diagnostic);
  }

  emitThrow(value: Value) {
    this._issueThrowCompilerDiagnostic(value);
    this.emitStatement([value], ([argument]) => t.throwStatement(argument));
  }

  // Checks the full set of possible concrete values as well as typeof
  // for any AbstractValues
  // e.g: (obj.property !== undefined && typeof obj.property !== "object")
  // NB: if the type of the AbstractValue is top, skips the invariant
  emitFullInvariant(object: ObjectValue | AbstractObjectValue, key: string, value: Value) {
    let propertyIdentifier = this.getAsPropertyNameExpression(key);
    let computed = !t.isIdentifier(propertyIdentifier);
    let accessedPropertyOf = objectNode => t.memberExpression(objectNode, propertyIdentifier, computed);
    let condition;
    if (value instanceof AbstractValue) {
      let isTop = false;
      let concreteComparisons = [];
      let typeComparisons = new Set();

      function populateComparisonsLists(absValue: AbstractValue) {
        if (absValue.kind === "abstractConcreteUnion") {
          // recurse
          for (let nestedValue of absValue.args)
            if (nestedValue instanceof ConcreteValue) {
              concreteComparisons.push(nestedValue);
            } else {
              invariant(nestedValue instanceof AbstractValue);
              populateComparisonsLists(nestedValue);
            }
        } else if (absValue.getType().isTop || absValue.getType() === Value) {
          isTop = true;
        } else {
          typeComparisons.add(absValue.getType());
        }
      }
      populateComparisonsLists(value);

      // No point in doing the invariant if we don't know the type
      // of one of the nested abstract values
      if (isTop) {
        return;
      } else {
        condition = ([valueNode]) => {
          // Create `object.property !== concreteValue`
          let checks = concreteComparisons.map(concreteValue =>
            t.binaryExpression("!==", valueNode, t.valueToNode(concreteValue.serialize()))
          );
          // Create `typeof object.property !== typeValue`
          checks = checks.concat(
            [...typeComparisons].map(typeValue => {
              let typeString = Utils.typeToString(typeValue);
              invariant(typeString !== undefined, typeValue);
              return t.binaryExpression(
                "!==",
                t.unaryExpression("typeof", valueNode, true),
                t.stringLiteral(typeString)
              );
            })
          );
          return checks.reduce((expr, newCondition) => t.logicalExpression("&&", expr, newCondition));
        };
        this.emitInvariant([value, value], condition, valueNode => valueNode);
      }
    } else {
      condition = ([objectNode, valueNode]) => t.binaryExpression("!==", accessedPropertyOf(objectNode), valueNode);
      this.emitInvariant([object, value, object], condition, objnode => accessedPropertyOf(objnode));
    }
  }

  emitInvariant(
    args: Array<Value>,
    violationConditionFn: (Array<BabelNodeExpression>) => BabelNodeExpression,
    appendLastToInvariantFn?: BabelNodeExpression => BabelNodeExpression
  ): void {
    if (this.realm.omitInvariants) return;
    this._addEntry({
      args,
      buildNode: (nodes: Array<BabelNodeExpression>) => {
        let throwString = t.stringLiteral("Prepack model invariant violation");
        if (appendLastToInvariantFn) {
          let last = nodes.pop();
          throwString = t.binaryExpression(
            "+",
            t.stringLiteral("Prepack model invariant violation: "),
            appendLastToInvariantFn(last)
          );
        }
        let condition = violationConditionFn(nodes);
        let throwblock = t.blockStatement([t.throwStatement(t.newExpression(t.identifier("Error"), [throwString]))]);
        return t.ifStatement(condition, throwblock);
      },
    });
  }

  emitCallAndCaptureResult(
    types: TypesDomain,
    values: ValuesDomain,
    createCallee: () => BabelNodeExpression,
    args: Array<Value>,
    kind?: string
  ): AbstractValue {
    return this.derive(types, values, args, (nodes: any) => t.callExpression(createCallee(), nodes));
  }

  emitStatement(args: Array<Value>, buildNode_: (Array<BabelNodeExpression>) => BabelNodeStatement) {
    this._addEntry({
      args,
      buildNode: buildNode_,
    });
  }

  emitVoidExpression(
    types: TypesDomain,
    values: ValuesDomain,
    args: Array<Value>,
    buildNode_: AbstractValueBuildNodeFunction | BabelNodeExpression
  ): UndefinedValue {
    this._addEntry({
      args,
      buildNode: (nodes: Array<BabelNodeExpression>) =>
        t.expressionStatement(
          (buildNode_: any) instanceof Function
            ? ((buildNode_: any): AbstractValueBuildNodeFunction)(nodes)
            : ((buildNode_: any): BabelNodeExpression)
        ),
    });
    return this.realm.intrinsics.undefined;
  }

  emitForInStatement(
    o: ObjectValue | AbstractObjectValue,
    lh: BabelNodeVariableDeclaration,
    sourceObject: ObjectValue,
    targetObject: ObjectValue,
    boundName: BabelNodeIdentifier
  ) {
    this._addEntry({
      // duplicate args to ensure refcount > 1
      args: [o, targetObject, sourceObject, targetObject, sourceObject],
      buildNode: ([obj, tgt, src, obj1, tgt1, src1]) => {
        return t.forInStatement(
          lh,
          obj,
          t.blockStatement([
            t.expressionStatement(
              t.assignmentExpression(
                "=",
                t.memberExpression(tgt, boundName, true),
                t.memberExpression(src, boundName, true)
              )
            ),
          ])
        );
      },
    });
  }

  derive(
    types: TypesDomain,
    values: ValuesDomain,
    args: Array<Value>,
    buildNode_: DerivedExpressionBuildNodeFunction | BabelNodeExpression,
    optionalArgs?: {| kind?: string, isPure?: boolean, skipInvariant?: boolean |}
  ): AbstractValue {
    invariant(buildNode_ instanceof Function || args.length === 0);
    let id = t.identifier(this.preludeGenerator.nameGenerator.generate("derived"));
    this.preludeGenerator.derivedIds.set(id.name, args);
    let options = {};
    if (optionalArgs && optionalArgs.kind) options.kind = optionalArgs.kind;
    let Constructor = Value.isTypeCompatibleWith(types.getType(), ObjectValue) ? AbstractObjectValue : AbstractValue;
    let res = new Constructor(this.realm, types, values, hashString(id.name), [], id, options);
    this._addEntry({
      isPure: optionalArgs ? optionalArgs.isPure : undefined,
      declared: res,
      args,
      buildNode: (nodes: Array<BabelNodeExpression>, context: SerializationContext) => {
        return t.variableDeclaration("var", [
          t.variableDeclarator(
            id,
            (buildNode_: any) instanceof Function
              ? ((buildNode_: any): DerivedExpressionBuildNodeFunction)(nodes, context)
              : ((buildNode_: any): BabelNodeExpression)
          ),
        ]);
      },
    });
    let type = types.getType();
    res.intrinsicName = id.name;
    if (optionalArgs && optionalArgs.skipInvariant) return res;
    let typeofString;
    if (type instanceof FunctionValue) typeofString = "function";
    else if (type === UndefinedValue) invariant(false);
    else if (type === NullValue) invariant(false);
    else if (type === StringValue) typeofString = "string";
    else if (type === BooleanValue) typeofString = "boolean";
    else if (type === NumberValue) typeofString = "number";
    else if (type === IntegralValue) typeofString = "number";
    else if (type === SymbolValue) typeofString = "symbol";
    else if (type === ObjectValue) typeofString = "object";
    if (typeofString !== undefined) {
      // Verify that the types are as expected, a failure of this invariant
      // should mean the model is wrong.
      this.emitInvariant(
        [res, res],
        nodes => {
          invariant(typeofString !== undefined);
          let condition = t.binaryExpression(
            "!==",
            t.unaryExpression("typeof", nodes[0]),
            t.stringLiteral(typeofString)
          );
          if (typeofString === "object") {
            condition = t.logicalExpression(
              "&&",
              condition,
              t.binaryExpression("!==", t.unaryExpression("typeof", nodes[0]), t.stringLiteral("function"))
            );
            condition = t.logicalExpression("||", condition, t.binaryExpression("===", nodes[0], nullExpression));
          }
          return condition;
        },
        node => node
      );
    }

    return res;
  }

  visit(callbacks: VisitEntryCallbacks) {
    let visitFn = () => {
      for (let entry of this._entries) entry.visit(callbacks, this);
      return null;
    };
    if (this.effectsToApply) {
      this.realm.withEffectsAppliedInGlobalEnv(visitFn, this.effectsToApply);
    } else {
      visitFn();
    }
  }

  serialize(context: SerializationContext) {
    let serializeFn = () => {
      for (let entry of this._entries) entry.serialize(context);
      return null;
    };
    if (this.effectsToApply) {
      this.realm.withEffectsAppliedInGlobalEnv(serializeFn, this.effectsToApply);
    } else {
      serializeFn();
    }
  }

  _addEntry(entry: TemporalBuildNodeEntryArgs) {
    this._entries.push(new TemporalBuildNodeEntry(entry));
  }

  appendGenerator(other: Generator, leadingComment: string): void {
    if (other.empty()) return;
    this._addEntry({
      args: [],
      buildNode: function(args, context: SerializationContext) {
        let statements = context.serializeGenerator(other);
        if (statements.length === 1) {
          let statement = statements[0];
          if (leadingComment.length > 0)
            statement.leadingComments = [({ type: "BlockComment", value: leadingComment }: any)];
          return statement;
        }
        let block = t.blockStatement(statements);
        if (leadingComment.length > 0) block.leadingComments = [({ type: "BlockComment", value: leadingComment }: any)];
        return block;
      },
      dependencies: [other],
    });
  }

  composeGenerators(generator1: Generator, generator2: Generator): void {
    this._addEntry({
      args: [],
      buildNode: function([], context) {
        let statements1 = generator1.empty() ? [] : context.serializeGenerator(generator1);
        let statements2 = generator2.empty() ? [] : context.serializeGenerator(generator2);
        let statements = statements1.concat(statements2);
        if (statements.length === 1) return statements[0];
        return t.blockStatement(statements);
      },
      dependencies: [generator1, generator2],
    });
  }

  joinGenerators(joinCondition: AbstractValue, generator1: Generator, generator2: Generator): void {
    this._addEntry({
      args: [joinCondition],
      buildNode: function([cond], context) {
        let block1 = generator1.empty() ? null : serializeBody(generator1, context);
        let block2 = generator2.empty() ? null : serializeBody(generator2, context);
        if (block1) return t.ifStatement(cond, block1, block2);
        invariant(block2);
        return t.ifStatement(t.unaryExpression("!", cond), block2);
      },
      dependencies: [generator1, generator2],
    });
  }
}

// some characters are invalid within a JavaScript identifier,
// such as: . , : ( ) ' " ` [ ] -
// so we replace these character instances with an underscore
function replaceInvalidCharactersWithUnderscore(string: string) {
  return string.replace(/[.,:\(\)\"\'\`\[\]\-]/g, "_");
}

const base62characters = "0123456789ABCDEFGHIJKLMNOPQRSTUVWXYZabcdefghijklmnopqrstuvwxyz";
function base62encode(n: number): string {
  invariant((n | 0) === n && n >= 0);
  if (n === 0) return "0";
  let s = "";
  while (n > 0) {
    let f = n % base62characters.length;
    s = base62characters[f] + s;
    n = (n - f) / base62characters.length;
  }
  return s;
}

export class NameGenerator {
  constructor(forbiddenNames: Set<string>, debugNames: boolean, uniqueSuffix: string, prefix: string) {
    this.prefix = prefix;
    this.uidCounter = 0;
    this.debugNames = debugNames;
    this.forbiddenNames = forbiddenNames;
    this.uniqueSuffix = uniqueSuffix;
  }
  prefix: string;
  uidCounter: number;
  debugNames: boolean;
  forbiddenNames: Set<string>;
  uniqueSuffix: string;
  generate(debugSuffix: ?string): string {
    let id;
    do {
      id = this.prefix + base62encode(this.uidCounter++);
      if (this.uniqueSuffix.length > 0) id += this.uniqueSuffix;
      if (this.debugNames) {
        if (debugSuffix) id += "_" + replaceInvalidCharactersWithUnderscore(debugSuffix);
        else id += "_";
      }
    } while (this.forbiddenNames.has(id));
    return id;
  }
}

export class PreludeGenerator {
  constructor(debugNames: ?boolean, uniqueSuffix: ?string) {
    this.prelude = [];
    this.derivedIds = new Map();
    this.memoizedRefs = new Map();
    this.nameGenerator = new NameGenerator(new Set(), !!debugNames, uniqueSuffix || "", "_$");
    this.usesThis = false;
    this.declaredGlobals = new Set();
  }

  prelude: Array<BabelNodeStatement>;
  derivedIds: Map<string, Array<Value>>;
  memoizedRefs: Map<string, BabelNodeIdentifier>;
  nameGenerator: NameGenerator;
  usesThis: boolean;
  declaredGlobals: Set<string>;

  createNameGenerator(prefix: string): NameGenerator {
    return new NameGenerator(
      this.nameGenerator.forbiddenNames,
      this.nameGenerator.debugNames,
      this.nameGenerator.uniqueSuffix,
      prefix
    );
  }

  convertStringToMember(str: string): BabelNodeIdentifier | BabelNodeThisExpression | BabelNodeMemberExpression {
    return str
      .split(".")
      .map(name => {
        if (name === "global") {
          return this.memoizeReference(name);
        } else if (name === "this") {
          return t.thisExpression();
        } else {
          return t.identifier(name);
        }
      })
      .reduce((obj, prop) => t.memberExpression(obj, prop));
  }

  globalReference(key: string, globalScope: boolean = false) {
    if (globalScope && t.isValidIdentifier(key)) return t.identifier(key);
    let keyNode = t.isValidIdentifier(key) ? t.identifier(key) : t.stringLiteral(key);
    return t.memberExpression(this.memoizeReference("global"), keyNode, !t.isIdentifier(keyNode));
  }

  memoizeReference(key: string): BabelNodeIdentifier {
    let ref = this.memoizedRefs.get(key);
    if (ref) return ref;

    let init;
    if (key.includes("(") || key.includes("[")) {
      // Horrible but effective hack:
      // Some internal object have intrinsic names such as
      //    ([][Symbol.iterator]().__proto__.__proto__)
      // and
      //    RegExp.prototype[Symbol.match]
      // which get turned into a babel node here.
      // TODO: We should properly parse such a string, and memoize all references in it separately.
      // Instead, we just turn it into a funky identifier, which Babel seems to accept.
      init = t.identifier(key);
    } else if (key === "global") {
      this.usesThis = true;
      init = t.thisExpression();
    } else {
      let i = key.lastIndexOf(".");
      if (i === -1) {
        init = t.memberExpression(this.memoizeReference("global"), t.identifier(key));
      } else {
        init = t.memberExpression(this.memoizeReference(key.substr(0, i)), t.identifier(key.substr(i + 1)));
      }
    }
    ref = t.identifier(this.nameGenerator.generate(key));
    this.prelude.push(t.variableDeclaration("var", [t.variableDeclarator(ref, init)]));
    this.memoizedRefs.set(key, ref);
    return ref;
  }
}<|MERGE_RESOLUTION|>--- conflicted
+++ resolved
@@ -34,7 +34,7 @@
 import { TypesDomain, ValuesDomain } from "../domains/index.js";
 import * as t from "babel-types";
 import invariant from "../invariant.js";
-import { Completion, JoinedAbruptCompletions, ThrowCompletion, ReturnCompletion } from "../completions.js";
+import { Completion, JoinedAbruptCompletions, ThrowCompletion, ReturnCompletion, PossiblyNormalCompletion } from "../completions.js";
 import type {
   BabelNodeExpression,
   BabelNodeIdentifier,
@@ -75,7 +75,8 @@
 
 export type GeneratorBuildNodeFunction = (Array<BabelNodeExpression>, SerializationContext) => BabelNodeStatement;
 
-<<<<<<< HEAD
+type ArgsAndBuildNode = [Array<Value>, (Array<BabelNodeExpression>) => BabelNodeStatement];
+
 export class GeneratorEntry {
   visit(callbacks: VisitEntryCallbacks, containingGenerator: Generator) {
     invariant(false, "GeneratorEntry is an abstract base class");
@@ -87,11 +88,6 @@
 }
 
 type TemporalBuildNodeEntryArgs = {
-=======
-type ArgsAndBuildNode = [Array<Value>, (Array<BabelNodeExpression>) => BabelNodeStatement];
-
-export type GeneratorEntry = {
->>>>>>> 75074786
   declared?: AbstractValue,
   args: Array<Value>,
   // If we're just trying to add roots for the serializer to notice, we don't need a buildNode.
@@ -242,6 +238,47 @@
   }
 }
 
+class PossiblyNormalReturnEntry extends GeneratorEntry {
+  constructor(generator: Generator, completion: PossiblyNormalCompletion, realm: Realm) {
+    super();
+    this.completion = completion;
+    this.containingGenerator = generator;
+
+    this.condition = completion.joinCondition;
+    this.consequentGenerator = Generator.fromEffects(completion.consequentEffects, realm);
+    this.alternateGenerator = Generator.fromEffects(completion.alternateEffects, realm);
+  }
+
+  completion: PossiblyNormalCompletion;
+  containingGenerator: Generator;
+
+  condition: AbstractValue;
+  consequentGenerator: Generator;
+  alternateGenerator: Generator;
+
+  visit(context: VisitEntryCallbacks, containingGenerator: Generator) {
+    invariant(
+      containingGenerator === this.containingGenerator,
+      "This entry requires effects to be applied and may not be moved"
+    );
+    context.visitValues([this.condition]);
+    context.visitGenerator(this.consequentGenerator, containingGenerator);
+    context.visitGenerator(this.alternateGenerator, containingGenerator);
+  }
+
+  serialize(context: SerializationContext) {
+    let condition = context.serializeValue(this.condition);
+    let consequentBody = context.serializeGenerator(this.consequentGenerator);
+    let alternateBody = context.serializeGenerator(this.alternateGenerator);
+    context.emit(
+      t.ifStatement(
+        condition,
+        t.blockStatement(consequentBody),
+        t.blockStatement(alternateBody),
+    ));
+  }
+}
+
 function serializeBody(generator: Generator, context: SerializationContext): BabelNodeBlockStatement {
   let statements = context.serializeGenerator(generator);
   if (statements.length === 1 && statements[0].type === "BlockStatement") return (statements[0]: any);
@@ -289,7 +326,18 @@
       output.emitBindingModification(modifiedBinding, oldBinding.value);
     }
 
-    if (!(result instanceof UndefinedValue)) output.emitReturnValue(result);
+    if (result instanceof UndefinedValue) return output;
+    if (result instanceof Value) {
+      output.emitReturnValue(result);
+    } else if (result instanceof PossiblyNormalCompletion) {
+      output.emitPossiblyNormalReturn(result, realm);
+    } else if (result instanceof ThrowCompletion) {
+      output.emitThrow(result.value);
+    } /*else if (result instanceof JoinedAbruptCompletions) {
+
+    } */ else {
+      invariant(false);
+    }
     return output;
   }
 
@@ -322,6 +370,10 @@
 
   emitReturnValue(result: Value) {
     this._entries.push(new ReturnValueEntry(this, result));
+  }
+
+  emitPossiblyNormalReturn(result: PossiblyNormalCompletion, realm: Realm) {
+    this._entries.push(new PossiblyNormalReturnEntry(this, result, realm));
   }
 
   getName(): string {
