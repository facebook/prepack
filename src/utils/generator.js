--- conflicted
+++ resolved
@@ -9,16 +9,15 @@
 
 /* @flow */
 
-<<<<<<< HEAD
 import type { Effects, Realm } from "../realm.js";
-import type { ConsoleMethodTypes, Descriptor, PropertyBinding } from "../types.js";
-import type { ResidualFunctionBinding } from "../serializer/types.js";
+import type {
+  ConsoleMethodTypes,
+  Descriptor,
+  DisplayResult,
+  PropertyBinding,
+  SupportedGraphQLGetters,
+} from "../types.js";
 import type { BaseValue, Binding, ReferenceName } from "../environment.js";
-=======
-import type { Realm, Effects } from "../realm.js";
-import type { ConsoleMethodTypes, Descriptor, PropertyBinding, DisplayResult } from "../types.js";
-import type { Binding } from "../environment.js";
->>>>>>> 108dea53
 import {
   AbstractObjectValue,
   AbstractValue,
@@ -57,9 +56,8 @@
   BabelNodeLVal,
 } from "@babel/types";
 import { memberExpressionHelper } from "./babelhelpers.js";
-import { concretize } from "../singletons.js";
+import { concretize, Utils } from "../singletons.js";
 import type { SerializerOptions } from "../options.js";
-<<<<<<< HEAD
 import * as t from "@babel/types";
 
 export type ResidualBuildNodeType =
@@ -98,6 +96,7 @@
   | "ABSTRACT_OBJECT_SET_PARTIAL_VALUE"
   | "ABSTRACT_OBJECT_GET_PARTIAL"
   | "ABSTRACT_OBJECT_GET_PROTO_OF"
+  | "ABSTRACT_OBJECT_GET"
   | "DIRECT_CALL_WITH_ARG_LIST"
   | "CALL_ABSTRACT_FUNC"
   | "CALL_ABSTRACT_FUNC_THIS"
@@ -169,6 +168,7 @@
   op?: any, // TODO: This is a union of Babel operators, refactor to not use "any" at some point
   prefix?: boolean,
   path?: Value,
+  propertyGetter?: SupportedGraphQLGetters,
   propName?: string,
   propRef?: ReferenceName | AbstractValue,
   object?: ObjectValue,
@@ -196,9 +196,8 @@
     type,
   };
 }
-=======
+
 import type { ShapeInformationInterface } from "../types.js";
->>>>>>> 108dea53
 
 export type SerializationContext = {|
   serializeBuildNode: (
@@ -1049,11 +1048,7 @@
       isPure?: boolean,
       skipInvariant?: boolean,
       mutatesOnly?: Array<Value>,
-<<<<<<< HEAD
-=======
-      temporalType?: TemporalBuildNodeType,
       shape?: void | ShapeInformationInterface,
->>>>>>> 108dea53
     |}
   ): AbstractValue {
     let id = this.preludeGenerator.nameGenerator.generate("derived");
