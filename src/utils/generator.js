/**
 * Copyright (c) 2017-present, Facebook, Inc.
 * All rights reserved.
 *
 * This source code is licensed under the BSD-style license found in the
 * LICENSE file in the root directory of this source tree. An additional grant
 * of patent rights can be found in the PATENTS file in the same directory.
 */

/* @flow */

import type { Realm, Effects } from "../realm.js";
import type { PropertyBinding, Descriptor } from "../types.js";
import type { ResidualFunctionBinding } from "../serializer/types.js";
import type { Binding } from "../environment.js";
import {
  AbstractObjectValue,
  AbstractValue,
  type AbstractValueKind,
  BooleanValue,
  ConcreteValue,
  FunctionValue,
  NullValue,
  NumberValue,
  IntegralValue,
  ObjectValue,
  StringValue,
  SymbolValue,
  UndefinedValue,
  Value,
} from "../values/index.js";
import { CompilerDiagnostic } from "../errors.js";
import type { AbstractValueBuildNodeFunction } from "../values/AbstractValue.js";
import { TypesDomain, ValuesDomain } from "../domains/index.js";
import * as t from "babel-types";
import invariant from "../invariant.js";
import {
  Completion,
  JoinedAbruptCompletions,
  ThrowCompletion,
  ReturnCompletion,
  PossiblyNormalCompletion,
} from "../completions.js";
import type {
  BabelNodeExpression,
  BabelNodeIdentifier,
  BabelNodeThisExpression,
  BabelNodeStatement,
  BabelNodeMemberExpression,
  BabelNodeVariableDeclaration,
  BabelNodeBlockStatement,
  BabelNodeLVal,
} from "babel-types";
import { nullExpression } from "./internalizer.js";
import { Utils, concretize } from "../singletons.js";
import type { SerializerOptions } from "../options.js";

export type SerializationContext = {|
  serializeValue: Value => BabelNodeExpression,
  serializeBinding: Binding => BabelNodeIdentifier | BabelNodeMemberExpression,
  serializeGenerator: (Generator, Set<AbstractValue>) => Array<BabelNodeStatement>,
  initGenerator: Generator => void,
  finalizeGenerator: Generator => void,
  emitDefinePropertyBody: (ObjectValue, string | SymbolValue, Descriptor) => BabelNodeStatement,
  emit: BabelNodeStatement => void,
  processValues: (Set<AbstractValue>) => void,
  canOmit: (AbstractValue | ConcreteValue) => boolean,
  declare: (AbstractValue | ConcreteValue) => void,
  emitPropertyModification: PropertyBinding => void,
  options: SerializerOptions,
|};

export type VisitEntryCallbacks = {|
  visitEquivalentValue: Value => Value,
  visitGenerator: (Generator, Generator) => void,
  canSkip: (AbstractValue | ConcreteValue) => boolean,
  recordDeclaration: (AbstractValue | ConcreteValue) => void,
  recordDelayedEntry: (Generator, GeneratorEntry) => void,
  visitModifiedObjectProperty: PropertyBinding => void,
  visitModifiedBinding: Binding => [ResidualFunctionBinding, Value],
|};

export type DerivedExpressionBuildNodeFunction = (
  Array<BabelNodeExpression>,
  SerializationContext,
  Set<AbstractValue>
) => BabelNodeExpression;

export type GeneratorBuildNodeFunction = (
  Array<BabelNodeExpression>,
  SerializationContext,
  Set<AbstractValue>
) => BabelNodeStatement;

type ArgsAndBuildNode = [Array<Value>, (Array<BabelNodeExpression>) => BabelNodeStatement];

export class GeneratorEntry {
  visit(callbacks: VisitEntryCallbacks, containingGenerator: Generator): boolean {
    invariant(false, "GeneratorEntry is an abstract base class");
  }

  serialize(context: SerializationContext) {
    invariant(false, "GeneratorEntry is an abstract base class");
  }

  getDependencies(): void | Array<Generator> {
    invariant(false, "GeneratorEntry is an abstract base class");
  }
}

type TemporalBuildNodeEntryArgs = {
  declared?: AbstractValue | ConcreteValue,
  args: Array<Value>,
  // If we're just trying to add roots for the serializer to notice, we don't need a buildNode.
  buildNode?: GeneratorBuildNodeFunction,
  dependencies?: Array<Generator>,
  isPure?: boolean,
};

class TemporalBuildNodeEntry extends GeneratorEntry {
  constructor(args: TemporalBuildNodeEntryArgs) {
    super();
    Object.assign(this, args);
  }

  declared: void | AbstractValue | ConcreteValue;
  args: Array<Value>;
  // If we're just trying to add roots for the serializer to notice, we don't need a buildNode.
  buildNode: void | GeneratorBuildNodeFunction;
  dependencies: void | Array<Generator>;
  isPure: void | boolean;

  visit(callbacks: VisitEntryCallbacks, containingGenerator: Generator): boolean {
    if (this.isPure && this.declared && callbacks.canSkip(this.declared)) {
      callbacks.recordDelayedEntry(containingGenerator, this);
      return false;
    } else {
      if (this.declared) callbacks.recordDeclaration(this.declared);
      for (let i = 0, n = this.args.length; i < n; i++) this.args[i] = callbacks.visitEquivalentValue(this.args[i]);
      if (this.dependencies)
        for (let dependency of this.dependencies) callbacks.visitGenerator(dependency, containingGenerator);
      return true;
    }
  }

  serialize(context: SerializationContext) {
    if (!this.isPure || !this.declared || !context.canOmit(this.declared)) {
      let nodes = this.args.map((boundArg, i) => context.serializeValue(boundArg));
      if (this.buildNode) {
        let valuesToProcess = new Set();
        let node = this.buildNode(nodes, context, valuesToProcess);
        if (node.type === "BlockStatement") {
          let block: BabelNodeBlockStatement = (node: any);
          let statements = block.body;
          if (statements.length === 0) return;
          if (statements.length === 1) {
            node = statements[0];
          }
        }
        let declared = this.declared;
        if (declared !== undefined && context.options.debugScopes) {
          let s = t.emptyStatement();
          s.leadingComments = [({ type: "BlockComment", value: `declaring ${declared.intrinsicName || "?"}` }: any)];
          context.emit(s);
        }
        context.emit(node);
        context.processValues(valuesToProcess);
      }
      if (this.declared !== undefined) context.declare(this.declared);
    }
  }

  getDependencies() {
    return this.dependencies;
  }
}

type ModifiedPropertyEntryArgs = {|
  propertyBinding: PropertyBinding,
  newDescriptor: void | Descriptor,
  containingGenerator: Generator,
|};

class ModifiedPropertyEntry extends GeneratorEntry {
  constructor(args: ModifiedPropertyEntryArgs) {
    super();
    Object.assign(this, args);
  }

  containingGenerator: Generator;
  propertyBinding: PropertyBinding;
  newDescriptor: void | Descriptor;

  serialize(context: SerializationContext) {
    let desc = this.propertyBinding.descriptor;
    invariant(desc === this.newDescriptor);
    context.emitPropertyModification(this.propertyBinding);
  }

  visit(context: VisitEntryCallbacks, containingGenerator: Generator): boolean {
    invariant(
      containingGenerator === this.containingGenerator,
      "This entry requires effects to be applied and may not be moved"
    );
    let desc = this.propertyBinding.descriptor;
    invariant(desc === this.newDescriptor);
    context.visitModifiedObjectProperty(this.propertyBinding);
    return true;
  }

  getDependencies() {
    return undefined;
  }
}

type ModifiedBindingEntryArgs = {|
  modifiedBinding: Binding,
  newValue: void | Value,
  containingGenerator: Generator,
|};

class ModifiedBindingEntry extends GeneratorEntry {
  constructor(args: ModifiedBindingEntryArgs) {
    super();
    Object.assign(this, args);
  }

  containingGenerator: Generator;
  modifiedBinding: Binding;
  newValue: void | Value;
  residualFunctionBinding: void | ResidualFunctionBinding;

  serialize(context: SerializationContext) {
    let residualFunctionBinding = this.residualFunctionBinding;
    invariant(residualFunctionBinding !== undefined);
    invariant(residualFunctionBinding.referentialized);
    invariant(
      residualFunctionBinding.serializedValue,
      "ResidualFunctionBinding must be referentialized before serializing a mutation to it."
    );
    let newValue = this.newValue;
    invariant(newValue);
    let bindingReference = ((residualFunctionBinding.serializedValue: any): BabelNodeLVal);
    invariant(
      t.isLVal(bindingReference),
      "Referentialized values must be LVals even though serializedValues may be any Expression"
    );
    let serializedNewValue = context.serializeValue(newValue);
    context.emit(t.expressionStatement(t.assignmentExpression("=", bindingReference, serializedNewValue)));
  }

  visit(context: VisitEntryCallbacks, containingGenerator: Generator): boolean {
    invariant(
      containingGenerator === this.containingGenerator,
      "This entry requires effects to be applied and may not be moved"
    );
    invariant(this.modifiedBinding.value === this.newValue);
    let [residualBinding, newValue] = context.visitModifiedBinding(this.modifiedBinding);
    invariant(this.residualFunctionBinding === undefined || this.residualFunctionBinding === residualBinding);
    this.residualFunctionBinding = residualBinding;
    this.newValue = newValue;
    return true;
  }

  getDependencies() {
    return undefined;
  }
}

class ReturnValueEntry extends GeneratorEntry {
  constructor(generator: Generator, returnValue: Value) {
    super();
    this.returnValue = returnValue.promoteEmptyToUndefined();
    this.containingGenerator = generator;
  }

  returnValue: Value;
  containingGenerator: Generator;

  visit(context: VisitEntryCallbacks, containingGenerator: Generator): boolean {
    invariant(
      containingGenerator === this.containingGenerator,
      "This entry requires effects to be applied and may not be moved"
    );
    this.returnValue = context.visitEquivalentValue(this.returnValue);
    return true;
  }

  serialize(context: SerializationContext) {
    let result = context.serializeValue(this.returnValue);
    context.emit(t.returnStatement(result));
  }

  getDependencies() {
    return undefined;
  }
}

class PossiblyNormalReturnEntry extends GeneratorEntry {
  constructor(generator: Generator, completion: PossiblyNormalCompletion, realm: Realm) {
    super();
    this.completion = completion;
    this.containingGenerator = generator;
    this.condition = completion.joinCondition;

    this.consequentGenerator = Generator.fromEffects(completion.consequentEffects, realm, "ConsequentEffects");
    this.alternateGenerator = Generator.fromEffects(completion.alternateEffects, realm, "AlternateEffects");
  }

  completion: PossiblyNormalCompletion;
  containingGenerator: Generator;

  condition: Value;
  consequentGenerator: Generator;
  alternateGenerator: Generator;

  visit(context: VisitEntryCallbacks, containingGenerator: Generator): boolean {
    invariant(
      containingGenerator === this.containingGenerator,
      "This entry requires effects to be applied and may not be moved"
    );
    this.condition = context.visitEquivalentValue(this.condition);
    context.visitGenerator(this.consequentGenerator, containingGenerator);
    context.visitGenerator(this.alternateGenerator, containingGenerator);
    return true;
  }

  serialize(context: SerializationContext) {
    let condition = context.serializeValue(this.condition);
    let valuesToProcess = new Set();
    let consequentBody = context.serializeGenerator(this.consequentGenerator, valuesToProcess);
    let alternateBody = context.serializeGenerator(this.alternateGenerator, valuesToProcess);
    context.emit(t.ifStatement(condition, t.blockStatement(consequentBody), t.blockStatement(alternateBody)));
    context.processValues(valuesToProcess);
  }

  getDependencies() {
    return [this.consequentGenerator, this.alternateGenerator];
  }
}

class JoinedAbruptCompletionsEntry extends GeneratorEntry {
  constructor(generator: Generator, completion: JoinedAbruptCompletions, realm: Realm) {
    super();
    this.completion = completion;
    this.containingGenerator = generator;
    this.condition = completion.joinCondition;

    this.consequentGenerator = Generator.fromEffects(completion.consequentEffects, realm, "ConsequentEffects");
    this.alternateGenerator = Generator.fromEffects(completion.alternateEffects, realm, "AlternateEffects");
  }

  completion: JoinedAbruptCompletions;
  containingGenerator: Generator;

  condition: Value;
  consequentGenerator: Generator;
  alternateGenerator: Generator;

  visit(context: VisitEntryCallbacks, containingGenerator: Generator): boolean {
    invariant(
      containingGenerator === this.containingGenerator,
      "This entry requires effects to be applied and may not be moved"
    );
    this.condition = context.visitEquivalentValue(this.condition);
    context.visitGenerator(this.consequentGenerator, containingGenerator);
    context.visitGenerator(this.alternateGenerator, containingGenerator);
    return true;
  }

  serialize(context: SerializationContext) {
    let condition = context.serializeValue(this.condition);
    let valuesToProcess = new Set();
    let consequentBody = context.serializeGenerator(this.consequentGenerator, valuesToProcess);
    let alternateBody = context.serializeGenerator(this.alternateGenerator, valuesToProcess);
    context.emit(t.ifStatement(condition, t.blockStatement(consequentBody), t.blockStatement(alternateBody)));
    context.processValues(valuesToProcess);
  }

  getDependencies() {
    return [this.consequentGenerator, this.alternateGenerator];
  }
}

function serializeBody(
  generator: Generator,
  context: SerializationContext,
  valuesToProcess: Set<AbstractValue>
): BabelNodeBlockStatement {
  let statements = context.serializeGenerator(generator, valuesToProcess);
  if (statements.length === 1 && statements[0].type === "BlockStatement") return (statements[0]: any);
  return t.blockStatement(statements);
}

export class Generator {
  constructor(realm: Realm, name: string, effects?: Effects) {
    invariant(realm.useAbstractInterpretation);
    let realmPreludeGenerator = realm.preludeGenerator;
    invariant(realmPreludeGenerator);
    this.preludeGenerator = realmPreludeGenerator;
    this.realm = realm;
    this._entries = [];
    this.id = realm.nextGeneratorId++;
    this._name = name;
    this.effectsToApply = effects;
    this.pathConditions = [].concat(realm.pathConditions);
  }

  realm: Realm;
  _entries: Array<GeneratorEntry>;
  preludeGenerator: PreludeGenerator;
  effectsToApply: void | Effects;
  id: number;
  _name: string;
  pathConditions: Array<AbstractValue>;

  static _generatorOfEffects(realm: Realm, name: string, environmentRecordIdAfterGlobalCode: number, effects: Effects) {
    let [result, generator, modifiedBindings, modifiedProperties, createdObjects] = effects.data;

    let output = new Generator(realm, name, effects);
    output.appendGenerator(generator, generator._name);

    for (let propertyBinding of modifiedProperties.keys()) {
      let object = propertyBinding.object;
      if (object instanceof ObjectValue && createdObjects.has(object)) continue; // Created Object's binding
      if (object.refuseSerialization) continue; // modification to internal state
      // modifications to intrinsic objects are tracked in the generator
      if (object.isIntrinsic()) continue;
      output.emitPropertyModification(propertyBinding);
    }

    for (let modifiedBinding of modifiedBindings.keys()) {
      // TODO: Instead of looking at the environment ids, keep instead track of a createdEnvironmentRecords set,
      // and only consider bindings here from environment records that already existed, or even better,
      // ensure upstream that only such bindings are ever added to the modified-bindings set.
      if (modifiedBinding.environment.id >= environmentRecordIdAfterGlobalCode) continue;

      output.emitBindingModification(modifiedBinding);
    }

    if (result instanceof UndefinedValue) return output;
    if (result instanceof Value) {
      output.emitReturnValue(result);
    } else if (result instanceof ReturnCompletion) {
      output.emitReturnValue(result.value);
    } else if (result instanceof PossiblyNormalCompletion) {
      output.emitPossiblyNormalReturn(result, realm);
    } else if (result instanceof ThrowCompletion) {
      output.emitThrow(result.value);
    } else if (result instanceof JoinedAbruptCompletions) {
      output.emitJoinedAbruptCompletions(result, realm);
    } else {
      invariant(false);
    }
    return output;
  }

  // Make sure to to fixup
  // how to apply things around sets of things
  static fromEffects(
    effects: Effects,
    realm: Realm,
    name: string,
    environmentRecordIdAfterGlobalCode: number = 0
  ): Generator {
    return realm.withEffectsAppliedInGlobalEnv(
      this._generatorOfEffects.bind(this, realm, name, environmentRecordIdAfterGlobalCode),
      effects
    );
  }

  emitPropertyModification(propertyBinding: PropertyBinding) {
    invariant(this.effectsToApply !== undefined);
    let desc = propertyBinding.descriptor;
    if (desc !== undefined) {
      let value = desc.value;
      if (value instanceof AbstractValue) {
        if (value.kind === "conditional") {
          let [c, x, y] = value.args;
          if (c instanceof AbstractValue && c.kind === "template for property name condition") {
            let ydesc = Object.assign({}, desc, { value: y });
            let yprop = Object.assign({}, propertyBinding, { descriptor: ydesc });
            this.emitPropertyModification(yprop);
            let xdesc = Object.assign({}, desc, { value: x });
            let key = c.args[0];
            invariant(key instanceof AbstractValue);
            let xprop = Object.assign({}, propertyBinding, { key, descriptor: xdesc });
            this.emitPropertyModification(xprop);
            return;
          }
        } else if (value.kind === "template for prototype member expression") {
          return;
        }
      }
    }
    this._entries.push(
      new ModifiedPropertyEntry({
        propertyBinding,
        newDescriptor: desc,
        containingGenerator: this,
      })
    );
  }

  emitBindingModification(modifiedBinding: Binding) {
    invariant(this.effectsToApply !== undefined);
    this._entries.push(
      new ModifiedBindingEntry({
        modifiedBinding,
        newValue: modifiedBinding.value,
        containingGenerator: this,
      })
    );
  }

  emitReturnValue(result: Value) {
    this._entries.push(new ReturnValueEntry(this, result));
  }

  emitPossiblyNormalReturn(result: PossiblyNormalCompletion, realm: Realm) {
    this._entries.push(new PossiblyNormalReturnEntry(this, result, realm));
  }

  emitJoinedAbruptCompletions(result: JoinedAbruptCompletions, realm: Realm) {
    this._entries.push(new JoinedAbruptCompletionsEntry(this, result, realm));
  }

  getName(): string {
    return `${this._name}(#${this.id})`;
  }

  getAsPropertyNameExpression(key: string, canBeIdentifier: boolean = true): BabelNodeExpression {
    // If key is a non-negative numeric string literal, parse it and set it as a numeric index instead.
    let index = Number.parseInt(key, 10);
    if (index >= 0 && index.toString() === key) {
      return t.numericLiteral(index);
    }

    if (canBeIdentifier) {
      // TODO #1020: revert this when Unicode identifiers are supported by all targetted JavaScript engines
      let keyIsAscii = /^[\u0000-\u007f]*$/.test(key);
      if (t.isValidIdentifier(key) && keyIsAscii) return t.identifier(key);
    }

    return t.stringLiteral(key);
  }

  empty() {
    return this._entries.length === 0;
  }

  emitGlobalDeclaration(key: string, value: Value) {
    this.preludeGenerator.declaredGlobals.add(key);
    if (!(value instanceof UndefinedValue)) this.emitGlobalAssignment(key, value, true);
  }

  emitGlobalAssignment(key: string, value: Value, strictMode: boolean) {
    this._addEntry({
      args: [value],
      buildNode: ([valueNode]) =>
        t.expressionStatement(
          t.assignmentExpression("=", this.preludeGenerator.globalReference(key, !strictMode), valueNode)
        ),
    });
  }

  emitConcreteModel(key: string, value: Value) {
    this._addEntry({
      args: [concretize(this.realm, value)],
      buildNode: ([valueNode]) =>
        t.expressionStatement(
          t.assignmentExpression("=", this.preludeGenerator.globalReference(key, false), valueNode)
        ),
    });
  }

  emitGlobalDelete(key: string, strictMode: boolean) {
    this._addEntry({
      args: [],
      buildNode: ([]) =>
        t.expressionStatement(t.unaryExpression("delete", this.preludeGenerator.globalReference(key, !strictMode))),
    });
  }

  emitBindingAssignment(binding: Binding, value: Value) {
    this._addEntry({
      args: [value],
      buildNode: ([valueNode], context) =>
        t.expressionStatement(
          t.assignmentExpression(
            "=",
            (context.serializeBinding(binding): BabelNodeIdentifier | BabelNodeMemberExpression),
            valueNode
          )
        ),
    });
  }

  emitPropertyAssignment(object: ObjectValue, key: string, value: Value) {
    if (object.refuseSerialization) return;
    let propName = this.getAsPropertyNameExpression(key);
    this._addEntry({
      args: [object, value],
      buildNode: ([objectNode, valueNode]) =>
        t.expressionStatement(
          t.assignmentExpression("=", t.memberExpression(objectNode, propName, !t.isIdentifier(propName)), valueNode)
        ),
    });
  }

  emitDefineProperty(object: ObjectValue, key: string, desc: Descriptor, isDescChanged: boolean = true) {
    if (object.refuseSerialization) return;
    if (desc.enumerable && desc.configurable && desc.writable && desc.value && !isDescChanged) {
      let descValue = desc.value;
      invariant(descValue instanceof Value);
      this.emitPropertyAssignment(object, key, descValue);
    } else {
      desc = Object.assign({}, desc);
      let descValue = desc.value || object.$Realm.intrinsics.undefined;
      invariant(descValue instanceof Value);
      this._addEntry({
        args: [
          object,
          descValue,
          desc.get || object.$Realm.intrinsics.undefined,
          desc.set || object.$Realm.intrinsics.undefined,
        ],
        buildNode: (_, context: SerializationContext) => context.emitDefinePropertyBody(object, key, desc),
      });
    }
  }

  emitPropertyDelete(object: ObjectValue, key: string) {
    if (object.refuseSerialization) return;
    let propName = this.getAsPropertyNameExpression(key);
    this._addEntry({
      args: [object],
      buildNode: ([objectNode]) =>
        t.expressionStatement(
          t.unaryExpression("delete", t.memberExpression(objectNode, propName, !t.isIdentifier(propName)))
        ),
    });
  }

  emitCall(createCallee: () => BabelNodeExpression, args: Array<Value>) {
    this._addEntry({
      args,
      buildNode: values => t.expressionStatement(t.callExpression(createCallee(), [...values])),
    });
  }

  emitConsoleLog(method: "log" | "warn" | "error", args: Array<string | ConcreteValue>) {
    this.emitCall(
      () => t.memberExpression(t.identifier("console"), t.identifier(method)),
      args.map(v => (typeof v === "string" ? new StringValue(this.realm, v) : v))
    );
  }

  // test must be a temporal value, which means that it must have a defined intrinsicName
  emitDoWhileStatement(test: AbstractValue, body: Generator) {
    this._addEntry({
      args: [],
      buildNode: function([], context, valuesToProcess) {
        let testId = test.intrinsicName;
        invariant(testId !== undefined);
        let statements = context.serializeGenerator(body, valuesToProcess);
        let block = t.blockStatement(statements);
        return t.doWhileStatement(t.identifier(testId), block);
      },
      dependencies: [body],
    });
  }

  emitConditionalThrow(condition: AbstractValue, trueBranch: Completion | Value, falseBranch: Completion | Value) {
    let [args, buildfunc] = this._deconstruct(
      condition,
      trueBranch,
      falseBranch,
      completion => {
        this._issueThrowCompilerDiagnostic(completion.value);
        let serializationArgs = [completion.value];
        let func = ([arg]) => t.throwStatement(arg);
        return [serializationArgs, func];
      },
      () => [[], () => t.emptyStatement()]
    );
    this.emitStatement(args, buildfunc);
  }

  _deconstruct(
    condition: AbstractValue,
    trueBranch: Completion | Value,
    falseBranch: Completion | Value,
    onThrowCompletion: ThrowCompletion => ArgsAndBuildNode,
    onNormalValue: Value => ArgsAndBuildNode
  ) {
    let targs;
    let tfunc;
    let fargs;
    let ffunc;
    if (trueBranch instanceof JoinedAbruptCompletions || trueBranch instanceof PossiblyNormalCompletion) {
      [targs, tfunc] = this._deconstruct(
        trueBranch.joinCondition,
        trueBranch.consequent,
        trueBranch.alternate,
        onThrowCompletion,
        onNormalValue
      );
    } else if (trueBranch instanceof ThrowCompletion) {
      [targs, tfunc] = onThrowCompletion(trueBranch);
    } else {
      let value = trueBranch instanceof ReturnCompletion ? trueBranch.value : trueBranch;
      invariant(value instanceof Value);
      [targs, tfunc] = onNormalValue(value);
    }
    if (falseBranch instanceof JoinedAbruptCompletions || falseBranch instanceof PossiblyNormalCompletion) {
      [fargs, ffunc] = this._deconstruct(
        falseBranch.joinCondition,
        falseBranch.consequent,
        falseBranch.alternate,
        onThrowCompletion,
        onNormalValue
      );
    } else if (falseBranch instanceof ThrowCompletion) {
      [fargs, ffunc] = onThrowCompletion(falseBranch);
    } else {
      let value = falseBranch instanceof ReturnCompletion ? falseBranch.value : falseBranch;
      invariant(value instanceof Value);
      [fargs, ffunc] = onNormalValue(value);
    }
    let args = [condition].concat(targs).concat(fargs);
    let func = nodes => {
      return t.ifStatement(
        nodes[0],
        tfunc(nodes.slice().splice(1, targs.length)),
        ffunc(nodes.slice().splice(targs.length + 1, fargs.length))
      );
    };
    return [args, func];
  }

  _issueThrowCompilerDiagnostic(value: Value) {
    let message = "Program may terminate with exception";
    if (value instanceof ObjectValue) {
      let object = ((value: any): ObjectValue);
      let objectMessage = this.realm.evaluateWithUndo(() => object._SafeGetDataPropertyValue("message"));
      if (objectMessage instanceof StringValue) message += `: ${objectMessage.value}`;
      const objectStack = this.realm.evaluateWithUndo(() => object._SafeGetDataPropertyValue("stack"));
      if (objectStack instanceof StringValue)
        message += `
  ${objectStack.value}`;
    }
    const diagnostic = new CompilerDiagnostic(message, value.expressionLocation, "PP1023", "Warning");
    this.realm.handleError(diagnostic);
  }

  emitThrow(value: Value) {
    this._issueThrowCompilerDiagnostic(value);
    this.emitStatement([value], ([argument]) => t.throwStatement(argument));
  }

  // Checks the full set of possible concrete values as well as typeof
  // for any AbstractValues
  // e.g: (obj.property !== undefined && typeof obj.property !== "object")
  // NB: if the type of the AbstractValue is top, skips the invariant
  emitFullInvariant(object: ObjectValue | AbstractObjectValue, key: string, value: Value) {
    if (object.refuseSerialization) return;
    let propertyIdentifier = this.getAsPropertyNameExpression(key);
    let computed = !t.isIdentifier(propertyIdentifier);
    let accessedPropertyOf = objectNode => t.memberExpression(objectNode, propertyIdentifier, computed);
    let condition;
    if (value instanceof AbstractValue) {
      let isTop = false;
      let concreteComparisons = [];
      let typeComparisons = new Set();

      function populateComparisonsLists(absValue: AbstractValue) {
        if (absValue.kind === "abstractConcreteUnion") {
          // recurse
          for (let nestedValue of absValue.args)
            if (nestedValue instanceof ConcreteValue) {
              concreteComparisons.push(nestedValue);
            } else {
              invariant(nestedValue instanceof AbstractValue);
              populateComparisonsLists(nestedValue);
            }
        } else if (absValue.getType().isTop || absValue.getType() === Value) {
          isTop = true;
        } else {
          typeComparisons.add(absValue.getType());
        }
      }
      populateComparisonsLists(value);

      // No point in doing the invariant if we don't know the type
      // of one of the nested abstract values
      if (isTop) {
        return;
      } else {
        condition = ([valueNode]) => {
          // Create `object.property !== concreteValue`
          let checks = concreteComparisons.map(concreteValue =>
            t.binaryExpression("!==", valueNode, t.valueToNode(concreteValue.serialize()))
          );
          // Create `typeof object.property !== typeValue`
          checks = checks.concat(
            [...typeComparisons].map(typeValue => {
              let typeString = Utils.typeToString(typeValue);
              invariant(typeString !== undefined, typeValue);
              return t.binaryExpression(
                "!==",
                t.unaryExpression("typeof", valueNode, true),
                t.stringLiteral(typeString)
              );
            })
          );
          return checks.reduce((expr, newCondition) => t.logicalExpression("&&", expr, newCondition));
        };
        this._emitInvariant([value, value], condition, valueNode => valueNode);
      }
    } else if (value instanceof FunctionValue) {
      // We do a special case for functions,
      // as we like to use concrete functions in the model to model abstract behaviors.
      // These concrete functions do not have the right identity.
      condition = ([objectNode]) =>
        t.binaryExpression(
          "!==",
          t.unaryExpression("typeof", accessedPropertyOf(objectNode), true),
          t.stringLiteral("function")
        );
      this._emitInvariant([object, value, object], condition, objnode => accessedPropertyOf(objnode));
    } else {
      condition = ([objectNode, valueNode]) => t.binaryExpression("!==", accessedPropertyOf(objectNode), valueNode);
      this._emitInvariant([object, value, object], condition, objnode => accessedPropertyOf(objnode));
    }
  }

  getErrorStatement(message: BabelNodeExpression): BabelNodeStatement {
    if (this.realm.invariantMode === "throw")
      return t.throwStatement(t.newExpression(this.preludeGenerator.memoizeReference("Error"), [message]));
    else {
      let targetReference = this.realm.invariantMode;
      let args = [message];
      let i = targetReference.indexOf("+");
      if (i !== -1) {
        let s = targetReference.substr(i + 1);
        let x = Number.parseInt(s, 10);
        args.push(isNaN(x) ? t.stringLiteral(s) : t.numericLiteral(x));
        targetReference = targetReference.substr(0, i);
      }
      return t.expressionStatement(t.callExpression(this.preludeGenerator.memoizeReference(targetReference), args));
    }
  }

  emitPropertyInvariant(
    object: ObjectValue | AbstractObjectValue,
    key: string,
    state: "MISSING" | "PRESENT" | "DEFINED"
  ) {
    if (object.refuseSerialization) return;
    let propertyIdentifier = this.getAsPropertyNameExpression(key);
    let computed = !t.isIdentifier(propertyIdentifier);
    let accessedPropertyOf = (objectNode: BabelNodeExpression) =>
      t.memberExpression(objectNode, propertyIdentifier, computed);
    let condition = ([objectNode: BabelNodeExpression]) => {
      let n = t.callExpression(
        t.memberExpression(
          this.preludeGenerator.memoizeReference("Object.prototype.hasOwnProperty"),
          t.identifier("call")
        ),
        [objectNode, t.stringLiteral(key)]
      );
      if (state !== "MISSING") {
        n = t.unaryExpression("!", n, true);
        if (state === "DEFINED")
          n = t.logicalExpression(
            "||",
            n,
            t.binaryExpression("===", accessedPropertyOf(objectNode), t.valueToNode(undefined))
          );
      }
      return n;
    };

    this._emitInvariant([object, object], condition, objnode => accessedPropertyOf(objnode));
  }

  _emitInvariant(
    args: Array<Value>,
    violationConditionFn: (Array<BabelNodeExpression>) => BabelNodeExpression,
    appendLastToInvariantFn?: BabelNodeExpression => BabelNodeExpression
  ): void {
    invariant(this.realm.invariantLevel > 0);
    this._addEntry({
      args,
      buildNode: (nodes: Array<BabelNodeExpression>) => {
        let messageComponents = [
          t.stringLiteral("Prepack model invariant violation ("),
          t.numericLiteral(this.preludeGenerator.nextInvariantId++),
        ];
        if (appendLastToInvariantFn) {
          let last = nodes.pop();
          messageComponents.push(t.stringLiteral("): "));
          messageComponents.push(appendLastToInvariantFn(last));
        } else messageComponents.push(t.stringLiteral(")"));
        let throwString = messageComponents[0];
        for (let i = 1; i < messageComponents.length; i++)
          throwString = t.binaryExpression("+", throwString, messageComponents[i]);
        let condition = violationConditionFn(nodes);
        let consequent = this.getErrorStatement(throwString);
        return t.ifStatement(condition, consequent);
      },
    });
  }

  emitCallAndCaptureResult(
    types: TypesDomain,
    values: ValuesDomain,
    createCallee: () => BabelNodeExpression,
    args: Array<Value>,
    kind?: AbstractValueKind
  ): AbstractValue {
    return this.deriveAbstract(types, values, args, (nodes: any) => t.callExpression(createCallee(), nodes), { kind });
  }

  emitStatement(args: Array<Value>, buildNode_: (Array<BabelNodeExpression>) => BabelNodeStatement) {
    this._addEntry({
      args,
      buildNode: buildNode_,
    });
  }

  emitVoidExpression(
    types: TypesDomain,
    values: ValuesDomain,
    args: Array<Value>,
    buildNode_: AbstractValueBuildNodeFunction | BabelNodeExpression
  ): UndefinedValue {
    this._addEntry({
      args,
      buildNode: (nodes: Array<BabelNodeExpression>) =>
        t.expressionStatement(
          (buildNode_: any) instanceof Function
            ? ((buildNode_: any): AbstractValueBuildNodeFunction)(nodes)
            : ((buildNode_: any): BabelNodeExpression)
        ),
    });
    return this.realm.intrinsics.undefined;
  }

  emitForInStatement(
    o: ObjectValue | AbstractObjectValue,
    lh: BabelNodeVariableDeclaration,
    sourceObject: ObjectValue,
    targetObject: ObjectValue,
    boundName: BabelNodeIdentifier
  ) {
    this._addEntry({
      // duplicate args to ensure refcount > 1
      args: [o, targetObject, sourceObject, targetObject, sourceObject],
      buildNode: ([obj, tgt, src, obj1, tgt1, src1]) => {
        return t.forInStatement(
          lh,
          obj,
          t.blockStatement([
            t.expressionStatement(
              t.assignmentExpression(
                "=",
                t.memberExpression(tgt, boundName, true),
                t.memberExpression(src, boundName, true)
              )
            ),
          ])
        );
      },
    });
  }

  deriveConcrete(
    buildValue: (intrinsicName: string) => ConcreteValue,
    args: Array<Value>,
    buildNode_: DerivedExpressionBuildNodeFunction | BabelNodeExpression,
    optionalArgs?: {| isPure?: boolean |}
  ): ConcreteValue {
    invariant(buildNode_ instanceof Function || args.length === 0);
    let id = t.identifier(this.preludeGenerator.nameGenerator.generate("derived"));
    this.preludeGenerator.derivedIds.set(id.name, args);
    let value = buildValue(id.name);
    if (value instanceof ObjectValue) {
      value.intrinsicNameGenerated = true;
    }
    this._addEntry({
      isPure: optionalArgs ? optionalArgs.isPure : undefined,
      declared: value,
      args,
      buildNode: (nodes: Array<BabelNodeExpression>, context: SerializationContext, valuesToProcess) => {
        return t.variableDeclaration("var", [
          t.variableDeclarator(
            id,
            (buildNode_: any) instanceof Function
              ? ((buildNode_: any): DerivedExpressionBuildNodeFunction)(nodes, context, valuesToProcess)
              : ((buildNode_: any): BabelNodeExpression)
          ),
        ]);
      },
    });
    return value;
  }

  deriveAbstract(
    types: TypesDomain,
    values: ValuesDomain,
    args: Array<Value>,
    buildNode_: DerivedExpressionBuildNodeFunction | BabelNodeExpression,
    optionalArgs?: {| kind?: AbstractValueKind, isPure?: boolean, skipInvariant?: boolean |}
  ): AbstractValue {
    invariant(buildNode_ instanceof Function || args.length === 0);
    let id = t.identifier(this.preludeGenerator.nameGenerator.generate("derived"));
    this.preludeGenerator.derivedIds.set(id.name, args);
    let options = {};
    if (optionalArgs && optionalArgs.kind) options.kind = optionalArgs.kind;
    let Constructor = Value.isTypeCompatibleWith(types.getType(), ObjectValue) ? AbstractObjectValue : AbstractValue;
    let res = new Constructor(
      this.realm,
      types,
      values,
      1735003607742176 + this.preludeGenerator.derivedIds.size,
      [],
      id,
      options
    );
    this._addEntry({
      isPure: optionalArgs ? optionalArgs.isPure : undefined,
      declared: res,
      args,
      buildNode: (nodes: Array<BabelNodeExpression>, context: SerializationContext, valuesToProcess) => {
        return t.variableDeclaration("var", [
          t.variableDeclarator(
            id,
            (buildNode_: any) instanceof Function
              ? ((buildNode_: any): DerivedExpressionBuildNodeFunction)(nodes, context, valuesToProcess)
              : ((buildNode_: any): BabelNodeExpression)
          ),
        ]);
      },
    });
    let type = types.getType();
    res.intrinsicName = id.name;
    if (optionalArgs && optionalArgs.skipInvariant) return res;
    let typeofString;
    if (type instanceof FunctionValue) typeofString = "function";
    else if (type === UndefinedValue) invariant(false);
    else if (type === NullValue) invariant(false);
    else if (type === StringValue) typeofString = "string";
    else if (type === BooleanValue) typeofString = "boolean";
    else if (type === NumberValue) typeofString = "number";
    else if (type === IntegralValue) typeofString = "number";
    else if (type === SymbolValue) typeofString = "symbol";
    else if (type === ObjectValue) typeofString = "object";
    if (typeofString !== undefined && this.realm.invariantLevel >= 1) {
      // Verify that the types are as expected, a failure of this invariant
      // should mean the model is wrong.
      this._emitInvariant(
        [res, res],
        nodes => {
          invariant(typeofString !== undefined);
          let condition = t.binaryExpression(
            "!==",
            t.unaryExpression("typeof", nodes[0]),
            t.stringLiteral(typeofString)
          );
          if (typeofString === "object") {
            condition = t.logicalExpression(
              "&&",
              condition,
              t.binaryExpression("!==", t.unaryExpression("typeof", nodes[0]), t.stringLiteral("function"))
            );
            condition = t.logicalExpression("||", condition, t.binaryExpression("===", nodes[0], nullExpression));
          }
          return condition;
        },
        node => node
      );
    }

    return res;
  }

  visit(callbacks: VisitEntryCallbacks) {
    let visitFn = () => {
      for (let entry of this._entries) entry.visit(callbacks, this);
      return null;
    };
    if (this.effectsToApply) {
      this.realm.withEffectsAppliedInGlobalEnv(visitFn, this.effectsToApply);
    } else {
      visitFn();
    }
  }

  serialize(context: SerializationContext) {
    let serializeFn = () => {
      context.initGenerator(this);
      for (let entry of this._entries) entry.serialize(context);
      context.finalizeGenerator(this);
      return null;
    };
    if (this.effectsToApply) {
      this.realm.withEffectsAppliedInGlobalEnv(serializeFn, this.effectsToApply);
    } else {
      serializeFn();
    }
  }

<<<<<<< HEAD
  getDependencies(): Array<Generator> {
    let res = [];
    for (let entry of this._entries) {
      let dependencies = entry.getDependencies();
      if (dependencies !== undefined) res.push(...dependencies);
    }
    return res;
  }

  // PITFALL Warning: adding a new kind of TemporalBuildNodeEntry that is not the result of a join or composition
  // will break this purgeEntriesWithGeneratorDepencies.
=======
>>>>>>> 8008859a
  _addEntry(entry: TemporalBuildNodeEntryArgs) {
    this._entries.push(new TemporalBuildNodeEntry(entry));
  }

  appendGenerator(other: Generator, leadingComment: string): void {
    invariant(other !== this);
    invariant(other.realm === this.realm);
    invariant(other.preludeGenerator === this.preludeGenerator);

    if (other.empty()) return;
    if (other.effectsToApply === undefined) {
      this._entries.push(...other._entries);
    } else {
      this._addEntry({
        args: [],
        buildNode: function(args, context, valuesToProcess) {
          let statements = context.serializeGenerator(other, valuesToProcess);
          if (statements.length === 1) {
            let statement = statements[0];
            if (leadingComment.length > 0)
              statement.leadingComments = [({ type: "BlockComment", value: leadingComment }: any)];
            return statement;
          }
          let block = t.blockStatement(statements);
          if (leadingComment.length > 0)
            block.leadingComments = [({ type: "BlockComment", value: leadingComment }: any)];
          return block;
        },
        dependencies: [other],
      });
    }
  }

  composeGenerators(generator1: Generator, generator2: Generator): void {
    invariant(generator1 !== this && generator2 !== this && generator1 !== generator2);
    this._addEntry({
      args: [],
      buildNode: function([], context, valuesToProcess) {
        let statements1 = generator1.empty() ? [] : context.serializeGenerator(generator1, valuesToProcess);
        let statements2 = generator2.empty() ? [] : context.serializeGenerator(generator2, valuesToProcess);
        let statements = statements1.concat(statements2);
        if (statements.length === 1) return statements[0];
        return t.blockStatement(statements);
      },
      dependencies: [generator1, generator2],
    });
  }

  joinGenerators(joinCondition: AbstractValue, generator1: Generator, generator2: Generator): void {
    invariant(generator1 !== this && generator2 !== this && generator1 !== generator2);
    this._addEntry({
      args: [joinCondition],
      buildNode: function([cond], context, valuesToProcess) {
        let block1 = generator1.empty() ? null : serializeBody(generator1, context, valuesToProcess);
        let block2 = generator2.empty() ? null : serializeBody(generator2, context, valuesToProcess);
        if (block1) return t.ifStatement(cond, block1, block2);
        invariant(block2);
        return t.ifStatement(t.unaryExpression("!", cond), block2);
      },
      dependencies: [generator1, generator2],
    });
  }
}

function escapeInvalidIdentifierCharacters(s: string) {
  let res = "";
  for (let c of s)
    if ((c >= "0" && c <= "9") || (c >= "a" && c <= "z") || (c >= "A" && c <= "Z")) res += c;
    else res += "_" + c.charCodeAt(0);
  return res;
}

const base62characters = "0123456789ABCDEFGHIJKLMNOPQRSTUVWXYZabcdefghijklmnopqrstuvwxyz";
function base62encode(n: number): string {
  invariant((n | 0) === n && n >= 0);
  if (n === 0) return "0";
  let s = "";
  while (n > 0) {
    let f = n % base62characters.length;
    s = base62characters[f] + s;
    n = (n - f) / base62characters.length;
  }
  return s;
}

export class NameGenerator {
  constructor(forbiddenNames: Set<string>, debugNames: boolean, uniqueSuffix: string, prefix: string) {
    this.prefix = prefix;
    this.uidCounter = 0;
    this.debugNames = debugNames;
    this.forbiddenNames = forbiddenNames;
    this.uniqueSuffix = uniqueSuffix;
  }
  prefix: string;
  uidCounter: number;
  debugNames: boolean;
  forbiddenNames: Set<string>;
  uniqueSuffix: string;
  generate(debugSuffix: ?string): string {
    let id;
    do {
      id = this.prefix + base62encode(this.uidCounter++);
      if (this.uniqueSuffix.length > 0) id += this.uniqueSuffix;
      if (this.debugNames) {
        if (debugSuffix) id += "_" + escapeInvalidIdentifierCharacters(debugSuffix);
        else id += "_";
      }
    } while (this.forbiddenNames.has(id));
    return id;
  }
}

export class PreludeGenerator {
  constructor(debugNames: ?boolean, uniqueSuffix: ?string) {
    this.prelude = [];
    this.derivedIds = new Map();
    this.memoizedRefs = new Map();
    this.nameGenerator = new NameGenerator(new Set(), !!debugNames, uniqueSuffix || "", "_$");
    this.usesThis = false;
    this.declaredGlobals = new Set();
    this.nextInvariantId = 0;
  }

  prelude: Array<BabelNodeStatement>;
  derivedIds: Map<string, Array<Value>>;
  memoizedRefs: Map<string, BabelNodeIdentifier>;
  nameGenerator: NameGenerator;
  usesThis: boolean;
  declaredGlobals: Set<string>;
  nextInvariantId: number;

  createNameGenerator(prefix: string): NameGenerator {
    return new NameGenerator(
      this.nameGenerator.forbiddenNames,
      this.nameGenerator.debugNames,
      this.nameGenerator.uniqueSuffix,
      prefix
    );
  }

  convertStringToMember(str: string): BabelNodeIdentifier | BabelNodeThisExpression | BabelNodeMemberExpression {
    return str
      .split(".")
      .map(name => {
        if (name === "global") {
          return this.memoizeReference(name);
        } else if (name === "this") {
          return t.thisExpression();
        } else {
          return t.identifier(name);
        }
      })
      .reduce((obj, prop) => t.memberExpression(obj, prop));
  }

  globalReference(key: string, globalScope: boolean = false) {
    if (globalScope && t.isValidIdentifier(key)) return t.identifier(key);
    let keyNode = t.isValidIdentifier(key) ? t.identifier(key) : t.stringLiteral(key);
    return t.memberExpression(this.memoizeReference("global"), keyNode, !t.isIdentifier(keyNode));
  }

  memoizeReference(key: string): BabelNodeIdentifier {
    let ref = this.memoizedRefs.get(key);
    if (ref) return ref;

    let init;
    if (key.includes("(") || key.includes("[")) {
      // Horrible but effective hack:
      // Some internal object have intrinsic names such as
      //    ([][Symbol.iterator]().__proto__.__proto__)
      // and
      //    RegExp.prototype[Symbol.match]
      // which get turned into a babel node here.
      // TODO: We should properly parse such a string, and memoize all references in it separately.
      // Instead, we just turn it into a funky identifier, which Babel seems to accept.
      init = t.identifier(key);
    } else if (key === "global") {
      this.usesThis = true;
      init = t.thisExpression();
    } else {
      let i = key.lastIndexOf(".");
      if (i === -1) {
        init = t.memberExpression(this.memoizeReference("global"), t.identifier(key));
      } else {
        init = t.memberExpression(this.memoizeReference(key.substr(0, i)), t.identifier(key.substr(i + 1)));
      }
    }
    ref = t.identifier(this.nameGenerator.generate(key));
    this.prelude.push(t.variableDeclaration("var", [t.variableDeclarator(ref, init)]));
    this.memoizedRefs.set(key, ref);
    return ref;
  }
}<|MERGE_RESOLUTION|>--- conflicted
+++ resolved
@@ -1112,7 +1112,6 @@
     }
   }
 
-<<<<<<< HEAD
   getDependencies(): Array<Generator> {
     let res = [];
     for (let entry of this._entries) {
@@ -1124,8 +1123,6 @@
 
   // PITFALL Warning: adding a new kind of TemporalBuildNodeEntry that is not the result of a join or composition
   // will break this purgeEntriesWithGeneratorDepencies.
-=======
->>>>>>> 8008859a
   _addEntry(entry: TemporalBuildNodeEntryArgs) {
     this._entries.push(new TemporalBuildNodeEntry(entry));
   }
