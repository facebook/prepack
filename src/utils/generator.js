--- conflicted
+++ resolved
@@ -335,12 +335,6 @@
       return false;
     } else {
       if (this.declared) callbacks.recordDeclaration(this.declared);
-<<<<<<< HEAD
-      for (let i = 0, n = this.args.length; i < n; i++) this.args[i] = callbacks.visitEquivalentValue(this.args[i]);
-      let dependencies = this.getDependencies();
-      if (dependencies !== undefined)
-        for (let dependency of dependencies) callbacks.visitGenerator(dependency, containingGenerator);
-=======
       for (let i = 0, n = this.args.length; i < n; i++) {
         let originalArg = this.args[i];
         let visitedArg = callbacks.visitEquivalentValue(originalArg);
@@ -375,9 +369,9 @@
           }
         }
       }
-      if (this.dependencies)
-        for (let dependency of this.dependencies) callbacks.visitGenerator(dependency, containingGenerator);
->>>>>>> 3f2445db
+      let dependencies = this.getDependencies();
+      if (dependencies !== undefined)
+        for (let dependency of dependencies) callbacks.visitGenerator(dependency, containingGenerator);
       return true;
     }
   }
