--- conflicted
+++ resolved
@@ -42,12 +42,9 @@
   serializeValue: Value => BabelNodeExpression,
   serializeGenerator: Generator => Array<BabelNodeStatement>,
   emit: BabelNodeStatement => void,
-<<<<<<< HEAD
   canOmit: BabelNodeIdentifier => boolean,
   announceDeclaredDerivedId: BabelNodeIdentifier => void,
-=======
   declare: AbstractValue => void,
->>>>>>> 47c5e6fd
 };
 
 export type GeneratorBuildNodeFunction = (Array<BabelNodeExpression>, SerializationContext) => BabelNodeStatement;
@@ -263,14 +260,11 @@
     invariant(buildNode_ instanceof Function || args.length === 0);
     let id = t.identifier(this.preludeGenerator.nameGenerator.generate("derived"));
     this.preludeGenerator.derivedIds.set(id.name, args);
-    let res = this.realm.createAbstract(types, values, args, id, kind);
-    this.body.push({
-<<<<<<< HEAD
+    let res = this.realm.createAbstract(types, values, args, id, optionalArgs);
+    this.body.push({
       isPure: optionalArgs ? optionalArgs.isPure : undefined,
       declaresDerivedId: id,
-=======
       declared: res,
->>>>>>> 47c5e6fd
       args,
       buildNode: (nodes: Array<BabelNodeExpression>) =>
         t.variableDeclaration("var", [
@@ -282,10 +276,6 @@
           ),
         ]),
     });
-<<<<<<< HEAD
-    let res = this.realm.createAbstract(types, values, args, id, optionalArgs ? optionalArgs.kind : undefined);
-=======
->>>>>>> 47c5e6fd
     let type = types.getType();
     if (optionalArgs && optionalArgs.skipInvariant) return res;
     res.intrinsicName = id.name;
@@ -328,36 +318,20 @@
   }
 
   serialize(context: SerializationContext) {
-<<<<<<< HEAD
-    for (let bodyEntry of this.body) {
+    for (let entry of this.body) {
       if (!bodyEntry.isPure || !bodyEntry.declaresDerivedId || !context.canOmit(bodyEntry.declaresDerivedId)) {
-        let nodes = bodyEntry.args.map((boundArg, i) => context.serializeValue(boundArg));
-        context.emit(bodyEntry.buildNode(nodes, context));
-        let id = bodyEntry.declaresDerivedId;
-        if (id !== undefined) context.announceDeclaredDerivedId(id);
+        let nodes = entry.args.map((boundArg, i) => context.serializeValue(boundArg));
+        context.emit(entry.buildNode(nodes, context));
+        if (entry.declared !== undefined) context.declare(entry.declared);
       }
     }
   }
 
   visitEntry(entry: BodyEntry, callbacks: VisitEntryCallbacks) {
-    if (!entry.isPure) {
-      let derivedId = entry.declaresDerivedId;
-      if (derivedId) callbacks.recordDerivedId(derivedId);
+    for (let entry of this.body) {
+      if (entry.isPure) continue;
       for (let boundArg of entry.args) callbacks.visitValue(boundArg);
       if (entry.dependencies) for (let dependency of entry.dependencies) callbacks.visitGenerator(dependency);
-=======
-    for (let entry of this.body) {
-      let nodes = entry.args.map((boundArg, i) => context.serializeValue(boundArg));
-      context.emit(entry.buildNode(nodes, context));
-      if (entry.declared !== undefined) context.declare(entry.declared);
-    }
-  }
-
-  visit(visitValue: Value => void, visitGenerator: Generator => void) {
-    for (let entry of this.body) {
-      for (let boundArg of entry.args) visitValue(boundArg);
-      if (entry.dependencies) for (let dependency of entry.dependencies) visitGenerator(dependency);
->>>>>>> 47c5e6fd
     }
   }
 
