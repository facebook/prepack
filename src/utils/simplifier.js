--- conflicted
+++ resolved
@@ -66,18 +66,6 @@
     if (op === "===" || op === "!==") {
       // if xx === undefined && xy !== undefined then cond <=> x === undefined
       if (!y.mightNotBeUndefined() && !xx.mightNotBeUndefined() && !xy.mightBeUndefined())
-<<<<<<< HEAD
-        return op === "===" ? cond : negate(realm, cond);
-      // if xx !== undefined && xy === undefined then !cond <=> x === undefined
-      if (!y.mightNotBeUndefined() && !xx.mightBeUndefined() && !xy.mightNotBeUndefined())
-        return op === "===" ? negate(realm, cond) : cond;
-      // if xx === null && xy !== null then cond <=> x === null
-      if (!y.mightNotBeNull() && !xx.mightNotBeNull() && !xy.mightBeNull())
-        return op === "===" ? cond : negate(realm, cond);
-      // if xx !== null && xy === null then !cond <=> x === null
-      if (!y.mightNotBeNull() && !xx.mightBeNull() && !xy.mightNotBeNull())
-        return op === "===" ? negate(realm, cond) : cond;
-=======
         return op === "===" ? makeBoolean(realm, cond) : negate(realm, cond);
       // if xx !== undefined && xy === undefined then !cond <=> x === undefined
       if (!y.mightNotBeUndefined() && !xx.mightBeUndefined() && !xy.mightNotBeUndefined())
@@ -88,29 +76,19 @@
       // if xx !== null && xy === null then !cond <=> x === null
       if (!y.mightNotBeNull() && !xx.mightBeNull() && !xy.mightNotBeNull())
         return op === "===" ? negate(realm, cond) : makeBoolean(realm, cond);
->>>>>>> 3b76fe1a
     } else {
       invariant(op === "==" || op === "!=");
       // if xx cannot be undefined/null and xy is undefined/null then !cond <=> x == undefined/null
       if (!xx.mightBeUndefined() && !xx.mightBeNull() && (!xy.mightNotBeUndefined() || !xy.mightNotBeNull()))
-<<<<<<< HEAD
-        return op === "==" ? negate(realm, cond) : cond;
-      // if xx is undefined/null and xy cannot be undefined/null then cond <=> x == undefined/null
-      if ((!xx.mightNotBeUndefined() || !xx.mightNotBeNull()) && !xy.mightBeUndefined() && !xy.mightBeNull())
-        return op === "==" ? cond : negate(realm, cond);
-=======
         return op === "==" ? negate(realm, cond) : makeBoolean(realm, cond);
       // if xx is undefined/null and xy cannot be undefined/null then cond <=> x == undefined/null
       if ((!xx.mightNotBeUndefined() || !xx.mightNotBeNull()) && !xy.mightBeUndefined() && !xy.mightBeNull())
         return op === "==" ? makeBoolean(realm, cond) : negate(realm, cond);
->>>>>>> 3b76fe1a
     }
   }
   return equality;
 }
 
-<<<<<<< HEAD
-=======
 function makeBoolean(realm: Realm, value: Value): Value {
   if (value.getType() === BooleanValue) return value;
   if (value instanceof ConcreteValue) return new BooleanValue(realm, ToBoolean(realm, value));
@@ -119,7 +97,6 @@
   return AbstractValue.createFromUnaryOp(realm, "!", v, true, value.expressionLocation);
 }
 
->>>>>>> 3b76fe1a
 function negate(realm: Realm, value: Value): Value {
   if (value instanceof ConcreteValue) return ValuesDomain.computeUnary(realm, "!", value);
   invariant(value instanceof AbstractValue);
