/**
 * Copyright (c) 2017-present, Facebook, Inc.
 * All rights reserved.
 *
 * This source code is licensed under the BSD-style license found in the
 * LICENSE file in the root directory of this source tree. An additional grant
 * of patent rights can be found in the PATENTS file in the same directory.
 */

/* @flow */

import { Realm, type Effects } from "../realm.js";
import { FunctionEnvironmentRecord, Reference } from "../environment.js";
import { Completion } from "../completions.js";
import type { BabelNode, BabelNodeJSXIdentifier } from "babel-types";
import {
  AbstractObjectValue,
  Value,
  NumberValue,
  ObjectValue,
  SymbolValue,
  FunctionValue,
  StringValue,
  ArrayValue,
  ECMAScriptSourceFunctionValue,
} from "../values/index.js";
<<<<<<< HEAD
import type { Descriptor, ReactHint, PropertyBinding } from "../types";
import { Get, cloneDescriptor } from "../methods/index.js";
=======
import type { BabelTraversePath } from "babel-traverse";
import { Generator } from "../utils/generator.js";
import type { Descriptor, ReactHint } from "../types";
import { Get } from "../methods/index.js";
>>>>>>> 7725abdb
import { computeBinary } from "../evaluators/BinaryExpression.js";
import type { ReactSerializerState, AdditionalFunctionEffects, ReactEvaluatedNode } from "../serializer/types.js";
import invariant from "../invariant.js";
import { Create, Properties, Environment } from "../singletons.js";
import traverse from "babel-traverse";
import * as t from "babel-types";
import type { BabelNodeStatement } from "babel-types";
import { FatalError } from "../errors.js";
import { To } from "../singletons.js";
import AbstractValue from "../values/AbstractValue";

export type ReactSymbolTypes = "react.element" | "react.fragment" | "react.portal" | "react.return" | "react.call";

export function isReactElement(val: Value): boolean {
  if (!(val instanceof ObjectValue)) {
    return false;
  }
  let realm = val.$Realm;
  if (!realm.react.enabled) {
    return false;
  }
  if (realm.react.reactElements.has(val)) {
    return true;
  }
  if (val.properties.has("$$typeof")) {
    let $$typeof = Get(realm, val, "$$typeof");
    let globalObject = realm.$GlobalObject;
    let globalSymbolValue = Get(realm, globalObject, "Symbol");

    if (globalSymbolValue === realm.intrinsics.undefined) {
      if ($$typeof instanceof NumberValue) {
        return $$typeof.value === 0xeac7;
      }
    } else if ($$typeof instanceof SymbolValue) {
      let symbolFromRegistry = realm.globalSymbolRegistry.find(e => e.$Symbol === $$typeof);
      let _isReactElement = symbolFromRegistry !== undefined && symbolFromRegistry.$Key === "react.element";
      if (_isReactElement) {
        // add to Set to speed up future lookups
        realm.react.reactElements.add(val);
        return true;
      }
    }
  }
  return false;
}

export function getReactSymbol(symbolKey: ReactSymbolTypes, realm: Realm): SymbolValue {
  let reactSymbol = realm.react.symbols.get(symbolKey);
  if (reactSymbol !== undefined) {
    return reactSymbol;
  }
  let SymbolFor = realm.intrinsics.Symbol.properties.get("for");
  if (SymbolFor !== undefined) {
    let SymbolForDescriptor = SymbolFor.descriptor;

    if (SymbolForDescriptor !== undefined) {
      let SymbolForValue = SymbolForDescriptor.value;
      if (SymbolForValue !== undefined && typeof SymbolForValue.$Call === "function") {
        reactSymbol = SymbolForValue.$Call(realm.intrinsics.Symbol, [new StringValue(realm, symbolKey)]);
        realm.react.symbols.set(symbolKey, reactSymbol);
      }
    }
  }
  invariant(reactSymbol instanceof SymbolValue, `Symbol("${symbolKey}") could not be found in realm`);
  return reactSymbol;
}

export function isTagName(ast: BabelNode): boolean {
  return ast.type === "JSXIdentifier" && /^[a-z]|\-/.test(((ast: any): BabelNodeJSXIdentifier).name);
}

export function isReactComponent(name: string) {
  return name.length > 0 && name[0] === name[0].toUpperCase();
}

export function valueIsClassComponent(realm: Realm, value: Value): boolean {
  if (!(value instanceof FunctionValue)) {
    return false;
  }
  let prototype = Get(realm, value, "prototype");

  if (prototype instanceof ObjectValue) {
    return To.ToBooleanPartial(realm, Get(realm, prototype, "isReactComponent"));
  }
  return false;
}

export function valueIsKnownReactAbstraction(realm: Realm, value: Value): boolean {
  return value instanceof AbstractObjectValue && realm.react.abstractHints.has(value);
}

// logger isn't typed otherwise it will increase flow cycle length :()
export function valueIsReactLibraryObject(realm: Realm, value: ObjectValue, logger: any): boolean {
  if (realm.fbLibraries.react === value) {
    return true;
  }
  // we check that the object is the React or React-like library by checking for
  // core properties that should exist on it
  let reactVersion = logger.tryQuery(() => Get(realm, value, "version"), undefined);
  if (!(reactVersion instanceof StringValue)) {
    return false;
  }
  let reactCreateElement = logger.tryQuery(() => Get(realm, value, "createElement"), undefined);
  if (!(reactCreateElement instanceof FunctionValue)) {
    return false;
  }
  let reactCloneElement = logger.tryQuery(() => Get(realm, value, "cloneElement"), undefined);
  if (!(reactCloneElement instanceof FunctionValue)) {
    return false;
  }
  let reactIsValidElement = logger.tryQuery(() => Get(realm, value, "isValidElement"), undefined);
  if (!(reactIsValidElement instanceof FunctionValue)) {
    return false;
  }
  let reactComponent = logger.tryQuery(() => Get(realm, value, "Component"), undefined);
  if (!(reactComponent instanceof FunctionValue)) {
    return false;
  }
  let reactChildren = logger.tryQuery(() => Get(realm, value, "Children"), undefined);
  if (!(reactChildren instanceof ObjectValue)) {
    return false;
  }
  return false;
}

export function valueIsLegacyCreateClassComponent(realm: Realm, value: Value): boolean {
  if (!(value instanceof FunctionValue)) {
    return false;
  }
  let prototype = Get(realm, value, "prototype");

  if (prototype instanceof ObjectValue) {
    return prototype.properties.has("__reactAutoBindPairs");
  }
  return false;
}

export function valueIsFactoryClassComponent(realm: Realm, value: Value): boolean {
  if (value instanceof ObjectValue) {
    return To.ToBooleanPartial(realm, Get(realm, value, "render"));
  }
  return false;
}

export function addKeyToReactElement(
  realm: Realm,
  reactSerializerState: ReactSerializerState,
  reactElement: ObjectValue
): void {
  // we need to apply a key when we're branched
  let currentKeyValue = Get(realm, reactElement, "key") || realm.intrinsics.null;
  let uniqueKey = getUniqueReactElementKey("", reactSerializerState.usedReactElementKeys);
  let newKeyValue = new StringValue(realm, uniqueKey);
  if (currentKeyValue !== realm.intrinsics.null) {
    newKeyValue = computeBinary(realm, "+", currentKeyValue, newKeyValue);
  }
  // TODO: This might not be safe in DEV because these objects are frozen (Object.freeze).
  // We should probably go behind the scenes in this case to by-pass that.
  reactElement.$Set("key", newKeyValue, reactElement);
}
// we create a unique key for each JSXElement to prevent collisions
// otherwise React will detect a missing/conflicting key at runtime and
// this can break the reconcilation of JSXElements in arrays
export function getUniqueReactElementKey(index?: string, usedReactElementKeys: Set<string>) {
  let key;
  do {
    key = Math.random().toString(36).replace(/[^a-z]+/g, "").substring(0, 2);
  } while (usedReactElementKeys.has(key));
  usedReactElementKeys.add(key);
  if (index !== undefined) {
    return `${key}${index}`;
  }
  return key;
}

// a helper function to loop over ArrayValues
export function forEachArrayValue(realm: Realm, array: ObjectValue, mapFunc: Function): void {
  let lengthValue = Get(realm, array, "length");
  invariant(lengthValue instanceof NumberValue, "Invalid length on ArrayValue during reconcilation");
  let length = lengthValue.value;
  for (let i = 0; i < length; i++) {
    let elementProperty = array.properties.get("" + i);
    let elementPropertyDescriptor = elementProperty && elementProperty.descriptor;
    invariant(elementPropertyDescriptor, `Invalid ArrayValue[${i}] descriptor`);
    let elementValue = elementPropertyDescriptor.value;
    if (elementValue instanceof Value) {
      mapFunc(elementValue, elementPropertyDescriptor);
    }
  }
}

function GetDescriptorForProperty(value: ObjectValue, propertyName: string): ?Descriptor {
  let object = value.properties.get(propertyName);
  invariant(object);
  return object.descriptor;
}

export function convertSimpleClassComponentToFunctionalComponent(
  realm: Realm,
  complexComponentType: ECMAScriptSourceFunctionValue,
  additionalFunctionEffects: AdditionalFunctionEffects
): void {
  let prototype = complexComponentType.properties.get("prototype");
  invariant(prototype);
  invariant(prototype.descriptor);
  prototype.descriptor.configurable = true;
  Properties.DeletePropertyOrThrow(realm, complexComponentType, "prototype");

  // fix the length as we've changed the arguments
  let lengthProperty = GetDescriptorForProperty(complexComponentType, "length");
  invariant(lengthProperty);
  lengthProperty.writable = false;
  lengthProperty.enumerable = false;
  lengthProperty.configurable = true;
  // ensure the length value is set to the new value
  let lengthValue = Get(realm, complexComponentType, "length");
  invariant(lengthValue instanceof NumberValue);
  lengthValue.value = 2;

  // change the function kind
  complexComponentType.$FunctionKind = "normal";
  // set the prototype back to an object
  complexComponentType.$Prototype = realm.intrinsics.FunctionPrototype;
  // give the function the functional components params
  complexComponentType.$FormalParameters = [t.identifier("props"), t.identifier("context")];
  // add a transform to occur after the additional function has serialized the body of the class
  additionalFunctionEffects.transforms.push((body: Array<BabelNodeStatement>) => {
    // as this was a class before and is now a functional component, we need to replace
    // this.props and this.context to props and context, via the function arugments
    let funcNode = t.functionExpression(null, [], t.blockStatement(body));

    traverse(
      t.file(t.program([t.expressionStatement(funcNode)])),
      {
        "Identifier|ThisExpression"(path) {
          let node = path.node;
          if ((t.isIdentifier(node) && node.name === "this") || t.isThisExpression(node)) {
            let parentPath = path.parentPath;
            let parentNode = parentPath.node;

            if (t.isMemberExpression(parentNode)) {
              // remove the "this" from the member
              parentPath.replaceWith(parentNode.property);
            } else {
              throw new FatalError(
                `conversion of a simple class component to functional component failed due to "this" not being replaced`
              );
            }
          }
        },
      },
      undefined,
      (undefined: any),
      undefined
    );
  });
}

function createBinding(descriptor: void | Descriptor, key: string | SymbolValue, object: ObjectValue) {
  return {
    descriptor,
    key,
    object,
  };
}

function cloneProperties(realm: Realm, properties: Map<string, any>, object: ObjectValue): Map<string, any> {
  let newProperties = new Map();
  for (let [propertyName, { descriptor }] of properties) {
    newProperties.set(propertyName, createBinding(cloneDescriptor(descriptor), propertyName, object));
  }
  return newProperties;
}

function cloneSymbols(realm: Realm, symbols: Map<SymbolValue, any>, object: ObjectValue): Map<SymbolValue, any> {
  let newSymbols = new Map();
  for (let [symbol, { descriptor }] of symbols) {
    newSymbols.set(symbol, createBinding(cloneDescriptor(descriptor), symbol, object));
  }
  return newSymbols;
}

function cloneValue(
  realm: Realm,
  originalValue: Value,
  _prototype: null | ObjectValue,
  copyToObject?: ObjectValue
): Value {
  if (originalValue instanceof FunctionValue) {
    return cloneFunction(realm, originalValue, _prototype, copyToObject);
  }
  invariant(false, "TODO: add support to cloneValue() for more value types");
}

function cloneFunction(
  realm: Realm,
  originalValue: Value,
  _prototype: null | ObjectValue,
  copyToObject?: ObjectValue
): FunctionValue {
  let newValue;
  if (originalValue instanceof ECMAScriptSourceFunctionValue) {
    newValue = copyToObject || new ECMAScriptSourceFunctionValue(realm, originalValue.intrinsicName);
    invariant(newValue instanceof ECMAScriptSourceFunctionValue);
    // $FlowFixMe: complains about Object.assign
    Object.assign(newValue, originalValue);
    let properties = cloneProperties(realm, originalValue.properties, newValue);
    newValue.properties = properties;
    let symbols = cloneSymbols(realm, originalValue.symbols, newValue);
    newValue.symbols = symbols;

    // handle home object + prototype
    let originalPrototype = originalValue.$HomeObject;
    invariant(originalPrototype instanceof ObjectValue);
    let prototype = _prototype || clonePrototype(realm, originalPrototype);
    newValue.$HomeObject = prototype;
    if (originalPrototype.properties.has("constructor")) {
      Properties.Set(realm, prototype, "constructor", newValue, false);
    }
    if (originalValue.properties.has("prototype")) {
      Properties.Set(realm, newValue, "prototype", prototype, false);
    }
  }
  invariant(newValue instanceof FunctionValue, "TODO: add support to cloneValue() for more function types");
  return newValue;
}

function clonePrototype(realm: Realm, prototype: Value): ObjectValue {
  invariant(prototype instanceof ObjectValue);
  let newPrototype = new ObjectValue(realm, realm.intrinsics.ObjectPrototype, prototype.intrinsicName);

  Object.assign(newPrototype, prototype);
  for (let [propertyName] of prototype.properties) {
    if (propertyName !== "constructor") {
      let originalValue = Get(realm, prototype, propertyName);
      let newValue = cloneValue(realm, originalValue, prototype);
      Properties.Set(realm, newPrototype, propertyName, newValue, false);
    }
  }
  for (let [symbol] of prototype.symbols) {
    let originalValue = Get(realm, prototype, symbol);
    let newValue = cloneValue(realm, originalValue, prototype);
    Properties.Set(realm, newPrototype, symbol, newValue, false);
  }
  return newPrototype;
}

const skipFunctionProperties = new Set(["length", "prototype", "arguments", "name", "caller"]);

export function convertFunctionalComponentToComplexClassComponent(
  realm: Realm,
  functionalComponentType: ECMAScriptSourceFunctionValue,
  complexComponentType: void | ECMAScriptSourceFunctionValue,
  additionalFunctionEffects: AdditionalFunctionEffects
): void {
  invariant(complexComponentType instanceof ECMAScriptSourceFunctionValue);
  // get all properties on the functional component that were added in user-code
  // we add defaultProps as undefined, as merging a class component's defaultProps on to
  // a differnet component isn't right, we can discard defaultProps instead via folding
  // we also don't want propTypes from the class component, so we remove that too
  let userCodePropertiesToAdd: Map<string, PropertyBinding> = new Map([
    ["defaultProps", createBinding(undefined, "defaultProps", functionalComponentType)],
    ["propTypes", createBinding(undefined, "propTypes", functionalComponentType)],
  ]);
  let userCodeSymbolsToAdd: Map<SymbolValue, PropertyBinding> = new Map();

  for (let [propertyName, binding] of functionalComponentType.properties) {
    if (!skipFunctionProperties.has(propertyName)) {
      userCodePropertiesToAdd.set(propertyName, binding);
    }
  }
  for (let [symbol, binding] of functionalComponentType.symbols) {
    userCodeSymbolsToAdd.set(symbol, binding);
  }

  cloneValue(realm, complexComponentType, null, functionalComponentType);
  // then copy back and properties that were on the original functional component
  // ensuring we overwrite any existing ones
  for (let [propertyName, binding] of userCodePropertiesToAdd) {
    functionalComponentType.properties.set(propertyName, binding);
  }
  for (let [symbol, binding] of userCodeSymbolsToAdd) {
    functionalComponentType.symbols.set(symbol, binding);
  }
  // add a transform to occur after the additional function has serialized the body of the class
  additionalFunctionEffects.transforms.push((body: Array<BabelNodeStatement>) => {
    // as we've converted a functional component to a complex one, we are going to have issues with
    // "props" and "context" references, as they're now going to be "this.props" and "this.context".
    // we simply need a to add to vars to beginning of the body to get around this
    // if they're not used, any DCE tool post-Prepack (GCC or Uglify) will remove them
    body.unshift(
      t.variableDeclaration("var", [
        t.variableDeclarator(t.identifier("props"), t.memberExpression(t.thisExpression(), t.identifier("props"))),
        t.variableDeclarator(t.identifier("context"), t.memberExpression(t.thisExpression(), t.identifier("context"))),
      ])
    );
  });
}

export function normalizeFunctionalComponentParamaters(func: ECMAScriptSourceFunctionValue): void {
  func.$FormalParameters = func.$FormalParameters.map((param, i) => {
    if (i === 0) {
      return t.isIdentifier(param) ? param : t.identifier("props");
    } else {
      return t.isIdentifier(param) ? param : t.identifier("context");
    }
  });
}

export function createReactHintObject(object: ObjectValue, propertyName: string, args: Array<Value>): ReactHint {
  return {
    object,
    propertyName,
    args,
  };
}

export function getComponentTypeFromRootValue(realm: Realm, value: Value): ECMAScriptSourceFunctionValue {
  let _valueIsKnownReactAbstraction = valueIsKnownReactAbstraction(realm, value);
  invariant(
    value instanceof ECMAScriptSourceFunctionValue || _valueIsKnownReactAbstraction,
    "only ECMAScriptSourceFunctionValue function values or known React abstract values are supported as React root components"
  );
  if (_valueIsKnownReactAbstraction) {
    invariant(value instanceof AbstractValue);
    let reactHint = realm.react.abstractHints.get(value);

    invariant(reactHint);
    if (typeof reactHint !== "string" && reactHint.object === realm.fbLibraries.reactRelay) {
      switch (reactHint.propertyName) {
        case "createFragmentContainer":
        case "createPaginationContainer":
        case "createRefetchContainer":
          invariant(Array.isArray(reactHint.args));
          // componentType is the 1st argument of a ReactRelay container
          let componentType = reactHint.args[0];
          invariant(componentType instanceof ECMAScriptSourceFunctionValue);
          return componentType;
        default:
          invariant(
            false,
            `unsupported known React abstraction - ReactRelay property "${reactHint.propertyName}" not supported`
          );
      }
    }
    invariant(false, "unsupported known React abstraction");
  } else {
    invariant(value instanceof ECMAScriptSourceFunctionValue);
    return value;
  }
}

// props should never have "ref" or "key" properties, as they're part of ReactElement
// object instead. to ensure that we can give this hint, we create them and then
// delete them, so their descriptor is left undefined. we use this knowledge later
// to ensure that when dealing with creating ReactElements with partial config,
// we don't have to bail out becuase "config" may or may not have "key" or/and "ref"
export function deleteRefAndKeyFromProps(realm: Realm, props: ObjectValue | AbstractObjectValue): void {
  let objectValue;
  if (props instanceof AbstractObjectValue) {
    let elements = props.values.getElements();
    if (elements && elements.size > 0) {
      objectValue = Array.from(elements)[0];
    }
    // we don't want to serialize in the output that we're making these deletes
    invariant(objectValue instanceof ObjectValue);
    objectValue.refuseSerialization = true;
  }
  Properties.Set(realm, props, "ref", realm.intrinsics.undefined, true);
  props.$Delete("ref");
  Properties.Set(realm, props, "key", realm.intrinsics.undefined, true);
  props.$Delete("key");
  if (props instanceof AbstractObjectValue) {
    invariant(objectValue instanceof ObjectValue);
    objectValue.refuseSerialization = false;
  }
}

export function objectHasNoPartialKeyAndRef(
  realm: Realm,
  object: ObjectValue | AbstractValue | AbstractObjectValue
): boolean {
  if (object instanceof AbstractValue) {
    return true;
  }
  return !(Get(realm, object, "key") instanceof AbstractValue || Get(realm, object, "ref") instanceof AbstractValue);
}

function recursivelyFlattenArray(realm: Realm, array, targetArray): void {
  forEachArrayValue(realm, array, item => {
    if (item instanceof ArrayValue) {
      recursivelyFlattenArray(realm, item, targetArray);
    } else {
      let lengthValue = Get(realm, targetArray, "length");
      invariant(lengthValue instanceof NumberValue);
      Properties.Set(realm, targetArray, "" + lengthValue.value, item, true);
    }
  });
}

export function flattenChildren(realm: Realm, array: ArrayValue): ArrayValue {
  let flattenedChildren = Create.ArrayCreate(realm, 0);
  recursivelyFlattenArray(realm, array, flattenedChildren);
  return flattenedChildren;
}

export function evaluateComponentTreeBranch(
  realm: Realm,
  effects: Effects,
  nested: boolean,
  f: (generator?: Generator, value?: Value | Reference | Completion) => void | Value
) {
  let [
    value,
    generator,
    modifiedBindings,
    modifiedProperties: Map<PropertyBinding, void | Descriptor>,
    createdObjects,
  ] = effects;
  if (nested) {
    realm.applyEffects([value, new Generator(realm), modifiedBindings, modifiedProperties, createdObjects]);
  }
  try {
    return f(generator, value);
  } finally {
    if (nested) {
      realm.restoreBindings(modifiedBindings);
      realm.restoreProperties(modifiedProperties);
    }
  }
}

export function getProperty(realm: Realm, object: ObjectValue, property: string | SymbolValue): Value {
  let binding;
  if (typeof property === "string") {
    binding = object.properties.get(property);
  } else {
    binding = object.symbols.get(property);
  }
  if (!binding) {
    return realm.intrinsics.undefined;
  }
  let descriptor = binding.descriptor;

  if (!descriptor) {
    return realm.intrinsics.undefined;
  }
  let value;
  if (descriptor.value) {
    value = descriptor.value;
  } else if (descriptor.get || descriptor.set) {
    AbstractValue.reportIntrospectionError(object, `react/utils/getProperty unsupported getter/setter property`);
    throw new FatalError();
  }
  invariant(value instanceof Value, `react/utils/getProperty should not be called on internal properties`);
  return value;
}

type FunctionBindingInfo = {
  unboundReads: Set<string>,
  unboundWrites: Set<string>,
};

function visitName(path, state, name, read, write) {
  // Is the name bound to some local identifier? If so, we don't need to do anything
  if (path.scope.hasBinding(name, /*noGlobals*/ true)) return;

  // Otherwise, let's record that there's an unbound identifier
  if (read) state.unboundReads.add(name);
  if (write) state.unboundWrites.add(name);
}

function ignorePath(path: BabelTraversePath) {
  let parent = path.parent;
  return t.isLabeledStatement(parent) || t.isBreakStatement(parent) || t.isContinueStatement(parent);
}

let LeakedClosureRefVisitor = {
  ReferencedIdentifier(path: BabelTraversePath, state: FunctionBindingInfo) {
    if (ignorePath(path)) return;

    let innerName = path.node.name;
    if (innerName === "arguments") {
      return;
    }
    visitName(path, state, innerName, true, false);
  },

  "AssignmentExpression|UpdateExpression"(path: BabelTraversePath, state: FunctionBindingInfo) {
    let doesRead = path.node.operator !== "=";
    for (let name in path.getBindingIdentifiers()) {
      visitName(path, state, name, doesRead, true);
    }
  },
};

function getFunctionBindingInfo(value: FunctionValue) {
  invariant(value instanceof ECMAScriptSourceFunctionValue);
  invariant(value.constructor === ECMAScriptSourceFunctionValue);
  let functionInfo = {
    unboundReads: new Set(),
    unboundWrites: new Set(),
  };
  let formalParameters = value.$FormalParameters;
  invariant(formalParameters != null);
  let code = value.$ECMAScriptCode;
  invariant(code != null);

  traverse(
    t.file(t.program([t.expressionStatement(t.functionExpression(null, formalParameters, code))])),
    LeakedClosureRefVisitor,
    null,
    functionInfo
  );
  return functionInfo;
}

// if a render prop function (a nested additional function) makes
// no accesses to bindings in the parent additional function scope
// we can determine if the function is self contained
export function isRenderPropFunctionSelfContained(
  realm: Realm,
  parentFunc: Value,
  renderProp: FunctionValue,
  logger: any // otherwise Flow cycles increases
): boolean {
  let { unboundReads, unboundWrites } = getFunctionBindingInfo(renderProp);
  let bindings = Array.from(unboundReads).concat(Array.from(unboundWrites));

  for (let name of bindings) {
    let reference = logger.tryQuery(
      () => Environment.ResolveBinding(realm, name, true, renderProp.$Environment),
      undefined
    );
    if (!reference) {
      return false;
    }
    if (reference.base instanceof FunctionEnvironmentRecord && reference.base.$FunctionObject === parentFunc) {
      return false;
    }
  }
  return true;
}

export function createReactEvaluatedNode(
  status: "ROOT" | "NEW_TREE" | "INLINED" | "BAIL-OUT" | "RENDER_PROPS",
  name: string
): ReactEvaluatedNode {
  return {
    name,
    status,
    children: [],
  };
}

export function getComponentName(
  realm: Realm,
  componentType: ECMAScriptSourceFunctionValue | AbstractObjectValue
): string {
  if (componentType.__originalName) {
    return componentType.__originalName;
  }
  if (realm.fbLibraries.reactRelay !== undefined) {
    if (componentType === Get(realm, realm.fbLibraries.reactRelay, "QueryRenderer")) {
      return "QueryRenderer";
    }
  }
  if (componentType instanceof ECMAScriptSourceFunctionValue) {
    let name = Get(realm, componentType, "name");

    if (name instanceof StringValue) {
      return name.value;
    }
  }
  return "Unknown";
}<|MERGE_RESOLUTION|>--- conflicted
+++ resolved
@@ -24,15 +24,10 @@
   ArrayValue,
   ECMAScriptSourceFunctionValue,
 } from "../values/index.js";
-<<<<<<< HEAD
+import type { BabelTraversePath } from "babel-traverse";
+import { Generator } from "../utils/generator.js";
 import type { Descriptor, ReactHint, PropertyBinding } from "../types";
 import { Get, cloneDescriptor } from "../methods/index.js";
-=======
-import type { BabelTraversePath } from "babel-traverse";
-import { Generator } from "../utils/generator.js";
-import type { Descriptor, ReactHint } from "../types";
-import { Get } from "../methods/index.js";
->>>>>>> 7725abdb
 import { computeBinary } from "../evaluators/BinaryExpression.js";
 import type { ReactSerializerState, AdditionalFunctionEffects, ReactEvaluatedNode } from "../serializer/types.js";
 import invariant from "../invariant.js";
