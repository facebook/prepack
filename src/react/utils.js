/**
 * Copyright (c) 2017-present, Facebook, Inc.
 * All rights reserved.
 *
 * This source code is licensed under the BSD-style license found in the
 * LICENSE file in the root directory of this source tree. An additional grant
 * of patent rights can be found in the PATENTS file in the same directory.
 */

/* @flow */

import { Realm, type Effects } from "../realm.js";
import { FunctionEnvironmentRecord, Reference } from "../environment.js";
import { Completion, PossiblyNormalCompletion, AbruptCompletion } from "../completions.js";
import type { BabelNode, BabelNodeJSXIdentifier } from "babel-types";
import {
  AbstractObjectValue,
  Value,
  NumberValue,
  ObjectValue,
  SymbolValue,
  FunctionValue,
  StringValue,
  ArrayValue,
  ECMAScriptSourceFunctionValue,
  UndefinedValue,
  BooleanValue,
} from "../values/index.js";
import type { BabelTraversePath } from "babel-traverse";
import { Generator } from "../utils/generator.js";
import type { Descriptor, ReactHint, PropertyBinding, ReactComponentTreeConfig } from "../types";
import { Get, cloneDescriptor } from "../methods/index.js";
import { computeBinary } from "../evaluators/BinaryExpression.js";
import type { ReactSerializerState, AdditionalFunctionEffects, ReactEvaluatedNode } from "../serializer/types.js";
import invariant from "../invariant.js";
import { Create, Properties, Environment } from "../singletons.js";
import traverse from "babel-traverse";
import * as t from "babel-types";
import type { BabelNodeStatement } from "babel-types";
import { CompilerDiagnostic, FatalError } from "../errors.js";
import { ExpectedBailOut } from "./errors.js";
import { To } from "../singletons.js";
import AbstractValue from "../values/AbstractValue";

export type ReactSymbolTypes =
  | "react.element"
  | "react.context"
  | "react.provider"
  | "react.fragment"
  | "react.portal"
  | "react.return"
  | "react.call";

export function isReactElement(val: Value): boolean {
  if (!(val instanceof ObjectValue)) {
    return false;
  }
  let realm = val.$Realm;
  if (!realm.react.enabled) {
    return false;
  }
  if (realm.react.reactElements.has(val)) {
    return true;
  }
  if (val.properties.has("$$typeof")) {
    let $$typeof = Get(realm, val, "$$typeof");
    let globalObject = realm.$GlobalObject;
    let globalSymbolValue = Get(realm, globalObject, "Symbol");

    if (globalSymbolValue === realm.intrinsics.undefined) {
      if ($$typeof instanceof NumberValue) {
        return $$typeof.value === 0xeac7;
      }
    } else if ($$typeof instanceof SymbolValue) {
      let symbolFromRegistry = realm.globalSymbolRegistry.find(e => e.$Symbol === $$typeof);
      let _isReactElement = symbolFromRegistry !== undefined && symbolFromRegistry.$Key === "react.element";
      if (_isReactElement) {
        // add to Set to speed up future lookups
        realm.react.reactElements.add(val);
        return true;
      }
    }
  }
  return false;
}

export function getReactSymbol(symbolKey: ReactSymbolTypes, realm: Realm): SymbolValue {
  let reactSymbol = realm.react.symbols.get(symbolKey);
  if (reactSymbol !== undefined) {
    return reactSymbol;
  }
  let SymbolFor = realm.intrinsics.Symbol.properties.get("for");
  if (SymbolFor !== undefined) {
    let SymbolForDescriptor = SymbolFor.descriptor;

    if (SymbolForDescriptor !== undefined) {
      let SymbolForValue = SymbolForDescriptor.value;
      if (SymbolForValue instanceof ObjectValue && typeof SymbolForValue.$Call === "function") {
        reactSymbol = SymbolForValue.$Call(realm.intrinsics.Symbol, [new StringValue(realm, symbolKey)]);
        invariant(reactSymbol instanceof SymbolValue);
        realm.react.symbols.set(symbolKey, reactSymbol);
      }
    }
  }
  invariant(reactSymbol instanceof SymbolValue, `Symbol("${symbolKey}") could not be found in realm`);
  return reactSymbol;
}

export function isTagName(ast: BabelNode): boolean {
  return ast.type === "JSXIdentifier" && /^[a-z]|\-/.test(((ast: any): BabelNodeJSXIdentifier).name);
}

export function isReactComponent(name: string) {
  return name.length > 0 && name[0] === name[0].toUpperCase();
}

export function valueIsClassComponent(realm: Realm, value: Value): boolean {
  if (!(value instanceof FunctionValue)) {
    return false;
  }
  let prototype = Get(realm, value, "prototype");

  if (prototype instanceof ObjectValue) {
    return To.ToBooleanPartial(realm, Get(realm, prototype, "isReactComponent"));
  }
  return false;
}

export function valueIsKnownReactAbstraction(realm: Realm, value: Value): boolean {
  return value instanceof AbstractObjectValue && realm.react.abstractHints.has(value);
}

// logger isn't typed otherwise it will increase flow cycle length :()
export function valueIsReactLibraryObject(realm: Realm, value: ObjectValue, logger: any): boolean {
  if (realm.fbLibraries.react === value) {
    return true;
  }
  // we check that the object is the React or React-like library by checking for
  // core properties that should exist on it
  let reactVersion = logger.tryQuery(() => Get(realm, value, "version"), undefined);
  if (!(reactVersion instanceof StringValue)) {
    return false;
  }
  let reactCreateElement = logger.tryQuery(() => Get(realm, value, "createElement"), undefined);
  if (!(reactCreateElement instanceof FunctionValue)) {
    return false;
  }
  let reactCloneElement = logger.tryQuery(() => Get(realm, value, "cloneElement"), undefined);
  if (!(reactCloneElement instanceof FunctionValue)) {
    return false;
  }
  let reactIsValidElement = logger.tryQuery(() => Get(realm, value, "isValidElement"), undefined);
  if (!(reactIsValidElement instanceof FunctionValue)) {
    return false;
  }
  let reactComponent = logger.tryQuery(() => Get(realm, value, "Component"), undefined);
  if (!(reactComponent instanceof FunctionValue)) {
    return false;
  }
  let reactChildren = logger.tryQuery(() => Get(realm, value, "Children"), undefined);
  if (!(reactChildren instanceof ObjectValue)) {
    return false;
  }
  return false;
}

export function valueIsLegacyCreateClassComponent(realm: Realm, value: Value): boolean {
  if (!(value instanceof FunctionValue)) {
    return false;
  }
  let prototype = Get(realm, value, "prototype");

  if (prototype instanceof ObjectValue) {
    return prototype.properties.has("__reactAutoBindPairs");
  }
  return false;
}

export function valueIsFactoryClassComponent(realm: Realm, value: Value): boolean {
  if (value instanceof ObjectValue) {
    return To.ToBooleanPartial(realm, Get(realm, value, "render"));
  }
  return false;
}

export function addKeyToReactElement(
  realm: Realm,
  reactSerializerState: ReactSerializerState,
  reactElement: ObjectValue
): void {
  // we need to apply a key when we're branched
  let currentKeyValue = Get(realm, reactElement, "key") || realm.intrinsics.null;
  let uniqueKey = getUniqueReactElementKey("", reactSerializerState.usedReactElementKeys);
  let newKeyValue = new StringValue(realm, uniqueKey);
  if (currentKeyValue !== realm.intrinsics.null) {
    newKeyValue = computeBinary(realm, "+", currentKeyValue, newKeyValue);
  }
  setProperty(reactElement, "key", newKeyValue);
}
// we create a unique key for each JSXElement to prevent collisions
// otherwise React will detect a missing/conflicting key at runtime and
// this can break the reconcilation of JSXElements in arrays
export function getUniqueReactElementKey(index?: string, usedReactElementKeys: Set<string>) {
  let key;
  do {
    key = Math.random().toString(36).replace(/[^a-z]+/g, "").substring(0, 2);
  } while (usedReactElementKeys.has(key));
  usedReactElementKeys.add(key);
  if (index !== undefined) {
    return `${key}${index}`;
  }
  return key;
}

// a helper function to loop over ArrayValues
export function forEachArrayValue(realm: Realm, array: ObjectValue, mapFunc: Function): void {
  let lengthValue = Get(realm, array, "length");
  invariant(lengthValue instanceof NumberValue, "Invalid length on ArrayValue during reconcilation");
  let length = lengthValue.value;
  for (let i = 0; i < length; i++) {
    let elementProperty = array.properties.get("" + i);
    let elementPropertyDescriptor = elementProperty && elementProperty.descriptor;
    invariant(elementPropertyDescriptor, `Invalid ArrayValue[${i}] descriptor`);
    let elementValue = elementPropertyDescriptor.value;
    if (elementValue instanceof Value) {
      mapFunc(elementValue, elementPropertyDescriptor);
    }
  }
}

function GetDescriptorForProperty(value: ObjectValue, propertyName: string): ?Descriptor {
  let object = value.properties.get(propertyName);
  invariant(object);
  return object.descriptor;
}

export function convertSimpleClassComponentToFunctionalComponent(
  realm: Realm,
  complexComponentType: ECMAScriptSourceFunctionValue,
  additionalFunctionEffects: AdditionalFunctionEffects
): void {
  let prototype = complexComponentType.properties.get("prototype");
  invariant(prototype);
  invariant(prototype.descriptor);
  prototype.descriptor.configurable = true;
  Properties.DeletePropertyOrThrow(realm, complexComponentType, "prototype");

  // fix the length as we've changed the arguments
  let lengthProperty = GetDescriptorForProperty(complexComponentType, "length");
  invariant(lengthProperty);
  lengthProperty.writable = false;
  lengthProperty.enumerable = false;
  lengthProperty.configurable = true;
  // ensure the length value is set to the new value
  let lengthValue = Get(realm, complexComponentType, "length");
  invariant(lengthValue instanceof NumberValue);
  lengthValue.value = 2;

  // change the function kind
  complexComponentType.$FunctionKind = "normal";
  // set the prototype back to an object
  complexComponentType.$Prototype = realm.intrinsics.FunctionPrototype;
  // give the function the functional components params
  complexComponentType.$FormalParameters = [t.identifier("props"), t.identifier("context")];
  // add a transform to occur after the additional function has serialized the body of the class
  additionalFunctionEffects.transforms.push((body: Array<BabelNodeStatement>) => {
    // as this was a class before and is now a functional component, we need to replace
    // this.props and this.context to props and context, via the function arugments
    let funcNode = t.functionExpression(null, [], t.blockStatement(body));

    traverse(
      t.file(t.program([t.expressionStatement(funcNode)])),
      {
        "Identifier|ThisExpression"(path) {
          let node = path.node;
          if ((t.isIdentifier(node) && node.name === "this") || t.isThisExpression(node)) {
            let parentPath = path.parentPath;
            let parentNode = parentPath.node;

            if (t.isMemberExpression(parentNode)) {
              // remove the "this" from the member
              parentPath.replaceWith(parentNode.property);
            } else {
              throw new FatalError(
                `conversion of a simple class component to functional component failed due to "this" not being replaced`
              );
            }
          }
        },
      },
      undefined,
      (undefined: any),
      undefined
    );
  });
}

function createBinding(descriptor: void | Descriptor, key: string | SymbolValue, object: ObjectValue) {
  return {
    descriptor,
    key,
    object,
  };
}

function cloneProperties(realm: Realm, properties: Map<string, any>, object: ObjectValue): Map<string, any> {
  let newProperties = new Map();
  for (let [propertyName, { descriptor }] of properties) {
    newProperties.set(propertyName, createBinding(cloneDescriptor(descriptor), propertyName, object));
  }
  return newProperties;
}

function cloneSymbols(realm: Realm, symbols: Map<SymbolValue, any>, object: ObjectValue): Map<SymbolValue, any> {
  let newSymbols = new Map();
  for (let [symbol, { descriptor }] of symbols) {
    newSymbols.set(symbol, createBinding(cloneDescriptor(descriptor), symbol, object));
  }
  return newSymbols;
}

function cloneValue(
  realm: Realm,
  originalValue: Value,
  _prototype: null | ObjectValue,
  copyToObject?: ObjectValue
): Value {
  if (originalValue instanceof FunctionValue) {
    return cloneFunction(realm, originalValue, _prototype, copyToObject);
  }
  invariant(false, "TODO: add support to cloneValue() for more value types");
}

function cloneFunction(
  realm: Realm,
  originalValue: Value,
  _prototype: null | ObjectValue,
  copyToObject?: ObjectValue
): FunctionValue {
  let newValue;
  if (originalValue instanceof ECMAScriptSourceFunctionValue) {
    newValue = copyToObject || new ECMAScriptSourceFunctionValue(realm, originalValue.intrinsicName);
    invariant(newValue instanceof ECMAScriptSourceFunctionValue);
    // $FlowFixMe: complains about Object.assign
    Object.assign(newValue, originalValue);
    let properties = cloneProperties(realm, originalValue.properties, newValue);
    newValue.properties = properties;
    let symbols = cloneSymbols(realm, originalValue.symbols, newValue);
    newValue.symbols = symbols;

    // handle home object + prototype
    let originalPrototype = originalValue.$HomeObject;
    invariant(originalPrototype instanceof ObjectValue);
    let prototype = _prototype || clonePrototype(realm, originalPrototype);
    newValue.$HomeObject = prototype;
    if (originalPrototype.properties.has("constructor")) {
      Properties.Set(realm, prototype, "constructor", newValue, false);
    }
    if (originalValue.properties.has("prototype")) {
      Properties.Set(realm, newValue, "prototype", prototype, false);
    }
  }
  invariant(newValue instanceof FunctionValue, "TODO: add support to cloneValue() for more function types");
  return newValue;
}

function clonePrototype(realm: Realm, prototype: Value): ObjectValue {
  invariant(prototype instanceof ObjectValue);
  let newPrototype = new ObjectValue(realm, realm.intrinsics.ObjectPrototype, prototype.intrinsicName);

  Object.assign(newPrototype, prototype);
  for (let [propertyName] of prototype.properties) {
    if (propertyName !== "constructor") {
      let originalValue = Get(realm, prototype, propertyName);
      let newValue = cloneValue(realm, originalValue, prototype);
      Properties.Set(realm, newPrototype, propertyName, newValue, false);
    }
  }
  for (let [symbol] of prototype.symbols) {
    let originalValue = Get(realm, prototype, symbol);
    let newValue = cloneValue(realm, originalValue, prototype);
    Properties.Set(realm, newPrototype, symbol, newValue, false);
  }
  return newPrototype;
}

const skipFunctionProperties = new Set(["length", "prototype", "arguments", "name", "caller"]);

export function convertFunctionalComponentToComplexClassComponent(
  realm: Realm,
  functionalComponentType: ECMAScriptSourceFunctionValue,
  complexComponentType: void | ECMAScriptSourceFunctionValue,
  additionalFunctionEffects: AdditionalFunctionEffects
): void {
  invariant(complexComponentType instanceof ECMAScriptSourceFunctionValue);
  // get all properties on the functional component that were added in user-code
  // we add defaultProps as undefined, as merging a class component's defaultProps on to
  // a differnet component isn't right, we can discard defaultProps instead via folding
  // we also don't want propTypes from the class component, so we remove that too
  let userCodePropertiesToAdd: Map<string, PropertyBinding> = new Map([
    ["defaultProps", createBinding(undefined, "defaultProps", functionalComponentType)],
    ["propTypes", createBinding(undefined, "propTypes", functionalComponentType)],
  ]);
  let userCodeSymbolsToAdd: Map<SymbolValue, PropertyBinding> = new Map();

  for (let [propertyName, binding] of functionalComponentType.properties) {
    if (!skipFunctionProperties.has(propertyName)) {
      userCodePropertiesToAdd.set(propertyName, binding);
    }
  }
  for (let [symbol, binding] of functionalComponentType.symbols) {
    userCodeSymbolsToAdd.set(symbol, binding);
  }

  cloneValue(realm, complexComponentType, null, functionalComponentType);
  // then copy back and properties that were on the original functional component
  // ensuring we overwrite any existing ones
  for (let [propertyName, binding] of userCodePropertiesToAdd) {
    functionalComponentType.properties.set(propertyName, binding);
  }
  for (let [symbol, binding] of userCodeSymbolsToAdd) {
    functionalComponentType.symbols.set(symbol, binding);
  }
  // add a transform to occur after the additional function has serialized the body of the class
  additionalFunctionEffects.transforms.push((body: Array<BabelNodeStatement>) => {
    // as we've converted a functional component to a complex one, we are going to have issues with
    // "props" and "context" references, as they're now going to be "this.props" and "this.context".
    // we simply need a to add to vars to beginning of the body to get around this
    // if they're not used, any DCE tool post-Prepack (GCC or Uglify) will remove them
    body.unshift(
      t.variableDeclaration("var", [
        t.variableDeclarator(t.identifier("props"), t.memberExpression(t.thisExpression(), t.identifier("props"))),
        t.variableDeclarator(t.identifier("context"), t.memberExpression(t.thisExpression(), t.identifier("context"))),
      ])
    );
  });
}

export function normalizeFunctionalComponentParamaters(func: ECMAScriptSourceFunctionValue): void {
  func.$FormalParameters = func.$FormalParameters.map((param, i) => {
    if (i === 0) {
      return t.isIdentifier(param) ? param : t.identifier("props");
    } else {
      return t.isIdentifier(param) ? param : t.identifier("context");
    }
  });
}

export function createReactHintObject(object: ObjectValue, propertyName: string, args: Array<Value>): ReactHint {
  return {
    object,
    propertyName,
    args,
  };
}

export function getComponentTypeFromRootValue(realm: Realm, value: Value): ECMAScriptSourceFunctionValue | null {
  let _valueIsKnownReactAbstraction = valueIsKnownReactAbstraction(realm, value);
  if (!(value instanceof ECMAScriptSourceFunctionValue || _valueIsKnownReactAbstraction)) {
    return null;
  }
  if (_valueIsKnownReactAbstraction) {
    invariant(value instanceof AbstractValue);
    let reactHint = realm.react.abstractHints.get(value);

    invariant(reactHint);
    if (typeof reactHint !== "string" && reactHint.object === realm.fbLibraries.reactRelay) {
      switch (reactHint.propertyName) {
        case "createFragmentContainer":
        case "createPaginationContainer":
        case "createRefetchContainer":
          invariant(Array.isArray(reactHint.args));
          // componentType is the 1st argument of a ReactRelay container
          let componentType = reactHint.args[0];
          invariant(componentType instanceof ECMAScriptSourceFunctionValue);
          return componentType;
        default:
          invariant(
            false,
            `unsupported known React abstraction - ReactRelay property "${reactHint.propertyName}" not supported`
          );
      }
    }
    invariant(false, "unsupported known React abstraction");
  } else {
    invariant(value instanceof ECMAScriptSourceFunctionValue);
    return value;
  }
}

// props should never have "ref" or "key" properties, as they're part of ReactElement
// object instead. to ensure that we can give this hint, we create them and then
// delete them, so their descriptor is left undefined. we use this knowledge later
// to ensure that when dealing with creating ReactElements with partial config,
// we don't have to bail out becuase "config" may or may not have "key" or/and "ref"
export function deleteRefAndKeyFromProps(realm: Realm, props: ObjectValue | AbstractObjectValue): void {
  setProperty(props, "ref", realm.intrinsics.undefined);
  deleteProperty(props, "ref");
  setProperty(props, "key", realm.intrinsics.undefined);
  deleteProperty(props, "key");
}

export function objectHasNoPartialKeyAndRef(
  realm: Realm,
  object: ObjectValue | AbstractValue | AbstractObjectValue
): boolean {
  if (object instanceof AbstractValue) {
    return true;
  }
  return !(Get(realm, object, "key") instanceof AbstractValue || Get(realm, object, "ref") instanceof AbstractValue);
}

function recursivelyFlattenArray(realm: Realm, array, targetArray): void {
  forEachArrayValue(realm, array, item => {
    if (item instanceof ArrayValue) {
      recursivelyFlattenArray(realm, item, targetArray);
    } else {
      let lengthValue = Get(realm, targetArray, "length");
      invariant(lengthValue instanceof NumberValue);
      Properties.Set(realm, targetArray, "" + lengthValue.value, item, true);
    }
  });
}

export function flattenChildren(realm: Realm, array: ArrayValue): ArrayValue {
  let flattenedChildren = Create.ArrayCreate(realm, 0);
  recursivelyFlattenArray(realm, array, flattenedChildren);
  return flattenedChildren;
}

export function evaluateComponentTreeBranch(
  realm: Realm,
  effects: Effects,
  nested: boolean,
  f: (generator?: Generator, value?: Value | Reference | Completion) => void | Value
) {
  let [
    value,
    generator,
    modifiedBindings,
    modifiedProperties: Map<PropertyBinding, void | Descriptor>,
    createdObjects,
  ] = effects;
  if (nested) {
    realm.applyEffects([
      value,
      new Generator(realm, "evaluateComponentTreeBranch"),
      modifiedBindings,
      modifiedProperties,
      createdObjects,
    ]);
  }
  try {
    return f(generator, value);
  } finally {
    if (nested) {
      realm.restoreBindings(modifiedBindings);
      realm.restoreProperties(modifiedProperties);
    }
  }
}

<<<<<<< HEAD
=======
// This function is mainly use to delete internal properties
// on objects that we know are safe to access internally
// such as ReactElements. Deleting here does not
// emit change to modified bindings and is intended
// for only internal usage – not for user-land code
>>>>>>> fba61624
export function deleteProperty(object: ObjectValue | AbstractObjectValue, property: string | SymbolValue): void {
  if (object instanceof AbstractObjectValue) {
    let elements = object.values.getElements();
    if (elements && elements.size > 0) {
      object = Array.from(elements)[0];
    }
    invariant(object instanceof ObjectValue);
  }
  let binding;
  if (typeof property === "string") {
    binding = object.properties.get(property);
  } else {
    binding = object.symbols.get(property);
  }
  if (!binding) {
    return;
  }
  binding.descriptor = undefined;
}

<<<<<<< HEAD
=======
// This function is mainly use to set internal properties
// on objects that we know are safe to access internally
// such as ReactElements. Setting properties here does not
// emit change to modified bindings and is intended
// for only internal usage – not for user-land code
>>>>>>> fba61624
export function setProperty(
  object: ObjectValue | AbstractObjectValue,
  property: string | SymbolValue,
  value: Value
): void {
  if (object instanceof AbstractObjectValue) {
    let elements = object.values.getElements();
    if (elements && elements.size > 0) {
      object = Array.from(elements)[0];
    }
    invariant(object instanceof ObjectValue);
  }
  let defaultBinding = {
    descriptor: {
      configurable: true,
      enumerable: true,
      writable: true,
      value,
    },
    key: property,
    object,
  };
  let binding;
  if (typeof property === "string") {
    binding = object.properties.get(property);
    if (!binding) {
<<<<<<< HEAD
      binding = {
        descriptor: {
          configureable: true,
          enumerable: true,
          writable: true,
          value,
        },
        key: property,
        object,
      };
=======
      binding = defaultBinding;
>>>>>>> fba61624
      object.properties.set(property, binding);
    }
  } else if (property instanceof SymbolValue) {
    binding = object.symbols.get(property);
    if (!binding) {
<<<<<<< HEAD
      binding = {
        descriptor: {
          configureable: true,
          enumerable: true,
          writable: true,
          value,
        },
        key: property,
        object,
      };
=======
      binding = defaultBinding;
>>>>>>> fba61624
      object.symbols.set(property, binding);
    }
  }
  invariant(binding);
  let descriptor = binding.descriptor;

  if (!descriptor) {
    return;
  }
  descriptor.value = value;
}

// This function is mainly use to get internal properties
// on objects that we know are safe to access internally
// such as ReactElements. Getting properties here does
// not emit change to modified bindings and is intended
// for only internal usage – not for user-land code
export function getProperty(
  realm: Realm,
  object: ObjectValue | AbstractObjectValue,
  property: string | SymbolValue
): Value {
  if (object instanceof AbstractObjectValue) {
    let elements = object.values.getElements();
    if (elements && elements.size > 0) {
      object = Array.from(elements)[0];
    }
    invariant(object instanceof ObjectValue);
  }
  let binding;
  if (typeof property === "string") {
    binding = object.properties.get(property);
  } else {
    binding = object.symbols.get(property);
  }
  if (!binding) {
    invariant(!object.isPartialObject(), "getProperty used on a partial object with no binding");
    return realm.intrinsics.undefined;
  }
  let descriptor = binding.descriptor;

  if (!descriptor) {
    return realm.intrinsics.undefined;
  }
  let value;
  if (descriptor.value) {
    value = descriptor.value;
  } else if (descriptor.get || descriptor.set) {
    AbstractValue.reportIntrospectionError(object, `react/utils/getProperty unsupported getter/setter property`);
    throw new FatalError();
  }
  invariant(value instanceof Value, `react/utils/getProperty should not be called on internal properties`);
  return value;
}

type FunctionBindingInfo = {
  unboundReads: Set<string>,
  unboundWrites: Set<string>,
};

function visitName(path, state, name, read, write) {
  // Is the name bound to some local identifier? If so, we don't need to do anything
  if (path.scope.hasBinding(name, /*noGlobals*/ true)) return;

  // Otherwise, let's record that there's an unbound identifier
  if (read) state.unboundReads.add(name);
  if (write) state.unboundWrites.add(name);
}

function ignorePath(path: BabelTraversePath) {
  let parent = path.parent;
  return t.isLabeledStatement(parent) || t.isBreakStatement(parent) || t.isContinueStatement(parent);
}

let LeakedClosureRefVisitor = {
  ReferencedIdentifier(path: BabelTraversePath, state: FunctionBindingInfo) {
    if (ignorePath(path)) return;

    let innerName = path.node.name;
    if (innerName === "arguments") {
      return;
    }
    visitName(path, state, innerName, true, false);
  },

  "AssignmentExpression|UpdateExpression"(path: BabelTraversePath, state: FunctionBindingInfo) {
    let doesRead = path.node.operator !== "=";
    for (let name in path.getBindingIdentifiers()) {
      visitName(path, state, name, doesRead, true);
    }
  },
};

function getFunctionBindingInfo(value: FunctionValue) {
  invariant(value instanceof ECMAScriptSourceFunctionValue);
  invariant(value.constructor === ECMAScriptSourceFunctionValue);
  let functionInfo = {
    unboundReads: new Set(),
    unboundWrites: new Set(),
  };
  let formalParameters = value.$FormalParameters;
  invariant(formalParameters != null);
  let code = value.$ECMAScriptCode;
  invariant(code != null);

  traverse(
    t.file(t.program([t.expressionStatement(t.functionExpression(null, formalParameters, code))])),
    LeakedClosureRefVisitor,
    null,
    functionInfo
  );
  return functionInfo;
}

// if a render prop function (a nested additional function) makes
// no accesses to bindings in the parent additional function scope
// we can determine if the function is self contained
export function isRenderPropFunctionSelfContained(
  realm: Realm,
  parentFunc: Value,
  renderProp: FunctionValue,
  logger: any // otherwise Flow cycles increases
): boolean {
  let { unboundReads, unboundWrites } = getFunctionBindingInfo(renderProp);
  let bindings = Array.from(unboundReads).concat(Array.from(unboundWrites));

  for (let name of bindings) {
    let reference = logger.tryQuery(
      () => Environment.ResolveBinding(realm, name, true, renderProp.$Environment),
      undefined
    );
    if (!reference) {
      return false;
    }
    if (reference.base instanceof FunctionEnvironmentRecord && reference.base.$FunctionObject === parentFunc) {
      return false;
    }
  }
  return true;
}

export function createReactEvaluatedNode(
  status:
    | "ROOT"
    | "NEW_TREE"
    | "INLINED"
    | "BAIL-OUT"
    | "UNKNOWN_TYPE"
    | "RENDER_PROPS"
    | "UNSUPPORTED_COMPLETION"
    | "ABRUPT_COMPLETION"
    | "NORMAL",
  name: string
): ReactEvaluatedNode {
  return {
    children: [],
    message: "",
    name,
    status,
  };
}

export function getComponentName(realm: Realm, componentType: Value): string {
  invariant(
    componentType instanceof ECMAScriptSourceFunctionValue ||
      componentType instanceof AbstractObjectValue ||
      componentType instanceof AbstractValue
  );
  if (componentType.__originalName) {
    return componentType.__originalName;
  }
  if (realm.fbLibraries.reactRelay !== undefined) {
    if (componentType === Get(realm, realm.fbLibraries.reactRelay, "QueryRenderer")) {
      return "QueryRenderer";
    }
  }
  if (componentType instanceof ECMAScriptSourceFunctionValue) {
    let name = Get(realm, componentType, "name");

    if (name instanceof StringValue) {
      return name.value;
    }
  }
  return "Unknown";
}

export function convertConfigObjectToReactComponentTreeConfig(
  realm: Realm,
  config: ObjectValue | UndefinedValue
): ReactComponentTreeConfig {
  // defaults
  let firstRenderOnly = false;

  if (!(config instanceof UndefinedValue)) {
    for (let [key] of config.properties) {
      let propValue = getProperty(realm, config, key);
      if (propValue instanceof StringValue || propValue instanceof NumberValue || propValue instanceof BooleanValue) {
        let value = propValue.value;

        // boolean options
        if (typeof value === "boolean") {
          if (key === "firstRenderOnly") {
            firstRenderOnly = value;
          }
        }
      } else {
        let diagnostic = new CompilerDiagnostic(
          "__optimizeReactComponentTree(rootComponent, config) has been called with invalid arguments",
          realm.currentLocation,
          "PP0024",
          "FatalError"
        );
        realm.handleError(diagnostic);
        if (realm.handleError(diagnostic) === "Fail") throw new FatalError();
      }
    }
  }
  return {
    firstRenderOnly,
  };
}

export function getValueFromRenderCall(
  realm: Realm,
  renderFunction: ECMAScriptSourceFunctionValue,
  instance: ObjectValue | AbstractObjectValue | UndefinedValue,
  args: Array<Value>,
  componentTreeConfig: ReactComponentTreeConfig
): Value {
  invariant(renderFunction.$Call, "Expected render function to be a FunctionValue with $Call method");
  let funcCall = renderFunction.$Call;
  let effects;
  try {
    effects = realm.evaluateForEffects(() => funcCall(instance, args), null, "component render");
  } catch (error) {
    throw error;
  }
  let completion = effects[0];
  if (completion instanceof PossiblyNormalCompletion) {
    // in this case one of the branches may complete abruptly, which means that
    // not all control flow branches join into one flow at this point.
    // Consequently we have to continue tracking changes until the point where
    // all the branches come together into one.
    completion = realm.composeWithSavedCompletion(completion);
  }
  // the render method doesn't have any arguments, so we just assign the context of "this" to be the instance
  if (componentTreeConfig.firstRenderOnly && completion instanceof AbstractValue && completion.args.length === 0) {
    throw new ExpectedBailOut("completely unknown component render currently supported on first render");
  }
  // Note that the effects of (non joining) abrupt branches are not included
  // in joinedEffects, but are tracked separately inside completion.
  realm.applyEffects(effects);
  // return or throw completion
  if (completion instanceof AbruptCompletion) throw completion;
  invariant(completion instanceof Value);
  return completion;
}

function isEventProp(name: string): boolean {
  return name.length > 2 && name[0].toLowerCase() === "o" && name[1].toLowerCase() === "n";
}

export function sanitizeReactElementForFirstRenderOnly(realm: Realm, reactElement: ObjectValue): ObjectValue {
  let typeValue = Get(realm, reactElement, "type");

  // ensure ref is null, as we don't use that on first render
  setProperty(reactElement, "ref", realm.intrinsics.null);
  // when dealing with host nodes, we want to sanitize them futher
  if (typeValue instanceof StringValue) {
    let propsValue = Get(realm, reactElement, "props");
    if (propsValue instanceof ObjectValue) {
      // remove all values apart from string/number/boolean
      for (let [propName] of propsValue.properties) {
        // check for onSomething prop event handlers, i.e. onClick
        if (isEventProp(propName)) {
          deleteProperty(reactElement, "ref");
        }
      }
    }
  }
  return reactElement;
}<|MERGE_RESOLUTION|>--- conflicted
+++ resolved
@@ -560,14 +560,11 @@
   }
 }
 
-<<<<<<< HEAD
-=======
 // This function is mainly use to delete internal properties
 // on objects that we know are safe to access internally
 // such as ReactElements. Deleting here does not
 // emit change to modified bindings and is intended
 // for only internal usage – not for user-land code
->>>>>>> fba61624
 export function deleteProperty(object: ObjectValue | AbstractObjectValue, property: string | SymbolValue): void {
   if (object instanceof AbstractObjectValue) {
     let elements = object.values.getElements();
@@ -588,14 +585,11 @@
   binding.descriptor = undefined;
 }
 
-<<<<<<< HEAD
-=======
 // This function is mainly use to set internal properties
 // on objects that we know are safe to access internally
 // such as ReactElements. Setting properties here does not
 // emit change to modified bindings and is intended
 // for only internal usage – not for user-land code
->>>>>>> fba61624
 export function setProperty(
   object: ObjectValue | AbstractObjectValue,
   property: string | SymbolValue,
@@ -622,39 +616,13 @@
   if (typeof property === "string") {
     binding = object.properties.get(property);
     if (!binding) {
-<<<<<<< HEAD
-      binding = {
-        descriptor: {
-          configureable: true,
-          enumerable: true,
-          writable: true,
-          value,
-        },
-        key: property,
-        object,
-      };
-=======
       binding = defaultBinding;
->>>>>>> fba61624
       object.properties.set(property, binding);
     }
   } else if (property instanceof SymbolValue) {
     binding = object.symbols.get(property);
     if (!binding) {
-<<<<<<< HEAD
-      binding = {
-        descriptor: {
-          configureable: true,
-          enumerable: true,
-          writable: true,
-          value,
-        },
-        key: property,
-        object,
-      };
-=======
       binding = defaultBinding;
->>>>>>> fba61624
       object.symbols.set(property, binding);
     }
   }
