/**
 * Copyright (c) 2017-present, Facebook, Inc.
 * All rights reserved.
 *
 * This source code is licensed under the BSD-style license found in the
 * LICENSE file in the root directory of this source tree. An additional grant
 * of patent rights can be found in the PATENTS file in the same directory.
 */

/* @flow */

import { Realm, type Effects } from "../realm.js";
import { ModuleTracer } from "../utils/modules.js";
import {
  AbstractValue,
  ECMAScriptSourceFunctionValue,
  Value,
  UndefinedValue,
  StringValue,
  NumberValue,
  BooleanValue,
  NullValue,
  ArrayValue,
  ObjectValue,
  AbstractObjectValue,
} from "../values/index.js";
import { ReactStatistics, type ReactSerializerState } from "../serializer/types.js";
import {
  isReactElement,
  valueIsClassComponent,
  forEachArrayValue,
  valueIsLegacyCreateClassComponent,
  valueIsFactoryClassComponent,
  valueIsKnownReactAbstraction,
  getReactSymbol,
  flattenChildren,
} from "./utils";
import { Get } from "../methods/index.js";
import invariant from "../invariant.js";
import { Properties } from "../singletons.js";
import { CompilerDiagnostic, FatalError } from "../errors.js";
import { BranchState, type BranchStatusEnum } from "./branching.js";
import {
  getInitialProps,
  getInitialContext,
  createClassInstance,
  createSimpleClassInstance,
  evaluateClassConstructor,
} from "./components.js";
import { ExpectedBailOut, SimpleClassBailOut, NewComponentTreeBranch } from "./errors.js";
import { Completion } from "../completions.js";
import { Logger } from "../utils/logger.js";
import type { ClassComponentMetadata } from "../types.js";

type RenderStrategy = "NORMAL" | "FRAGMENT" | "RELAY_QUERY_RENDERER";

export type BranchReactComponentTree = {
<<<<<<< HEAD
  context: null | ObjectValue | AbstractObjectValue,
  props: null | ObjectValue | AbstractObjectValue,
  rootValue: ECMAScriptSourceFunctionValue | AbstractValue,
};

export type ComponentTreeState = {
  branchedComponentTrees: Array<BranchReactComponentTree>,
  componentType: void | ECMAScriptSourceFunctionValue,
  status: "SIMPLE" | "COMPLEX",
=======
  props: ObjectValue | AbstractObjectValue | null,
  rootValue: ECMAScriptSourceFunctionValue | AbstractValue,
  context: ObjectValue | AbstractObjectValue | null,
>>>>>>> 825911ca
};

export class Reconciler {
  constructor(
    realm: Realm,
    moduleTracer: ModuleTracer,
    statistics: ReactStatistics,
    reactSerializerState: ReactSerializerState,
    reactRootValues: Set<ECMAScriptSourceFunctionValue | AbstractValue>
  ) {
    this.realm = realm;
    this.moduleTracer = moduleTracer;
    this.statistics = statistics;
    this.reactSerializerState = reactSerializerState;
    this.logger = moduleTracer.modules.logger;
    this.componentTreeState = this._createComponentTreeState();
    this.reactRootValues = reactRootValues;
  }

  realm: Realm;
  moduleTracer: ModuleTracer;
  statistics: ReactStatistics;
  reactSerializerState: ReactSerializerState;
  logger: Logger;
  componentTreeState: ComponentTreeState;
  reactRootValues: Set<ECMAScriptSourceFunctionValue | AbstractValue>;

  render(
    componentType: ECMAScriptSourceFunctionValue,
    props: ObjectValue | AbstractObjectValue | null,
    context: ObjectValue | AbstractObjectValue | null,
    isRoot: boolean
  ): Effects {
    const renderComponentTree = () => {
      // initialProps and initialContext are created from Flow types from:
      // - if a functional component, the 1st and 2nd paramater of function
      // - if a class component, use this.props and this.context
      // if there are no Flow types for props or context, we will throw a
      // FatalError, unless it's a functional component that has no paramater
      // i.e let MyComponent = () => <div>Hello world</div>
      try {
        let initialProps = props || getInitialProps(this.realm, componentType);
        let initialContext = context || getInitialContext(this.realm, componentType);
        let { result } = this._renderComponent(componentType, initialProps, initialContext, "ROOT", null);
        this.statistics.optimizedTrees++;
        return result;
      } catch (error) {
        // if we get an error and we're not dealing with the root
        // rather than throw a FatalError, we log the error as a warning
        // and continue with the other tree roots
        // TODO: maybe control what levels gets treated as warning/error?
        if (!isRoot) {
          this.logger.logWarning(
            componentType,
            `__registerReactComponentRoot() React component tree (branch) failed due to - ${error.message}`
          );
          return this.realm.intrinsics.undefined;
        }
        // if there was a bail-out on the root component in this reconcilation process, then this
        // should be an invariant as the user has explicitly asked for this component to get folded
        if (error instanceof Completion) {
          this.logger.logCompletion(error);
          throw error;
        } else if (error instanceof ExpectedBailOut) {
          let diagnostic = new CompilerDiagnostic(
            `__registerReactComponentRoot() React component tree (root) failed due to - ${error.message}`,
            this.realm.currentLocation,
            "PP0020",
            "FatalError"
          );
          this.realm.handleError(diagnostic);
          if (this.realm.handleError(diagnostic) === "Fail") throw new FatalError();
        }
        throw error;
      }
    };

    return this.realm.wrapInGlobalEnv(() =>
      this.realm.evaluatePure(() =>
        // TODO: (sebmarkbage): You could use the return value of this to detect if there are any mutations on objects other
        // than newly created ones. Then log those to the error logger. That'll help us track violations in
        // components. :)
        this.realm.evaluateForEffects(
          renderComponentTree,
          /*state*/ null,
          `react component: ${componentType.getName()}`
        )
      )
    );
  }

<<<<<<< HEAD
  clearComponentTreeState() {
    this.componentTreeState = this._createComponentTreeState();
=======
  _queueNewComponentTree(
    rootValue: Value,
    props?: ObjectValue | AbstractObjectValue | null = null,
    context?: ObjectValue | AbstractObjectValue | null = null
  ) {
    invariant(rootValue instanceof ECMAScriptSourceFunctionValue || rootValue instanceof AbstractValue);
    this.branchReactComponentTrees.push({
      props,
      rootValue,
      context,
    });
>>>>>>> 825911ca
  }

  _renderComplexClassComponent(
    componentType: ECMAScriptSourceFunctionValue,
    props: ObjectValue | AbstractValue | AbstractObjectValue,
    context: ObjectValue | AbstractObjectValue,
    classMetadata: ClassComponentMetadata,
    branchStatus: BranchStatusEnum,
    branchState: BranchState | null
  ): Value {
    if (branchStatus !== "ROOT") {
<<<<<<< HEAD
      // if the tree is simple and we're not in a branch, we can make this tree complex
      // and make this complex component the root
      if (branchStatus === "NO_BRANCH" && this.componentTreeState.status === "SIMPLE") {
        this.componentTreeState.componentType = componentType;
      } else {
        this.componentTreeState.branchedComponentTrees.push({
          context: null,
          props: null,
          rootValue: componentType,
        });
        throw new NewComponentTreeBranch();
      }
=======
      this._queueNewComponentTree(componentType);
      throw new NewComponentTreeBranch();
>>>>>>> 825911ca
    }
    this.componentTreeState.status = "COMPLEX";
    // create a new instance of this React class component
    let instance = createClassInstance(this.realm, componentType, props, context, classMetadata);
    // get the "render" method off the instance
    let renderMethod = Get(this.realm, instance, "render");
    invariant(
      renderMethod instanceof ECMAScriptSourceFunctionValue && renderMethod.$Call,
      "Expected render method to be a FunctionValue with $Call method"
    );
    // the render method doesn't have any arguments, so we just assign the context of "this" to be the instance
    return renderMethod.$Call(instance, []);
  }

  _renderFactoryClassComponent(
    instance: ObjectValue,
    branchStatus: BranchStatusEnum,
    branchState: BranchState | null
  ): Value {
    if (branchStatus !== "ROOT") {
      throw new NewComponentTreeBranch();
    }
    // get the "render" method off the instance
    let renderMethod = Get(this.realm, instance, "render");
    invariant(
      renderMethod instanceof ECMAScriptSourceFunctionValue && renderMethod.$Call,
      "Expected render method to be a FunctionValue with $Call method"
    );
    // the render method doesn't have any arguments, so we just assign the context of "this" to be the instance
    return renderMethod.$Call(instance, []);
  }

  _renderSimpleClassComponent(
    componentType: ECMAScriptSourceFunctionValue,
    props: ObjectValue | AbstractValue | AbstractObjectValue,
    context: ObjectValue | AbstractObjectValue,
    branchStatus: BranchStatusEnum,
    branchState: BranchState | null
  ): Value {
    // create a new simple instance of this React class component
    let instance = createSimpleClassInstance(this.realm, componentType, props, context);
    // get the "render" method off the instance
    let renderMethod = Get(this.realm, instance, "render");
    invariant(
      renderMethod instanceof ECMAScriptSourceFunctionValue && renderMethod.$Call,
      "Expected render method to be a FunctionValue with $Call method"
    );
    // the render method doesn't have any arguments, so we just assign the context of "this" to be the instance
    return renderMethod.$Call(instance, []);
  }

  _renderFunctionalComponent(
    componentType: ECMAScriptSourceFunctionValue,
    props: ObjectValue | AbstractValue | AbstractObjectValue,
    context: ObjectValue | AbstractObjectValue
  ) {
    invariant(componentType.$Call, "Expected componentType to be a FunctionValue with $Call method");
    return componentType.$Call(this.realm.intrinsics.undefined, [props, context]);
  }

  _getClassComponentMetadata(
    componentType: ECMAScriptSourceFunctionValue,
    props: ObjectValue | AbstractValue | AbstractObjectValue,
    context: ObjectValue | AbstractObjectValue
  ): ClassComponentMetadata {
    if (this.realm.react.classComponentMetadata.has(componentType)) {
      let classMetadata = this.realm.react.classComponentMetadata.get(componentType);
      invariant(classMetadata);
      return classMetadata;
    }
    // get all this assignments in the constructor
    let classMetadata = evaluateClassConstructor(this.realm, componentType, props, context);
    this.realm.react.classComponentMetadata.set(componentType, classMetadata);
    return classMetadata;
  }

  _renderRelayQueryRendererComponent(
    reactElement: ObjectValue,
    props: ObjectValue | AbstractValue | AbstractObjectValue,
    context: ObjectValue | AbstractObjectValue
  ) {
    // TODO: for now we do nothing, in the future we want to evaluate the render prop of this component
    return {
      result: reactElement,
      childContext: context,
    };
  }

  _renderComponent(
    componentType: Value,
    props: ObjectValue | AbstractValue | AbstractObjectValue,
    context: ObjectValue | AbstractObjectValue,
    branchStatus: BranchStatusEnum,
    branchState: BranchState | null
  ) {
    if (valueIsKnownReactAbstraction(this.realm, componentType)) {
      invariant(componentType instanceof AbstractValue);
<<<<<<< HEAD
      this.componentTreeState.branchedComponentTrees.push({
        context,
        props,
        rootValue: componentType,
      });
=======
      this._queueNewComponentTree(componentType);
>>>>>>> 825911ca
      throw new NewComponentTreeBranch();
    }
    invariant(componentType instanceof ECMAScriptSourceFunctionValue);
    // if this component we are trying to render is in the reactRootValues, we remove it
    // to avoid future conflicts trying to re-render the same root twice
    if (this.reactRootValues.has(componentType)) {
      this.reactRootValues.delete(componentType);
    }
    let value;
    let childContext = context;

    // first we check if it's a legacy class component
    if (valueIsLegacyCreateClassComponent(this.realm, componentType)) {
      throw new ExpectedBailOut("components created with create-react-class are not supported");
    } else if (valueIsClassComponent(this.realm, componentType)) {
      let classMetadata = this._getClassComponentMetadata(componentType, props, context);
      let { instanceProperties, instanceSymbols } = classMetadata;

      // if there were no this assignments we can try and render it as a simple class component
      if (instanceProperties.size === 0 && instanceSymbols.size === 0) {
        // We first need to know what type of class component we're dealing with.
        // A "simple" class component is defined as:
        //
        // - having only a "render" method
        // - having no lifecycle events
        // - having no state
        // - having no instance variables
        //
        // the only things a class component should be able to access on "this" are:
        // - this.props
        // - this.context
        // - this._someRenderMethodX() etc
        //
        // Otherwise, the class component is a "complex" one.
        // To begin with, we don't know what type of component it is, so we try and render it as if it were
        // a simple component using the above heuristics. If an error occurs during this process, we assume
        // that the class wasn't simple, then try again with the "complex" heuristics.
        try {
          value = this._renderSimpleClassComponent(componentType, props, context, branchStatus, branchState);
        } catch (error) {
          // if we get back a SimpleClassBailOut error, we know that this class component
          // wasn't a simple one and is likely to be a complex class component instead
          if (error instanceof SimpleClassBailOut) {
            // the component was not simple, so we continue with complex case
          } else {
            // else we rethrow the error
            throw error;
          }
        }
      }
      // handle the complex class component if there is not value
      if (value === undefined) {
        value = this._renderComplexClassComponent(
          componentType,
          props,
          context,
          classMetadata,
          branchStatus,
          branchState
        );
      }
    } else {
      value = this._renderFunctionalComponent(componentType, props, context);
      if (valueIsFactoryClassComponent(this.realm, value)) {
        invariant(value instanceof ObjectValue);
        // TODO: use this._renderFactoryClassComponent to handle the render method (like a render prop)
        // for now we just return the object
        if (branchStatus !== "ROOT") {
          throw new ExpectedBailOut("non-root factory class components are not suppoted");
        } else {
          return {
            result: value,
            childContext,
          };
        }
      }
    }
    invariant(value !== undefined);
    return {
      result: this._resolveDeeply(value, context, branchStatus === "ROOT" ? "NO_BRANCH" : branchStatus, branchState),
      childContext,
    };
  }

  _createComponentTreeState(): ComponentTreeState {
    return {
      branchedComponentTrees: [],
      componentType: undefined,
      status: "SIMPLE",
    };
  }

  _getRenderStrategy(value: Value): RenderStrategy {
    // check if it's a ReactRelay.QueryRenderer
    if (this.realm.fbLibraries.reactRelay !== undefined) {
      let QueryRenderer = Get(this.realm, this.realm.fbLibraries.reactRelay, "QueryRenderer");
      if (value === QueryRenderer) {
        return "RELAY_QUERY_RENDERER";
      }
    } else if (value === getReactSymbol("react.fragment", this.realm)) {
      return "FRAGMENT";
    }
    return "NORMAL";
  }

  _resolveDeeply(
    value: Value,
    context: ObjectValue | AbstractObjectValue,
    branchStatus: BranchStatusEnum,
    branchState: BranchState | null
  ) {
    if (
      value instanceof StringValue ||
      value instanceof NumberValue ||
      value instanceof BooleanValue ||
      value instanceof NullValue ||
      value instanceof UndefinedValue
    ) {
      // terminal values
      return value;
    } else if (value instanceof AbstractValue) {
      let length = value.args.length;
      if (length > 0) {
        let newBranchState = new BranchState();
        // TODO investigate what other kinds than "conditional" might be safe to deeply resolve
        for (let i = 0; i < length; i++) {
          value.args[i] = this._resolveDeeply(value.args[i], context, "NEW_BRANCH", newBranchState);
        }
        newBranchState.applyBranchedLogic(this.realm, this.reactSerializerState);
      }
      return value;
    }
    // TODO investigate what about other iterables type objects
    if (value instanceof ArrayValue) {
      this._resolveArray(value, context, branchStatus, branchState);
      return value;
    }
    if (value instanceof ObjectValue && isReactElement(value)) {
      // we call value reactElement, to make it clearer what we're dealing with in this block
      let reactElement = value;
      let typeValue = Get(this.realm, reactElement, "type");
      let propsValue = Get(this.realm, reactElement, "props");
      let refValue = Get(this.realm, reactElement, "ref");

      const resolveChildren = () => {
        // terminal host component. Start evaluating its children.
        if (propsValue instanceof ObjectValue && propsValue.properties.has("children")) {
          let childrenValue = Get(this.realm, propsValue, "children");

          if (childrenValue instanceof Value) {
            let resolvedChildren = this._resolveDeeply(childrenValue, context, branchStatus, branchState);
            // we can optimize further and flatten arrays on non-composite components
            if (resolvedChildren instanceof ArrayValue) {
              resolvedChildren = flattenChildren(this.realm, resolvedChildren);
            }
            if (propsValue.properties.has("children")) {
              propsValue.refuseSerialization = true;
              Properties.Set(this.realm, propsValue, "children", resolvedChildren, true);
              propsValue.refuseSerialization = false;
            }
          }
        }
        return reactElement;
      };

      if (typeValue instanceof StringValue) {
        return resolveChildren();
      }
      // we do not support "ref" on <Component /> ReactElements
      if (!(refValue instanceof NullValue)) {
        this._queueNewComponentTree(typeValue);
        this._assignBailOutMessage(reactElement, `Bail-out: refs are not supported on <Components />`);
        return reactElement;
      }
      if (
        !(
          propsValue instanceof ObjectValue ||
          propsValue instanceof AbstractObjectValue ||
          propsValue instanceof AbstractValue
        )
      ) {
        this._assignBailOutMessage(
          reactElement,
          `Bail-out: props on <Component /> was not not an ObjectValue or an AbstractValue`
        );
        return reactElement;
      }
      let renderStrategy = this._getRenderStrategy(typeValue);

      if (
        renderStrategy === "NORMAL" &&
        !(typeValue instanceof ECMAScriptSourceFunctionValue || valueIsKnownReactAbstraction(this.realm, typeValue))
      ) {
        this._assignBailOutMessage(
          reactElement,
          `Bail-out: type on <Component /> was not a ECMAScriptSourceFunctionValue`
        );
        return reactElement;
      } else if (renderStrategy === "FRAGMENT") {
        return resolveChildren();
      }
      try {
        let result;
        switch (renderStrategy) {
          case "NORMAL": {
            let render = this._renderComponent(
              typeValue,
              propsValue,
              context,
              branchStatus === "NEW_BRANCH" ? "BRANCH" : branchStatus,
              null
            );
            result = render.result;
            break;
          }
          case "RELAY_QUERY_RENDERER": {
            let render = this._renderRelayQueryRendererComponent(reactElement, propsValue, context);
            result = render.result;
            break;
          }
          default:
            invariant(false, "unsupported render strategy");
        }

        if (result instanceof UndefinedValue) {
          this._assignBailOutMessage(reactElement, `Bail-out: undefined was returned from render`);
          if (branchStatus === "NEW_BRANCH" && branchState) {
            return branchState.captureBranchedValue(typeValue, reactElement);
          }
          return reactElement;
        }
        this.statistics.inlinedComponents++;
        if (branchStatus === "NEW_BRANCH" && branchState) {
          return branchState.captureBranchedValue(typeValue, result);
        }
        return result;
      } catch (error) {
        // assign a bail out message
        if (error instanceof NewComponentTreeBranch) {
          // NO-OP (we don't queue a newComponentTree as this was already done)
        } else {
          this._queueNewComponentTree(typeValue);
          if (error instanceof ExpectedBailOut) {
            this._assignBailOutMessage(reactElement, "Bail-out: " + error.message);
          } else if (error instanceof FatalError) {
            this._assignBailOutMessage(reactElement, "Evaluation bail-out");
          } else {
            throw error;
          }
        }
        // a child component bailed out during component folding, so return the function value and continue
        if (branchStatus === "NEW_BRANCH" && branchState) {
          return branchState.captureBranchedValue(typeValue, reactElement);
        }
        return reactElement;
      }
    } else {
      throw new ExpectedBailOut("unsupported value type during reconcilation");
    }
  }

  _assignBailOutMessage(reactElement: ObjectValue, message: string): void {
    // $BailOutReason is a field on ObjectValue that allows us to specify a message
    // that gets serialized as a comment node during the ReactElement serialization stage
    if (reactElement.$BailOutReason !== undefined) {
      // merge bail out messages if one already exists
      reactElement.$BailOutReason += `, ${message}`;
    } else {
      reactElement.$BailOutReason = message;
    }
  }

  _resolveArray(
    arrayValue: ArrayValue,
    context: ObjectValue | AbstractObjectValue,
    branchStatus: BranchStatusEnum,
    branchState: BranchState | null
  ) {
    forEachArrayValue(this.realm, arrayValue, (elementValue, elementPropertyDescriptor) => {
      elementPropertyDescriptor.value = this._resolveDeeply(elementValue, context, branchStatus, branchState);
    });
  }
}<|MERGE_RESOLUTION|>--- conflicted
+++ resolved
@@ -55,9 +55,8 @@
 type RenderStrategy = "NORMAL" | "FRAGMENT" | "RELAY_QUERY_RENDERER";
 
 export type BranchReactComponentTree = {
-<<<<<<< HEAD
-  context: null | ObjectValue | AbstractObjectValue,
-  props: null | ObjectValue | AbstractObjectValue,
+  context: ObjectValue | AbstractObjectValue | null,
+  props: ObjectValue | AbstractObjectValue | null,
   rootValue: ECMAScriptSourceFunctionValue | AbstractValue,
 };
 
@@ -65,11 +64,6 @@
   branchedComponentTrees: Array<BranchReactComponentTree>,
   componentType: void | ECMAScriptSourceFunctionValue,
   status: "SIMPLE" | "COMPLEX",
-=======
-  props: ObjectValue | AbstractObjectValue | null,
-  rootValue: ECMAScriptSourceFunctionValue | AbstractValue,
-  context: ObjectValue | AbstractObjectValue | null,
->>>>>>> 825911ca
 };
 
 export class Reconciler {
@@ -161,22 +155,21 @@
     );
   }
 
-<<<<<<< HEAD
   clearComponentTreeState() {
     this.componentTreeState = this._createComponentTreeState();
-=======
+  }
+
   _queueNewComponentTree(
     rootValue: Value,
     props?: ObjectValue | AbstractObjectValue | null = null,
     context?: ObjectValue | AbstractObjectValue | null = null
   ) {
     invariant(rootValue instanceof ECMAScriptSourceFunctionValue || rootValue instanceof AbstractValue);
-    this.branchReactComponentTrees.push({
+    this.componentTreeState.branchedComponentTrees.push({
       props,
       rootValue,
       context,
     });
->>>>>>> 825911ca
   }
 
   _renderComplexClassComponent(
@@ -188,23 +181,14 @@
     branchState: BranchState | null
   ): Value {
     if (branchStatus !== "ROOT") {
-<<<<<<< HEAD
       // if the tree is simple and we're not in a branch, we can make this tree complex
       // and make this complex component the root
       if (branchStatus === "NO_BRANCH" && this.componentTreeState.status === "SIMPLE") {
         this.componentTreeState.componentType = componentType;
       } else {
-        this.componentTreeState.branchedComponentTrees.push({
-          context: null,
-          props: null,
-          rootValue: componentType,
-        });
+        this._queueNewComponentTree(componentType);
         throw new NewComponentTreeBranch();
       }
-=======
-      this._queueNewComponentTree(componentType);
-      throw new NewComponentTreeBranch();
->>>>>>> 825911ca
     }
     this.componentTreeState.status = "COMPLEX";
     // create a new instance of this React class component
@@ -302,15 +286,7 @@
   ) {
     if (valueIsKnownReactAbstraction(this.realm, componentType)) {
       invariant(componentType instanceof AbstractValue);
-<<<<<<< HEAD
-      this.componentTreeState.branchedComponentTrees.push({
-        context,
-        props,
-        rootValue: componentType,
-      });
-=======
       this._queueNewComponentTree(componentType);
->>>>>>> 825911ca
       throw new NewComponentTreeBranch();
     }
     invariant(componentType instanceof ECMAScriptSourceFunctionValue);
