--- conflicted
+++ resolved
@@ -165,44 +165,9 @@
         this.statistics.optimizedTrees++;
         return result;
       } catch (error) {
-<<<<<<< HEAD
-        if (error.name === "Invariant Violation") {
-          throw error;
-        }
-        if (error instanceof ExpectedBailOut) {
-          if (this.logger !== undefined) {
-            this.logger.logWarning(
-              componentType,
-              `__optimizeReactComponentTree() React component tree failed due expected bail-out - ${error.message}`
-            );
-          }
-          evaluatedRootNode.message = error.message;
-          evaluatedRootNode.status = "BAIL-OUT";
-        } else if (error instanceof AbruptCompletion) {
-          if (this.logger !== undefined) {
-            this.logger.logWarning(
-              componentType,
-              `__optimizeReactComponentTree() React component tree failed due runtime runtime exception thrown`
-            );
-          }
-          evaluatedRootNode.status = "ABRUPT_COMPLETION";
-        } else {
-          if (this.logger !== undefined) {
-            this.logger.logWarning(
-              componentType,
-              `__optimizeReactComponentTree() React component tree failed due to - ${error.message}`
-            );
-          }
-          evaluatedRootNode.message = "evaluation failed on new component tree branch";
-          evaluatedRootNode.status = "BAIL-OUT";
-        }
-        failed = true;
-        return this.realm.intrinsics.undefined;
-=======
         this._handleComponentTreeRootFailure(error, evaluatedRootNode);
         // flow belives we can get here, when it should never be possible
         invariant(false, "renderReactComponentTree error not handled correctly");
->>>>>>> 00d8a1a8
       }
     };
 
