--- conflicted
+++ resolved
@@ -60,7 +60,8 @@
 
 export type BranchReactComponentTree = {
   context: ObjectValue | AbstractObjectValue | null,
-<<<<<<< HEAD
+  evaluatedNode: ReactEvaluatedNode,
+  nested: boolean,
   props: ObjectValue | AbstractObjectValue | null,
   rootValue: ECMAScriptSourceFunctionValue | AbstractValue,
 };
@@ -69,12 +70,6 @@
   branchedComponentTrees: Array<BranchReactComponentTree>,
   componentType: void | ECMAScriptSourceFunctionValue,
   status: "SIMPLE" | "COMPLEX",
-=======
-  evaluatedNode: ReactEvaluatedNode,
-  nested: boolean,
-  props: ObjectValue | AbstractObjectValue | null,
-  rootValue: ECMAScriptSourceFunctionValue | AbstractValue,
->>>>>>> 7725abdb
 };
 
 export class Reconciler {
@@ -119,7 +114,14 @@
       try {
         let initialProps = props || getInitialProps(this.realm, componentType);
         let initialContext = context || getInitialContext(this.realm, componentType);
-        let { result } = this._renderComponent(componentType, initialProps, initialContext, "ROOT", null);
+        let { result } = this._renderComponent(
+          componentType,
+          initialProps,
+          initialContext,
+          "ROOT",
+          null,
+          evaluatedRootNode
+        );
         this.statistics.optimizedTrees++;
         return result;
       } catch (error) {
@@ -159,60 +161,7 @@
         // than newly created ones. Then log those to the error logger. That'll help us track violations in
         // components. :)
         this.realm.evaluateForEffects(
-<<<<<<< HEAD
           renderComponentTree,
-=======
-          () => {
-            // initialProps and initialContext are created from Flow types from:
-            // - if a functional component, the 1st and 2nd paramater of function
-            // - if a class component, use this.props and this.context
-            // if there are no Flow types for props or context, we will throw a
-            // FatalError, unless it's a functional component that has no paramater
-            // i.e let MyComponent = () => <div>Hello world</div>
-            try {
-              let initialProps = props || getInitialProps(this.realm, componentType);
-              let initialContext = context || getInitialContext(this.realm, componentType);
-              let { result } = this._renderComponent(
-                componentType,
-                initialProps,
-                initialContext,
-                "ROOT",
-                null,
-                evaluatedRootNode
-              );
-              this.statistics.optimizedTrees++;
-              return result;
-            } catch (error) {
-              // if we get an error and we're not dealing with the root
-              // rather than throw a FatalError, we log the error as a warning
-              // and continue with the other tree roots
-              // TODO: maybe control what levels gets treated as warning/error?
-              if (!isRoot) {
-                this.logger.logWarning(
-                  componentType,
-                  `__registerReactComponentRoot() React component tree (branch) failed due to - ${error.message}`
-                );
-                return this.realm.intrinsics.undefined;
-              }
-              // if there was a bail-out on the root component in this reconcilation process, then this
-              // should be an invariant as the user has explicitly asked for this component to get folded
-              if (error instanceof Completion) {
-                this.logger.logCompletion(error);
-                throw error;
-              } else if (error instanceof ExpectedBailOut) {
-                let diagnostic = new CompilerDiagnostic(
-                  `__registerReactComponentRoot() React component tree (root) failed due to - ${error.message}`,
-                  this.realm.currentLocation,
-                  "PP0020",
-                  "FatalError"
-                );
-                this.realm.handleError(diagnostic);
-                if (this.realm.handleError(diagnostic) === "Fail") throw new FatalError();
-              }
-              throw error;
-            }
-          },
->>>>>>> 7725abdb
           /*state*/ null,
           `react component: ${componentType.getName()}`
         )
@@ -232,14 +181,10 @@
     context?: ObjectValue | AbstractObjectValue | null = null
   ) {
     invariant(rootValue instanceof ECMAScriptSourceFunctionValue || rootValue instanceof AbstractValue);
-<<<<<<< HEAD
     this.componentTreeState.branchedComponentTrees.push({
-=======
-    this.branchReactComponentTrees.push({
       context,
       evaluatedNode,
       nested,
->>>>>>> 7725abdb
       props,
       rootValue,
     });
@@ -255,20 +200,15 @@
     evaluatedNode: ReactEvaluatedNode
   ): Value {
     if (branchStatus !== "ROOT") {
-<<<<<<< HEAD
       // if the tree is simple and we're not in a branch, we can make this tree complex
       // and make this complex component the root
       if (branchStatus === "NO_BRANCH" && this.componentTreeState.status === "SIMPLE") {
         this.componentTreeState.componentType = componentType;
       } else {
-        this._queueNewComponentTree(componentType);
+        this._queueNewComponentTree(componentType, evaluatedNode);
+        evaluatedNode.status = "NEW_TREE";
         throw new NewComponentTreeBranch();
       }
-=======
-      this._queueNewComponentTree(componentType, evaluatedNode);
-      evaluatedNode.status = "NEW_TREE";
-      throw new NewComponentTreeBranch();
->>>>>>> 7725abdb
     }
     this.componentTreeState.status = "COMPLEX";
     // create a new instance of this React class component
@@ -697,18 +637,14 @@
     evaluatedNode: ReactEvaluatedNode
   ) {
     forEachArrayValue(this.realm, arrayValue, (elementValue, elementPropertyDescriptor) => {
-<<<<<<< HEAD
-      elementPropertyDescriptor.value = this._resolveDeeply(elementValue, context, "NEW_BRANCH", branchState);
-=======
       elementPropertyDescriptor.value = this._resolveDeeply(
         componentType,
         elementValue,
         context,
-        branchStatus,
+        "NEW_BRANCH",
         branchState,
         evaluatedNode
       );
->>>>>>> 7725abdb
     });
   }
 }