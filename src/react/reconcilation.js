/**
 * Copyright (c) 2017-present, Facebook, Inc.
 * All rights reserved.
 *
 * This source code is licensed under the BSD-style license found in the
 * LICENSE file in the root directory of this source tree. An additional grant
 * of patent rights can be found in the PATENTS file in the same directory.
 */

/* @flow */

import { construct_empty_effects, Realm, type Effects, type SideEffectType } from "../realm.js";
import {
  AbstractObjectValue,
  AbstractValue,
  ArrayValue,
  BooleanValue,
  BoundFunctionValue,
  ECMAScriptSourceFunctionValue,
  FunctionValue,
  NullValue,
  NumberValue,
  ObjectValue,
  StringValue,
  SymbolValue,
  Value,
  UndefinedValue,
} from "../values/index.js";
import { ReactStatistics, type ReactEvaluatedNode } from "../serializer/types.js";
import {
  cloneProps,
  createInternalReactElement,
  createReactEvaluatedNode,
  doNotOptimizeComponent,
  evaluateWithNestedParentEffects,
  flattenChildren,
  getComponentName,
  getComponentTypeFromRootValue,
  getLocationFromValue,
  getProperty,
  getReactSymbol,
  getValueFromFunctionCall,
  isReactElement,
  mapArrayValue,
  sanitizeReactElementForFirstRenderOnly,
  valueIsClassComponent,
  valueIsFactoryClassComponent,
  valueIsKnownReactAbstraction,
  valueIsLegacyCreateClassComponent,
} from "./utils";
import { Get } from "../methods/index.js";
import invariant from "../invariant.js";
import { Join, Path, Properties } from "../singletons.js";
import { FatalError, CompilerDiagnostic } from "../errors.js";
import {
  type BranchStatusEnum,
  getValueWithBranchingLogicApplied,
  wrapReactElementInBranchOrReturnValue,
} from "./branching.js";
import * as t from "babel-types";
import { Completion } from "../completions.js";
import {
  getInitialProps,
  getInitialContext,
  createClassInstance,
  createSimpleClassInstance,
  evaluateClassConstructor,
  createClassInstanceForFirstRenderOnly,
  applyGetDerivedStateFromProps,
} from "./components.js";
import {
  DoNotOptimize,
  ExpectedBailOut,
  NewComponentTreeBranch,
  ReconcilerFatalError,
  SimpleClassBailOut,
  UnsupportedSideEffect,
} from "./errors.js";
import { Logger } from "../utils/logger.js";
import type { ClassComponentMetadata, PropertyBinding, ReactComponentTreeConfig, ReactHint } from "../types.js";
import type { Binding } from "../environment.js";

type ComponentResolutionStrategy =
  | "NORMAL"
  | "FRAGMENT"
  | "RELAY_QUERY_RENDERER"
  | "CONTEXT_PROVIDER"
  | "CONTEXT_CONSUMER"
  | "FORWARD_REF";

export type OptimizedClosure = {
  evaluatedNode: ReactEvaluatedNode,
  func: ECMAScriptSourceFunctionValue | BoundFunctionValue,
  nestedEffects: Array<Effects>,
  componentType: Value | null,
  context: ObjectValue | AbstractObjectValue | null,
};

export type BranchReactComponentTree = {
  context: ObjectValue | AbstractObjectValue | null,
  evaluatedNode: ReactEvaluatedNode,
  props: ObjectValue | AbstractObjectValue | null,
  rootValue: ECMAScriptSourceFunctionValue | AbstractValue,
};

export type ComponentTreeState = {
  componentType: void | ECMAScriptSourceFunctionValue,
  contextTypes: Set<string>,
  deadEnds: number,
  status: "SIMPLE" | "COMPLEX",
  contextNodeReferences: Map<ObjectValue | AbstractObjectValue, number>,
};

function setContextCurrentValue(contextObject: ObjectValue | AbstractObjectValue, value: Value): void {
  if (contextObject instanceof AbstractObjectValue && !contextObject.values.isTop()) {
    let elements = contextObject.values.getElements();
    if (elements && elements.size > 0) {
      contextObject = Array.from(elements)[0];
    } else {
      // intentionally left in
      invariant(false, "TODO: should we hit this?");
    }
  }
  if (!(contextObject instanceof ObjectValue)) {
    throw new ExpectedBailOut("cannot set currentValue on an abstract context consumer");
  }
  let binding = contextObject.properties.get("currentValue");

  if (binding && binding.descriptor) {
    binding.descriptor.value = value;
  } else {
    invariant(false, "setContextCurrentValue failed to set the currentValue");
  }
}

export class Reconciler {
  constructor(
    realm: Realm,
    componentTreeConfig: ReactComponentTreeConfig,
    statistics: ReactStatistics,
    logger?: Logger
  ) {
    this.realm = realm;
    this.statistics = statistics;
    this.logger = logger;
    this.componentTreeConfig = componentTreeConfig;
    this.componentTreeState = this._createComponentTreeState();
    this.alreadyEvaluatedRootNodes = new Map();
    this.alreadyEvaluatedNestedClosures = new Set();
    this.nestedOptimizedClosures = [];
    this.branchedComponentTrees = [];
  }

  realm: Realm;
  statistics: ReactStatistics;
  logger: void | Logger;
  componentTreeState: ComponentTreeState;
  alreadyEvaluatedRootNodes: Map<ECMAScriptSourceFunctionValue, ReactEvaluatedNode>;
  alreadyEvaluatedNestedClosures: Set<FunctionValue>;
  componentTreeConfig: ReactComponentTreeConfig;
  currentEffectsStack: Array<Effects>;
  nestedOptimizedClosures: Array<OptimizedClosure>;
  branchedComponentTrees: Array<BranchReactComponentTree>;

  resolveReactComponentTree(
    componentType: ECMAScriptSourceFunctionValue,
    props: ObjectValue | AbstractObjectValue | null,
    context: ObjectValue | AbstractObjectValue | null,
    evaluatedRootNode: ReactEvaluatedNode
  ): Effects {
    const resolveComponentTree = () => {
      try {
        let initialProps = props || getInitialProps(this.realm, componentType);
        let initialContext = context || getInitialContext(this.realm, componentType);
        this.alreadyEvaluatedRootNodes.set(componentType, evaluatedRootNode);
        let { result } = this._resolveComponent(componentType, initialProps, initialContext, "ROOT", evaluatedRootNode);
        this.statistics.optimizedTrees++;
        return result;
      } catch (error) {
        this._handleComponentTreeRootFailure(error, evaluatedRootNode);
        // flow belives we can get here, when it should never be possible
        invariant(false, "resolveReactComponentTree error not handled correctly");
      }
    };

    let effects = this.realm.wrapInGlobalEnv(() =>
      this.realm.evaluatePure(
        () =>
          this.realm.evaluateForEffects(
            resolveComponentTree,
            /*state*/ null,
            `react component: ${getComponentName(this.realm, componentType)}`
          ),
        this._handleReportedSideEffect
      )
    );
    this._handleNestedOptimizedClosuresFromEffects(effects, evaluatedRootNode);
    return effects;
  }

  _handleNestedOptimizedClosuresFromEffects(effects: Effects, evaluatedNode: ReactEvaluatedNode) {
    for (let { nestedEffects } of this.nestedOptimizedClosures) {
      if (nestedEffects.length === 0) {
        nestedEffects.push(...nestedEffects, effects);
      }
    }
  }

  resolveNestedOptimizedClosure(
    func: ECMAScriptSourceFunctionValue | BoundFunctionValue,
    nestedEffects: Array<Effects>,
    componentType: Value | null,
    context: ObjectValue | AbstractObjectValue | null,
    evaluatedNode: ReactEvaluatedNode
  ): Effects {
    const resolveOptimizedClosure = () => {
      let baseObject = this.realm.$GlobalEnv.environmentRecord.WithBaseObject();
      // we want to optimize the function that is bound
      if (func instanceof BoundFunctionValue) {
        // we want to set the "this" to be the bound object
        // for firstRender this will optimize the function
        // for updates, "this" will be intrinsic, so either way
        // they should both work
        baseObject = func.$BoundThis;
        invariant(func.$BoundTargetFunction instanceof ECMAScriptSourceFunctionValue);
        func = func.$BoundTargetFunction;
      }
      let numArgs = func.getLength();
      let args = [];
      let targetFunc = func;

      this.alreadyEvaluatedNestedClosures.add(func);
      invariant(targetFunc instanceof ECMAScriptSourceFunctionValue);
      let params = targetFunc.$FormalParameters;
      if (numArgs && numArgs > 0 && params) {
        for (let parameterId of params) {
          if (t.isIdentifier(parameterId)) {
            // Create an AbstractValue similar to __abstract being called
            args.push(
              AbstractValue.createAbstractArgument(
                this.realm,
                ((parameterId: any): BabelNodeIdentifier).name,
                targetFunc.expressionLocation
              )
            );
          } else {
            this.realm.handleError(
              new CompilerDiagnostic(
                "Non-identifier args to additional functions unsupported",
                targetFunc.expressionLocation,
                "PP1005",
                "FatalError"
              )
            );
            throw new FatalError("Non-identifier args to additional functions unsupported");
          }
        }
      }
      try {
        invariant(
          baseObject instanceof ObjectValue ||
            baseObject instanceof AbstractObjectValue ||
            baseObject instanceof UndefinedValue
        );
        let value = getValueFromFunctionCall(this.realm, func, baseObject, args);
        invariant(componentType instanceof Value);
        invariant(context instanceof ObjectValue || context instanceof AbstractObjectValue);
        let result = this._resolveDeeply(componentType, value, context, "NEW_BRANCH", evaluatedNode);
        this.statistics.optimizedNestedClosures++;
        return result;
      } catch (error) {
        this._handleComponentTreeRootFailure(error, evaluatedNode);
        // flow belives we can get here, when it should never be possible
        invariant(false, "resolveNestedOptimizedClosure error not handled correctly");
      }
    };

    let effects = this.realm.wrapInGlobalEnv(() =>
      this.realm.evaluatePure(() =>
        evaluateWithNestedParentEffects(this.realm, nestedEffects, () =>
          this.realm.evaluateForEffects(resolveOptimizedClosure, /*state*/ null, `react nested optimized closure`)
        )
      )
    );
    this._handleNestedOptimizedClosuresFromEffects(effects, evaluatedNode);
    return effects;
  }

  clearComponentTreeState(): void {
    this.componentTreeState = this._createComponentTreeState();
  }

  _queueOptimizedClosure(
    func: ECMAScriptSourceFunctionValue | BoundFunctionValue,
    evaluatedNode: ReactEvaluatedNode,
    componentType: Value | null,
    context: ObjectValue | AbstractObjectValue | null
  ): void {
    if (this.realm.react.optimizeNestedFunctions) {
      this.nestedOptimizedClosures.push({
        evaluatedNode,
        func,
        nestedEffects: [],
        componentType,
        context,
      });
    }
  }

  _queueNewComponentTree(
    rootValue: Value,
    evaluatedNode: ReactEvaluatedNode,
    props?: ObjectValue | AbstractObjectValue | null = null,
    context?: ObjectValue | AbstractObjectValue | null = null
  ): void {
    if (rootValue instanceof SymbolValue) {
      return;
    }
    invariant(rootValue instanceof ECMAScriptSourceFunctionValue || rootValue instanceof AbstractValue);
    this.componentTreeState.deadEnds++;
    let componentType = getComponentTypeFromRootValue(this.realm, rootValue);
    if (componentType !== null && !this.hasEvaluatedRootNode(componentType, evaluatedNode)) {
      this.branchedComponentTrees.push({
        context,
        evaluatedNode,
        props,
        rootValue,
      });
    }
  }

  _resolveComplexClassComponent(
    componentType: ECMAScriptSourceFunctionValue,
    props: ObjectValue | AbstractObjectValue,
    context: ObjectValue | AbstractObjectValue,
    classMetadata: ClassComponentMetadata,
    branchStatus: BranchStatusEnum,
    evaluatedNode: ReactEvaluatedNode
  ): Value {
    if (branchStatus !== "ROOT") {
      // if the tree is simple and we're not in a branch, we can make this tree complex
      // and make this complex component the root
      let evaluatedComplexNode = this.alreadyEvaluatedRootNodes.get(componentType);
      if (
        branchStatus === "NO_BRANCH" &&
        this.componentTreeState.status === "SIMPLE" &&
        evaluatedComplexNode &&
        evaluatedComplexNode.status !== "RENDER_PROPS"
      ) {
        this.componentTreeState.componentType = componentType;
      } else {
        this._queueNewComponentTree(componentType, evaluatedNode);
        evaluatedNode.status = "NEW_TREE";
        throw new NewComponentTreeBranch(evaluatedNode);
      }
    }
    this.componentTreeState.status = "COMPLEX";
    // create a new instance of this React class component
    let instance = createClassInstance(this.realm, componentType, props, context, classMetadata);
    // get the "render" method off the instance
    let renderMethod = Get(this.realm, instance, "render");
    invariant(renderMethod instanceof ECMAScriptSourceFunctionValue);
    // the render method doesn't have any arguments, so we just assign the context of "this" to be the instance
    return getValueFromFunctionCall(this.realm, renderMethod, instance, []);
  }

  _resolveSimpleClassComponent(
    componentType: ECMAScriptSourceFunctionValue,
    props: ObjectValue | AbstractObjectValue,
    context: ObjectValue | AbstractObjectValue,
    branchStatus: BranchStatusEnum,
    evaluatedNode: ReactEvaluatedNode
  ): Value {
    // create a new simple instance of this React class component
    let instance = createSimpleClassInstance(this.realm, componentType, props, context);
    // get the "render" method off the instance
    let renderMethod = Get(this.realm, instance, "render");
    invariant(renderMethod instanceof ECMAScriptSourceFunctionValue);
    // the render method doesn't have any arguments, so we just assign the context of "this" to be the instance
    return getValueFromFunctionCall(this.realm, renderMethod, instance, []);
  }

  _resolveFunctionalComponent(
    componentType: ECMAScriptSourceFunctionValue,
    props: ObjectValue | AbstractObjectValue,
    context: ObjectValue | AbstractObjectValue,
    evaluatedNode: ReactEvaluatedNode
  ) {
    return getValueFromFunctionCall(this.realm, componentType, this.realm.intrinsics.undefined, [props, context]);
  }

  _getClassComponentMetadata(
    componentType: ECMAScriptSourceFunctionValue,
    props: ObjectValue | AbstractObjectValue,
    context: ObjectValue | AbstractObjectValue
  ): ClassComponentMetadata {
    if (this.realm.react.classComponentMetadata.has(componentType)) {
      let classMetadata = this.realm.react.classComponentMetadata.get(componentType);
      invariant(classMetadata);
      return classMetadata;
    }
    // get all this assignments in the constructor
    let classMetadata = evaluateClassConstructor(this.realm, componentType, props, context);
    this.realm.react.classComponentMetadata.set(componentType, classMetadata);
    return classMetadata;
  }

  _resolveContextProviderComponent(
    componentType: Value,
    reactElement: ObjectValue,
    context: ObjectValue | AbstractObjectValue,
    branchStatus: BranchStatusEnum,
    evaluatedNode: ReactEvaluatedNode
  ): Value {
    let typeValue = getProperty(this.realm, reactElement, "type");
    let propsValue = getProperty(this.realm, reactElement, "props");

    let evaluatedChildNode = createReactEvaluatedNode("NORMAL", "Context.Provider");
    evaluatedNode.children.push(evaluatedChildNode);
    this.statistics.componentsEvaluated++;
    invariant(typeValue instanceof ObjectValue || typeValue instanceof AbstractObjectValue);
    const contextConsumer = getProperty(this.realm, typeValue, "context");
    invariant(contextConsumer instanceof ObjectValue || contextConsumer instanceof AbstractObjectValue);
    let lastValueProp = getProperty(this.realm, contextConsumer, "currentValue");
    this._incremementReferenceForContextNode(contextConsumer);

    let valueProp;
    // if we have a value prop, set it
    if (propsValue instanceof ObjectValue || propsValue instanceof AbstractObjectValue) {
      valueProp = Get(this.realm, propsValue, "value");
      setContextCurrentValue(contextConsumer, valueProp);
    }
    if (propsValue instanceof ObjectValue) {
      // if the value is abstract, we need to keep the render prop as unless
      // we are in firstRenderOnly mode, where we can just inline the abstract value
      if (!(valueProp instanceof AbstractValue) || this.componentTreeConfig.firstRenderOnly) {
        let resolvedReactElement = this._resolveReactElementHostChildren(
          componentType,
          reactElement,
          context,
          branchStatus,
          evaluatedChildNode
        );
        let resolvedPropsValue = getProperty(this.realm, resolvedReactElement, "props");
        invariant(resolvedPropsValue instanceof ObjectValue || resolvedPropsValue instanceof AbstractObjectValue);
        invariant(lastValueProp instanceof Value);
        setContextCurrentValue(contextConsumer, lastValueProp);
        this._decremementReferenceForContextNode(contextConsumer);
        // if we no dead ends, we know the rest of the tree and can safely remove the provider
        if (this.componentTreeState.deadEnds === 0) {
          let childrenValue = Get(this.realm, resolvedPropsValue, "children");
          evaluatedChildNode.status = "INLINED";
          this.statistics.inlinedComponents++;
          return childrenValue;
        }
        return resolvedReactElement;
      }
    }
    let children = this._resolveReactElementHostChildren(
      componentType,
      reactElement,
      context,
      branchStatus,
      evaluatedChildNode
    );
    setContextCurrentValue(contextConsumer, lastValueProp);
    this._decremementReferenceForContextNode(contextConsumer);
    return children;
  }

  _decremementReferenceForContextNode(contextNode: ObjectValue | AbstractObjectValue): void {
    let references = this.componentTreeState.contextNodeReferences.get(contextNode);
    if (!references) {
      references = 0;
    } else {
      references--;
    }
    this.componentTreeState.contextNodeReferences.set(contextNode, references);
  }

  _incremementReferenceForContextNode(contextNode: ObjectValue | AbstractObjectValue): void {
    let references = this.componentTreeState.contextNodeReferences.get(contextNode);
    if (!references) {
      references = 1;
    } else {
      references++;
    }
    this.componentTreeState.contextNodeReferences.set(contextNode, references);
  }

  _isContextValueKnown(contextNode: ObjectValue | AbstractObjectValue): boolean {
    if (this.componentTreeConfig.isRoot) {
      return true;
    }
    if (this.componentTreeState.contextNodeReferences.has(contextNode)) {
      let references = this.componentTreeState.contextNodeReferences.get(contextNode);
      if (!references) {
        return false;
      }
      return references > 0;
    }
    return false;
  }

  _resolveContextConsumerComponent(
    componentType: Value,
    reactElement: ObjectValue,
    context: ObjectValue | AbstractObjectValue,
    branchStatus: BranchStatusEnum,
    evaluatedNode: ReactEvaluatedNode
  ): Value | void {
    let typeValue = getProperty(this.realm, reactElement, "type");
    let propsValue = getProperty(this.realm, reactElement, "props");
    let evaluatedChildNode = createReactEvaluatedNode("RENDER_PROPS", "Context.Consumer");
    evaluatedNode.children.push(evaluatedChildNode);

    if (propsValue instanceof ObjectValue || propsValue instanceof AbstractObjectValue) {
      // get the "render" prop child off the instance
      if (propsValue instanceof ObjectValue && propsValue.properties.has("children")) {
        let renderProp = getProperty(this.realm, propsValue, "children");

        this._findReactComponentTrees(propsValue, evaluatedChildNode, "NORMAL_FUNCTIONS");
        if (renderProp instanceof ECMAScriptSourceFunctionValue) {
          if (typeValue instanceof ObjectValue || typeValue instanceof AbstractObjectValue) {
            // make sure this context is in our tree
            if (this._isContextValueKnown(typeValue)) {
              let valueProp = Get(this.realm, typeValue, "currentValue");
              // if the value is abstract, we need to keep the render prop as unless
              // we are in firstRenderOnly mode, where we can just inline the abstract value
              if (!(valueProp instanceof AbstractValue) || this.componentTreeConfig.firstRenderOnly) {
                let result = getValueFromFunctionCall(this.realm, renderProp, this.realm.intrinsics.undefined, [
                  valueProp,
                ]);
                this.statistics.inlinedComponents++;
                this.statistics.componentsEvaluated++;
                evaluatedChildNode.status = "INLINED";
                return this._resolveDeeply(componentType, result, context, branchStatus, evaluatedNode);
              }
            }
          }
          this._queueOptimizedClosure(renderProp, evaluatedChildNode, componentType, context);
          return;
        } else {
          this._findReactComponentTrees(renderProp, evaluatedChildNode, "NESTED_CLOSURES");
        }
      }
    }
    this.componentTreeState.deadEnds++;
    return;
  }

  _resolveForwardRefComponent(
    componentType: Value,
    reactElement: ObjectValue,
    context: ObjectValue | AbstractObjectValue,
    branchStatus: BranchStatusEnum,
    evaluatedNode: ReactEvaluatedNode
  ): Value | void {
    let typeValue = getProperty(this.realm, reactElement, "type");
    let propsValue = getProperty(this.realm, reactElement, "props");
    let refValue = getProperty(this.realm, reactElement, "ref");
    invariant(typeValue instanceof AbstractValue || typeValue instanceof ObjectValue);
    let reactHint = this.realm.react.abstractHints.get(typeValue);

    invariant(reactHint !== undefined);
    let [forwardedComponent] = reactHint.args;
    let evaluatedChildNode = createReactEvaluatedNode("FORWARD_REF", getComponentName(this.realm, forwardedComponent));
    evaluatedNode.children.push(evaluatedChildNode);
    invariant(
      forwardedComponent instanceof ECMAScriptSourceFunctionValue,
      "expect React.forwardRef() to be passed function value"
    );
    let value = getValueFromFunctionCall(this.realm, forwardedComponent, this.realm.intrinsics.undefined, [
      propsValue,
      refValue,
    ]);
    return this._resolveDeeply(componentType, value, context, branchStatus, evaluatedChildNode);
  }

  _resolveRelayQueryRendererComponent(
    componentType: Value,
    reactElement: ObjectValue,
    context: ObjectValue | AbstractObjectValue,
    evaluatedNode: ReactEvaluatedNode
  ): Value | void {
    let typeValue = getProperty(this.realm, reactElement, "type");
    let propsValue = getProperty(this.realm, reactElement, "props");

    let evaluatedChildNode = createReactEvaluatedNode("RENDER_PROPS", getComponentName(this.realm, typeValue));
    evaluatedNode.children.push(evaluatedChildNode);

    if (propsValue instanceof ObjectValue || propsValue instanceof AbstractObjectValue) {
      // get the "render" prop
      if (propsValue instanceof ObjectValue && propsValue.properties.has("render")) {
        let renderProp = getProperty(this.realm, propsValue, "render");

        if (renderProp instanceof ECMAScriptSourceFunctionValue) {
          this._queueOptimizedClosure(renderProp, evaluatedChildNode, componentType, context);
        } else if (renderProp instanceof AbstractValue) {
          this._findReactComponentTrees(renderProp, evaluatedChildNode, "NESTED_CLOSURES", componentType, context);
        }
      }
      this._findReactComponentTrees(propsValue, evaluatedChildNode, "NORMAL_FUNCTIONS");
      return;
    }
    // this is the worst case, we were unable to find the render prop function
    // and won't be able to find any further components to evaluate as trees
    // because of that
    this.componentTreeState.deadEnds++;
  }

  _resolveClassComponent(
    componentType: ECMAScriptSourceFunctionValue,
    props: ObjectValue | AbstractObjectValue,
    context: ObjectValue | AbstractObjectValue,
    branchStatus: BranchStatusEnum,
    evaluatedNode: ReactEvaluatedNode
  ): Value {
    let value;

    let classMetadata = this._getClassComponentMetadata(componentType, props, context);
    let { instanceProperties, instanceSymbols } = classMetadata;

    // if there were no this assignments we can try and render it as a simple class component
    if (instanceProperties.size === 0 && instanceSymbols.size === 0) {
      // We first need to know what type of class component we're dealing with.
      // A "simple" class component is defined as:
      //
      // - having only a "render" method
      // - having no lifecycle events
      // - having no state
      // - having no instance variables
      //
      // the only things a class component should be able to access on "this" are:
      // - this.props
      // - this.context
      // - this._someRenderMethodX() etc
      //
      // Otherwise, the class component is a "complex" one.
      // To begin with, we don't know what type of component it is, so we try and render it as if it were
      // a simple component using the above heuristics. If an error occurs during this process, we assume
      // that the class wasn't simple, then try again with the "complex" heuristics.
      try {
        value = this._resolveSimpleClassComponent(componentType, props, context, branchStatus, evaluatedNode);
      } catch (error) {
        // if we get back a SimpleClassBailOut error, we know that this class component
        // wasn't a simple one and is likely to be a complex class component instead
        if (error instanceof SimpleClassBailOut) {
          // the component was not simple, so we continue with complex case
        } else {
          // else we rethrow the error
          throw error;
        }
      }
    }
    // handle the complex class component if there is not value
    if (value === undefined) {
      value = this._resolveComplexClassComponent(
        componentType,
        props,
        context,
        classMetadata,
        branchStatus,
        evaluatedNode
      );
    }
    return value;
  }

  _resolveClassComponentForFirstRenderOnly(
    componentType: ECMAScriptSourceFunctionValue,
    props: ObjectValue | AbstractObjectValue,
    context: ObjectValue | AbstractObjectValue,
    branchStatus: BranchStatusEnum,
    evaluatedNode: ReactEvaluatedNode
  ): Value {
    // create a new simple instance of this React class component
    let instance = createClassInstanceForFirstRenderOnly(this.realm, componentType, props, context, evaluatedNode);
    let getDerivedStateFromProps = Get(this.realm, componentType, "getDerivedStateFromProps");
    let getSnapshotBeforeUpdate = Get(this.realm, instance, "getSnapshotBeforeUpdate");

    // if either getDerivedStateFromProps or getSnapshotBeforeUpdate exist, then
    // we don't try and execute componentWillMount and UNSAFE_componentWillMount
    if (
      getDerivedStateFromProps !== this.realm.intrinsics.undefined ||
      getSnapshotBeforeUpdate !== this.realm.intrinsics.undefined
    ) {
      if (getDerivedStateFromProps instanceof ECMAScriptSourceFunctionValue && getDerivedStateFromProps.$Call) {
        applyGetDerivedStateFromProps(this.realm, getDerivedStateFromProps, instance, props);
      }
    } else {
      // get the "componentWillMount" and "render" methods off the instance
      let componentWillMount = Get(this.realm, instance, "componentWillMount");

      if (componentWillMount instanceof ECMAScriptSourceFunctionValue && componentWillMount.$Call) {
        componentWillMount.$Call(instance, []);
      }
      let unsafeComponentWillMount = Get(this.realm, instance, "UNSAFE_componentWillMount");

      if (unsafeComponentWillMount instanceof ECMAScriptSourceFunctionValue && unsafeComponentWillMount.$Call) {
        unsafeComponentWillMount.$Call(instance, []);
      }
    }
    let renderMethod = Get(this.realm, instance, "render");

    invariant(renderMethod instanceof ECMAScriptSourceFunctionValue);
    return getValueFromFunctionCall(this.realm, renderMethod, instance, []);
  }

  _resolveRelayContainer(
    reactHint: ReactHint,
    props: ObjectValue | AbstractObjectValue,
    context: ObjectValue | AbstractObjectValue,
    branchStatus: BranchStatusEnum,
    evaluatedNode: ReactEvaluatedNode
  ) {
    evaluatedNode.status = "INLINED";
    evaluatedNode.message = "RelayContainer";
    invariant(reactHint.firstRenderValue instanceof Value);
    // for better serialization, ensure context has the right abstract properties defined
    if (getProperty(this.realm, context, "relay") === this.realm.intrinsics.undefined) {
      let abstractRelayContext = AbstractValue.createAbstractObject(this.realm, "context.relay");
      let abstractRelayEnvironment = AbstractValue.createAbstractObject(this.realm, "context.relay.environment");
      let abstractRelayInternal = AbstractValue.createAbstractObject(
        this.realm,
        "context.relay.environment.unstable_internal"
      );
      Properties.Set(this.realm, context, "relay", abstractRelayContext, true);
      Properties.Set(this.realm, abstractRelayContext, "environment", abstractRelayEnvironment, true);
      Properties.Set(this.realm, abstractRelayEnvironment, "unstable_internal", abstractRelayInternal, true);
    }
    // add contextType to this component
    this.componentTreeState.contextTypes.add("relay");
    return this._resolveComponent(reactHint.firstRenderValue, props, context, branchStatus, evaluatedNode);
  }

  _resolveComponent(
    componentType: Value,
    props: ObjectValue | AbstractObjectValue,
    context: ObjectValue | AbstractObjectValue,
    branchStatus: BranchStatusEnum,
    evaluatedNode: ReactEvaluatedNode
  ) {
    if (doNotOptimizeComponent(this.realm, componentType)) {
      throw new DoNotOptimize("__reactCompilerDoNotOptimize flag detected");
    }
    this.statistics.componentsEvaluated++;
    if (valueIsKnownReactAbstraction(this.realm, componentType)) {
      invariant(componentType instanceof AbstractValue);
      let reactHint = this.realm.react.abstractHints.get(componentType);

      invariant(reactHint);
      if (
        typeof reactHint !== "string" &&
        reactHint.object === this.realm.fbLibraries.reactRelay &&
        this.componentTreeConfig.firstRenderOnly
      ) {
        return this._resolveRelayContainer(reactHint, props, context, branchStatus, evaluatedNode);
      }
      this._queueNewComponentTree(componentType, evaluatedNode);
      evaluatedNode.status = "NEW_TREE";
      evaluatedNode.message = "RelayContainer";
      throw new NewComponentTreeBranch(evaluatedNode);
    }
    invariant(componentType instanceof ECMAScriptSourceFunctionValue);
    let value;
    let childContext = context;

    // first we check if it's a legacy class component
    if (valueIsLegacyCreateClassComponent(this.realm, componentType)) {
      throw new ExpectedBailOut("components created with create-react-class are not supported");
    } else if (valueIsClassComponent(this.realm, componentType)) {
      if (this.componentTreeConfig.firstRenderOnly) {
        value = this._resolveClassComponentForFirstRenderOnly(
          componentType,
          props,
          context,
          branchStatus,
          evaluatedNode
        );
      } else {
        value = this._resolveClassComponent(componentType, props, context, branchStatus, evaluatedNode);
      }
    } else {
      value = this._resolveFunctionalComponent(componentType, props, context, evaluatedNode);
      if (valueIsFactoryClassComponent(this.realm, value)) {
        invariant(value instanceof ObjectValue);
        if (branchStatus !== "ROOT") {
          throw new ExpectedBailOut("non-root factory class components are not suppoted");
        } else {
          // TODO support factory components
          return {
            result: value,
            childContext,
          };
        }
      }
    }
    invariant(value !== undefined);
    return {
      result: this._resolveDeeply(
        componentType,
        value,
        context,
        branchStatus === "ROOT" ? "NO_BRANCH" : branchStatus,
        evaluatedNode
      ),
      childContext,
    };
  }

  _createComponentTreeState(): ComponentTreeState {
    return {
      componentType: undefined,
      contextTypes: new Set(),
      deadEnds: 0,
      status: "SIMPLE",
      contextNodeReferences: new Map(),
    };
  }

  _getComponentResolutionStrategy(value: Value): ComponentResolutionStrategy {
    // check if it's a ReactRelay.QueryRenderer
    if (this.realm.fbLibraries.reactRelay !== undefined) {
      let QueryRenderer = getProperty(this.realm, this.realm.fbLibraries.reactRelay, "QueryRenderer");
      if (value === QueryRenderer) {
        return "RELAY_QUERY_RENDERER";
      }
    }
    if (value === getReactSymbol("react.fragment", this.realm)) {
      return "FRAGMENT";
    }
    if (value instanceof AbstractValue && this.realm.react.abstractHints.has(value)) {
      let reactHint = this.realm.react.abstractHints.get(value);

      invariant(reactHint !== undefined);
      if (reactHint.object === this.realm.fbLibraries.react && reactHint.propertyName === "forwardRef") {
        return "FORWARD_REF";
      }
    }
    if ((value instanceof ObjectValue || value instanceof AbstractObjectValue) && value.kind !== "conditional") {
      let $$typeof = getProperty(this.realm, value, "$$typeof");

      if ($$typeof === getReactSymbol("react.context", this.realm)) {
        return "CONTEXT_CONSUMER";
      }
      if ($$typeof === getReactSymbol("react.provider", this.realm)) {
        return "CONTEXT_PROVIDER";
      }
    }
    return "NORMAL";
  }

  _resolveReactDomPortal(
    createPortalNode: AbstractValue,
    args: Array<Value>,
    componentType: Value,
    context: ObjectValue | AbstractObjectValue,
    branchStatus: BranchStatusEnum,
    evaluatedNode: ReactEvaluatedNode
  ) {
    let [reactPortalValue, domNodeValue] = args;
    let evaluatedChildNode = createReactEvaluatedNode("INLINED", "ReactDOM.createPortal");
    let resolvedReactPortalValue = this._resolveDeeply(
      componentType,
      reactPortalValue,
      context,
      branchStatus,
      evaluatedChildNode
    );
    evaluatedNode.children.push(evaluatedChildNode);
    if (resolvedReactPortalValue !== reactPortalValue) {
      this.statistics.inlinedComponents++;
      let reactDomValue = this.realm.fbLibraries.reactDom;
      invariant(reactDomValue instanceof ObjectValue);
      let reactDomPortalFunc = getProperty(this.realm, reactDomValue, "createPortal");
      return AbstractValue.createTemporalFromBuildFunction(
        this.realm,
        ObjectValue,
        [reactDomPortalFunc, resolvedReactPortalValue, domNodeValue],
        ([renderNode, ..._args]) => {
          return t.callExpression(renderNode, ((_args: any): Array<any>));
        }
      );
    }
    return createPortalNode;
  }

  _resolveAbstractConditionalValue(
    componentType: Value,
    condValue: AbstractValue,
    consequentVal: Value,
    alternateVal: Value,
    context: ObjectValue | AbstractObjectValue,
    evaluatedNode: ReactEvaluatedNode
  ) {
    let value = this.realm.evaluateWithAbstractConditional(
      condValue,
      () => {
        return this.realm.evaluateForEffects(
<<<<<<< HEAD
          () => {
            return this._resolveDeeply(componentType, consequentVal, context, "NEW_BRANCH", evaluatedNode);
          },
=======
          () =>
            wrapReactElementInBranchOrReturnValue(
              this.realm,
              this._resolveDeeply(componentType, consequentVal, context, "NEW_BRANCH", evaluatedNode)
            ),
>>>>>>> 0d762f7a
          null,
          "_resolveAbstractConditionalValue consequent"
        );
      },
      () => {
        return this.realm.evaluateForEffects(
<<<<<<< HEAD
          () => {
            return this._resolveDeeply(componentType, alternateVal, context, "NEW_BRANCH", evaluatedNode);
          },
=======
          () =>
            wrapReactElementInBranchOrReturnValue(
              this.realm,
              this._resolveDeeply(componentType, alternateVal, context, "NEW_BRANCH", evaluatedNode)
            ),
>>>>>>> 0d762f7a
          null,
          "_resolveAbstractConditionalValue alternate"
        );
      }
    );
    if (value instanceof AbstractValue && value.kind === "conditional") {
      return getValueWithBranchingLogicApplied(this.realm, consequentVal, alternateVal, value);
    }
    return value;
  }

  _resolveAbstractLogicalValue(
    componentType: Value,
    value: AbstractValue,
    context: ObjectValue | AbstractObjectValue,
    evaluatedNode: ReactEvaluatedNode
  ) {
    let [leftValue, rightValue] = value.args;
    let operator = value.kind;

    invariant(leftValue instanceof AbstractValue);
    if (operator === "||") {
      return this._resolveAbstractConditionalValue(
        componentType,
        leftValue,
        leftValue,
        rightValue,
        context,
        evaluatedNode
      );
    } else {
      // When we have &&, for now we don't support inlining the left side of the logical operation
      // and instead only attempt to inline the right side. This is the most common case in React
      // where && is used as shorthand for a conditional check given left side happens, use right.
      // Furthermore, as the right side might have generator entries, we need to evaluate its
      // effects and wrap it in a conditional (the condition is always the left side).
      let effects = Path.withCondition(leftValue, () => {
        return this.realm.evaluateForEffects(
          () => {
            return this._resolveDeeply(componentType, rightValue, context, "NEW_BRANCH", evaluatedNode);
          },
          null,
          "_resolveAbstractLogicalValue (&&)"
        );
      });
      // we join with empty effects so we create an if statment block
      let emptyEffects = construct_empty_effects(this.realm);
      let joinedEffects = Join.joinForkOrChoose(this.realm, leftValue, effects, emptyEffects);
      invariant(effects !== undefined, "_resolveAbstractLogicalValue TODO when effects are undefined");
      this.realm.applyEffects(joinedEffects, "_resolveAbstractLogicalValue");
      invariant(effects.result instanceof Value);
      return AbstractValue.createFromLogicalOp(this.realm, "&&", leftValue, effects.result);
    }
  }

  _resolveAbstractValue(
    componentType: Value,
    value: AbstractValue,
    context: ObjectValue | AbstractObjectValue,
    branchStatus: BranchStatusEnum,
    evaluatedNode: ReactEvaluatedNode
  ): Value {
    invariant(this.realm.generator);
    // TODO investigate what other kinds than "conditional" might be safe to deeply resolve
    if (value.kind === "conditional") {
      let [condValue, consequentVal, alternateVal] = value.args;
      invariant(condValue instanceof AbstractValue);
      return this._resolveAbstractConditionalValue(
        componentType,
        condValue,
        consequentVal,
        alternateVal,
        context,
        evaluatedNode
      );
    } else if (value.kind === "||" || value.kind === "&&") {
      return this._resolveAbstractLogicalValue(componentType, value, context, evaluatedNode);
    } else {
      if (value instanceof AbstractValue && this.realm.react.abstractHints.has(value)) {
        let reactHint = this.realm.react.abstractHints.get(value);

        invariant(reactHint !== undefined);
        if (reactHint.object === this.realm.fbLibraries.reactDom && reactHint.propertyName === "createPortal") {
          return this._resolveReactDomPortal(
            value,
            reactHint.args,
            componentType,
            context,
            branchStatus,
            evaluatedNode
          );
        }
      }
      this.componentTreeState.deadEnds++;
    }
    return value;
  }

  _resolveUnknownComponentType(reactElement: ObjectValue, evaluatedNode: ReactEvaluatedNode) {
    let typeValue = getProperty(this.realm, reactElement, "type");
    let propsValue = getProperty(this.realm, reactElement, "props");

    this._findReactComponentTrees(propsValue, evaluatedNode, "NORMAL_FUNCTIONS");
    if (typeValue instanceof AbstractValue) {
      this._findReactComponentTrees(typeValue, evaluatedNode, "FUNCTIONAL_COMPONENTS");
      return reactElement;
    } else {
      let evaluatedChildNode = createReactEvaluatedNode("BAIL-OUT", getComponentName(this.realm, typeValue));
      evaluatedNode.children.push(evaluatedChildNode);
      let bailOutMessage = `type on <Component /> was not a ECMAScriptSourceFunctionValue`;
      evaluatedChildNode.message = bailOutMessage;
      this._assignBailOutMessage(reactElement, bailOutMessage);
      this.componentTreeState.deadEnds++;
      return reactElement;
    }
  }

  _resolveReactElementBadRef(reactElement: ObjectValue, evaluatedNode: ReactEvaluatedNode) {
    let typeValue = getProperty(this.realm, reactElement, "type");
    let propsValue = getProperty(this.realm, reactElement, "props");

    let evaluatedChildNode = createReactEvaluatedNode("BAIL-OUT", getComponentName(this.realm, typeValue));
    evaluatedNode.children.push(evaluatedChildNode);
    let bailOutMessage = `refs are not supported on <Components />`;
    evaluatedChildNode.message = bailOutMessage;

    this._queueNewComponentTree(typeValue, evaluatedChildNode);
    this._findReactComponentTrees(propsValue, evaluatedNode, "NORMAL_FUNCTIONS");
    this._assignBailOutMessage(reactElement, bailOutMessage);
    return reactElement;
  }

  _resolveReactElementUndefinedRender(
    reactElement: ObjectValue,
    evaluatedNode: ReactEvaluatedNode,
    branchStatus: BranchStatusEnum
  ) {
    let typeValue = getProperty(this.realm, reactElement, "type");
    let propsValue = getProperty(this.realm, reactElement, "props");

    let evaluatedChildNode = createReactEvaluatedNode("BAIL-OUT", getComponentName(this.realm, typeValue));
    evaluatedNode.children.push(evaluatedChildNode);
    let bailOutMessage = `undefined was returned from render`;
    evaluatedChildNode.message = bailOutMessage;

    this._assignBailOutMessage(reactElement, bailOutMessage);
    this._findReactComponentTrees(propsValue, evaluatedNode, "NORMAL_FUNCTIONS");
    return reactElement;
  }

  _resolveReactElementHostChildren(
    componentType: Value,
    reactElement: ObjectValue,
    context: ObjectValue | AbstractObjectValue,
    branchStatus: BranchStatusEnum,
    evaluatedNode: ReactEvaluatedNode
  ) {
    let typeValue = getProperty(this.realm, reactElement, "type");
    let propsValue = getProperty(this.realm, reactElement, "props");
    let keyValue = getProperty(this.realm, reactElement, "key");
    let refValue = getProperty(this.realm, reactElement, "ref");
    // terminal host component. Start evaluating its children.
    if (propsValue instanceof ObjectValue && propsValue.properties.has("children")) {
      let childrenValue = Get(this.realm, propsValue, "children");

      if (childrenValue instanceof Value) {
        let resolvedChildren = this._resolveDeeply(componentType, childrenValue, context, branchStatus, evaluatedNode);
        // we can optimize further and flatten arrays on non-composite components
        if (resolvedChildren instanceof ArrayValue && !resolvedChildren.intrinsicName) {
          resolvedChildren = flattenChildren(this.realm, resolvedChildren);
        }
        if (resolvedChildren !== childrenValue) {
          let newProps = cloneProps(this.realm, propsValue, false, resolvedChildren);

          return createInternalReactElement(this.realm, typeValue, keyValue, refValue, newProps);
        }
      }
    }
    return reactElement;
  }

  _resolveFragmentComponent(
    componentType: Value,
    reactElement: ObjectValue,
    context: ObjectValue | AbstractObjectValue,
    branchStatus: BranchStatusEnum,
    evaluatedNode: ReactEvaluatedNode
  ) {
    this.statistics.componentsEvaluated++;
    if (this.componentTreeConfig.firstRenderOnly) {
      let evaluatedChildNode = createReactEvaluatedNode("INLINED", "React.Fragment");
      evaluatedNode.children.push(evaluatedChildNode);
      this.statistics.inlinedComponents++;
      let children = this._resolveReactElementHostChildren(
        componentType,
        reactElement,
        context,
        branchStatus,
        evaluatedChildNode
      );
      return children;
    } else {
      let evaluatedChildNode = createReactEvaluatedNode("NORMAL", "React.Fragment");
      evaluatedNode.children.push(evaluatedChildNode);
      return this._resolveReactElementHostChildren(
        componentType,
        reactElement,
        context,
        branchStatus,
        evaluatedChildNode
      );
    }
  }

  _resolveReactElement(
    componentType: Value,
    reactElement: ObjectValue,
    context: ObjectValue | AbstractObjectValue,
    branchStatus: BranchStatusEnum,
    evaluatedNode: ReactEvaluatedNode
  ) {
    reactElement = this.componentTreeConfig.firstRenderOnly
      ? sanitizeReactElementForFirstRenderOnly(this.realm, reactElement)
      : reactElement;

    let typeValue = getProperty(this.realm, reactElement, "type");
    let propsValue = getProperty(this.realm, reactElement, "props");
    let refValue = getProperty(this.realm, reactElement, "ref");

    invariant(
      !(typeValue instanceof AbstractValue && typeValue.kind === "conditional"),
      `the reconciler should never encounter a ReactElement "type" that is conditional abstract value`
    );
    invariant(
      !(propsValue instanceof AbstractValue && propsValue.kind === "conditional"),
      `the reconciler should never encounter a ReactElement "props" that is conditional abstract value`
    );

    if (typeValue instanceof StringValue) {
      return this._resolveReactElementHostChildren(componentType, reactElement, context, branchStatus, evaluatedNode);
    }
    if (!(propsValue instanceof ObjectValue || propsValue instanceof AbstractObjectValue)) {
      this._assignBailOutMessage(
        reactElement,
        `props on <Component /> was not not an ObjectValue or an AbstractObjectValue`
      );
      return reactElement;
    }
    let componentResolutionStrategy = this._getComponentResolutionStrategy(typeValue);

    // We do not support "ref" on <Component /> ReactElements, unless it's a forwarded ref
    if (
      !(refValue instanceof NullValue) &&
      componentResolutionStrategy !== "FORWARD_REF" &&
      // If we have an abstract value, it might mean a bad ref, but we will have
      // already thrown a FatalError in the createElement implementation by this
      // point, so if we're here, then the FatalError has been recovered explicitly
      !(refValue instanceof AbstractValue)
    ) {
      this._resolveReactElementBadRef(reactElement, evaluatedNode);
    }
    try {
      let result;

      switch (componentResolutionStrategy) {
        case "NORMAL": {
          if (
            !(typeValue instanceof ECMAScriptSourceFunctionValue || valueIsKnownReactAbstraction(this.realm, typeValue))
          ) {
            return this._resolveUnknownComponentType(reactElement, evaluatedNode);
          }
          let evaluatedChildNode = createReactEvaluatedNode("INLINED", getComponentName(this.realm, typeValue));
          let render = this._resolveComponent(
            typeValue,
            propsValue,
            context,
            branchStatus === "NEW_BRANCH" ? "BRANCH" : branchStatus,
            evaluatedChildNode
          );
          if (this.logger !== undefined && this.realm.react.verbose && evaluatedChildNode.status === "INLINED") {
            this.logger.logInformation(`    ✔ ${evaluatedChildNode.name} (inlined)`);
          }
          evaluatedNode.children.push(evaluatedChildNode);
          result = render.result;
          this.statistics.inlinedComponents++;
          break;
        }
        case "FRAGMENT": {
          return this._resolveFragmentComponent(componentType, reactElement, context, branchStatus, evaluatedNode);
        }
        case "RELAY_QUERY_RENDERER": {
          invariant(typeValue instanceof AbstractObjectValue);
          result = this._resolveRelayQueryRendererComponent(componentType, reactElement, context, evaluatedNode);
          break;
        }
        case "CONTEXT_PROVIDER": {
          return this._resolveContextProviderComponent(
            componentType,
            reactElement,
            context,
            branchStatus,
            evaluatedNode
          );
        }
        case "CONTEXT_CONSUMER": {
          result = this._resolveContextConsumerComponent(
            componentType,
            reactElement,
            context,
            branchStatus,
            evaluatedNode
          );
          break;
        }
        case "FORWARD_REF": {
          result = this._resolveForwardRefComponent(componentType, reactElement, context, branchStatus, evaluatedNode);
          break;
        }
        default:
          invariant(false, "unsupported component resolution strategy");
      }

      if (result === undefined) {
        result = reactElement;
      }
      if (result instanceof UndefinedValue) {
        return this._resolveReactElementUndefinedRender(reactElement, evaluatedNode, branchStatus);
      }
      return result;
    } catch (error) {
      return this._resolveComponentResolutionFailure(error, reactElement, evaluatedNode, branchStatus);
    }
  }

  _handleComponentTreeRootFailure(error: Error | Completion, evaluatedRootNode: ReactEvaluatedNode): void {
    if (error.name === "Invariant Violation") {
      throw error;
    } else if (error instanceof ReconcilerFatalError) {
      throw new ReconcilerFatalError(error.message, evaluatedRootNode);
    } else if (error instanceof UnsupportedSideEffect || error instanceof DoNotOptimize) {
      throw new ReconcilerFatalError(
        `Failed to render React component root "${evaluatedRootNode.name}" due to ${error.message}`,
        evaluatedRootNode
      );
    } else if (error instanceof Completion) {
      let value = error.value;
      invariant(value instanceof ObjectValue);
      let message = getProperty(this.realm, value, "message");
      let stack = getProperty(this.realm, value, "stack");
      invariant(message instanceof StringValue);
      invariant(stack instanceof StringValue);
      throw new ReconcilerFatalError(
        `Failed to render React component "${evaluatedRootNode.name}" due to a JS error: ${message.value}\n${
          stack.value
        }`,
        evaluatedRootNode
      );
    }
    let message;
    if (error instanceof ExpectedBailOut) {
      message = `Failed to optimize React component tree for "${evaluatedRootNode.name}" due to an expected bail-out: ${
        error.message
      }`;
    } else if (error instanceof FatalError) {
      message = `Failed to optimize React component tree for "${
        evaluatedRootNode.name
      }" due to a fatal error during evaluation: ${error.message}`;
    } else {
      // if we don't know what the error is, then best to rethrow
      throw error;
    }
    throw new ReconcilerFatalError(message, evaluatedRootNode);
  }

  _resolveComponentResolutionFailure(
    error: Error | Completion,
    reactElement: ObjectValue,
    evaluatedNode: ReactEvaluatedNode,
    branchStatus: BranchStatusEnum
  ): Value {
    if (error.name === "Invariant Violation") {
      throw error;
    } else if (error instanceof ReconcilerFatalError) {
      throw error;
    } else if (error instanceof UnsupportedSideEffect) {
      throw new ReconcilerFatalError(
        `Failed to render React component "${evaluatedNode.name}" due to ${error.message}`,
        evaluatedNode
      );
    } else if (error instanceof DoNotOptimize) {
      return reactElement;
    } else if (error instanceof Completion) {
      let value = error.value;
      invariant(value instanceof ObjectValue);
      let message = getProperty(this.realm, value, "message");
      let stack = getProperty(this.realm, value, "stack");
      invariant(message instanceof StringValue);
      invariant(stack instanceof StringValue);
      throw new ReconcilerFatalError(
        `Failed to render React component "${evaluatedNode.name}" due to a JS error: ${message.value}\n${stack.value}`,
        evaluatedNode
      );
    }
    let typeValue = getProperty(this.realm, reactElement, "type");
    let propsValue = getProperty(this.realm, reactElement, "props");
    // assign a bail out message
    if (error instanceof NewComponentTreeBranch) {
      this._findReactComponentTrees(propsValue, evaluatedNode, "NORMAL_FUNCTIONS");
      evaluatedNode.children.push(error.evaluatedNode);
      // NO-OP (we don't queue a newComponentTree as this was already done)
    } else {
      let evaluatedChildNode = createReactEvaluatedNode("BAIL-OUT", getComponentName(this.realm, typeValue));
      if (this.logger !== undefined && this.realm.react.verbose) {
        this.logger.logInformation(`    ✖ ${evaluatedChildNode.name} (bail-out)`);
      }
      evaluatedNode.children.push(evaluatedChildNode);
      this._queueNewComponentTree(typeValue, evaluatedChildNode);
      this._findReactComponentTrees(propsValue, evaluatedNode, "NORMAL_FUNCTIONS");
      if (error instanceof ExpectedBailOut) {
        evaluatedChildNode.message = error.message;
        this._assignBailOutMessage(reactElement, error.message);
      } else if (error instanceof FatalError) {
        let message = "evaluation failed";
        evaluatedChildNode.message = message;
        this._assignBailOutMessage(reactElement, message);
      } else {
        evaluatedChildNode.message = `unknown error`;
        throw error;
      }
    }
    // a child component bailed out during component folding, so return the function value and continue
    return reactElement;
  }

  _resolveDeeply(
    componentType: Value,
    value: Value,
    context: ObjectValue | AbstractObjectValue,
    branchStatus: BranchStatusEnum,
    evaluatedNode: ReactEvaluatedNode
  ): Value {
    if (
      value instanceof StringValue ||
      value instanceof NumberValue ||
      value instanceof BooleanValue ||
      value instanceof NullValue ||
      value instanceof UndefinedValue
    ) {
      // terminal values
      return value;
    }
    invariant(
      !(value instanceof ObjectValue) || value._isFinal !== undefined,
      `An object value was detected during React reconcilation without its bindings properly applied`
    );
    if (value instanceof AbstractValue) {
      return this._resolveAbstractValue(componentType, value, context, branchStatus, evaluatedNode);
    } else if (value instanceof ArrayValue) {
      // TODO investigate what about other iterables type objects
      return this._resolveArray(componentType, value, context, branchStatus, evaluatedNode);
    } else if (value instanceof ObjectValue && isReactElement(value)) {
      return this._resolveReactElement(componentType, value, context, branchStatus, evaluatedNode);
    } else {
      let location = getLocationFromValue(value.expressionLocation);
      throw new ExpectedBailOut(`invalid return value from render${location}`);
    }
  }

  _assignBailOutMessage(reactElement: ObjectValue, message: string): void {
    // $BailOutReason is a field on ObjectValue that allows us to specify a message
    // that gets serialized as a comment node during the ReactElement serialization stage
    message = `Bail-out: ${message}`;
    if (reactElement.$BailOutReason !== undefined) {
      // merge bail out messages if one already exists
      reactElement.$BailOutReason += `, ${message}`;
    } else {
      reactElement.$BailOutReason = message;
    }
  }

  _resolveArray(
    componentType: Value,
    arrayValue: ArrayValue,
    context: ObjectValue | AbstractObjectValue,
    branchStatus: BranchStatusEnum,
    evaluatedNode: ReactEvaluatedNode
  ): ArrayValue {
    if (ArrayValue.isIntrinsicAndHasWidenedNumericProperty(arrayValue)) {
      let arrayHint = this.realm.react.arrayHints.get(arrayValue);

      if (arrayHint !== undefined) {
        let { func, thisVal } = arrayHint;
        if (func instanceof ECMAScriptSourceFunctionValue || func instanceof BoundFunctionValue) {
          if (thisVal && thisVal !== this.realm.intrinsics.undefined) {
            throw new ExpectedBailOut(`abstract mapped arrays with "this" argument are not yet supported`);
          }
          this._queueOptimizedClosure(func, evaluatedNode, componentType, context);
        }
      }
      return arrayValue;
    }
    return mapArrayValue(this.realm, arrayValue, elementValue =>
      this._resolveDeeply(componentType, elementValue, context, "NEW_BRANCH", evaluatedNode)
    );
  }

  hasEvaluatedRootNode(componentType: ECMAScriptSourceFunctionValue, evaluateNode: ReactEvaluatedNode): boolean {
    if (this.alreadyEvaluatedRootNodes.has(componentType)) {
      let alreadyEvaluatedNode = this.alreadyEvaluatedRootNodes.get(componentType);
      invariant(alreadyEvaluatedNode);
      evaluateNode.children = alreadyEvaluatedNode.children;
      evaluateNode.status = alreadyEvaluatedNode.status;
      evaluateNode.name = alreadyEvaluatedNode.name;
      return true;
    }
    return false;
  }

  hasEvaluatedNestedClosure(func: ECMAScriptSourceFunctionValue | BoundFunctionValue): boolean {
    return this.alreadyEvaluatedNestedClosures.has(func);
  }

  _findReactComponentTrees(
    value: Value,
    evaluatedNode: ReactEvaluatedNode,
    treatFunctionsAs: "NORMAL_FUNCTIONS" | "NESTED_CLOSURES" | "FUNCTIONAL_COMPONENTS",
    componentType?: Value,
    context?: ObjectValue | AbstractObjectValue
  ): void {
    if (value instanceof AbstractValue) {
      if (value.args.length > 0) {
        for (let arg of value.args) {
          this._findReactComponentTrees(arg, evaluatedNode, treatFunctionsAs, componentType, context);
        }
      } else {
        this.componentTreeState.deadEnds++;
      }
    } else if (valueIsKnownReactAbstraction(this.realm, value)) {
      let evaluatedChildNode = createReactEvaluatedNode("NEW_TREE", getComponentName(this.realm, value));
      evaluatedNode.children.push(evaluatedChildNode);
      this._queueNewComponentTree(value, evaluatedChildNode);
    } else if (value instanceof ECMAScriptSourceFunctionValue || value instanceof BoundFunctionValue) {
      if (valueIsClassComponent(this.realm, value) || treatFunctionsAs === "FUNCTIONAL_COMPONENTS") {
        let evaluatedChildNode = createReactEvaluatedNode("NEW_TREE", getComponentName(this.realm, value));
        evaluatedNode.children.push(evaluatedChildNode);
        this._queueNewComponentTree(value, evaluatedChildNode);
      } else if (treatFunctionsAs === "NESTED_CLOSURES") {
        invariant(componentType && context);
        this._queueOptimizedClosure(value, evaluatedNode, componentType, context);
      }
    } else if (value instanceof ObjectValue) {
      if (isReactElement(value)) {
        let typeValue = getProperty(this.realm, value, "type");
        let ref = getProperty(this.realm, value, "ref");
        let props = getProperty(this.realm, value, "props");

        if (valueIsKnownReactAbstraction(this.realm, typeValue) || typeValue instanceof ECMAScriptSourceFunctionValue) {
          let evaluatedChildNode = createReactEvaluatedNode("NEW_TREE", getComponentName(this.realm, typeValue));
          evaluatedNode.children.push(evaluatedChildNode);
          this._queueNewComponentTree(typeValue, evaluatedChildNode);
        }
        this._findReactComponentTrees(ref, evaluatedNode, treatFunctionsAs, componentType, context);
        this._findReactComponentTrees(props, evaluatedNode, treatFunctionsAs, componentType, context);
      } else {
        for (let [propName, binding] of value.properties) {
          if (binding && binding.descriptor && binding.descriptor.enumerable) {
            this._findReactComponentTrees(
              getProperty(this.realm, value, propName),
              evaluatedNode,
              treatFunctionsAs,
              componentType,
              context
            );
          }
        }
      }
    }
  }

  _handleReportedSideEffect(
    sideEffectType: SideEffectType,
    binding: void | Binding | PropertyBinding,
    expressionLocation: any
  ): void {
    let location = getLocationFromValue(expressionLocation);

    if (sideEffectType === "MODIFIED_BINDING") {
      let name = binding ? `"${((binding: any): Binding).name}"` : "unknown";
      throw new UnsupportedSideEffect(`side-effects from mutating the binding ${name}${location}`);
    } else if (sideEffectType === "MODIFIED_PROPERTY" || sideEffectType === "MODIFIED_GLOBAL") {
      let name = "";
      let key = ((binding: any): PropertyBinding).key;
      if (typeof key === "string") {
        name = `"${key}"`;
      }
      if (sideEffectType === "MODIFIED_PROPERTY") {
        throw new UnsupportedSideEffect(`side-effects from mutating a property ${name}${location}`);
      } else {
        throw new UnsupportedSideEffect(`side-effects from mutating the global object property ${name}${location}`);
      }
    } else if (sideEffectType === "EXCEPTION_THROWN") {
      throw new UnsupportedSideEffect(`side-effects from throwing exception${location}`);
    }
  }
}<|MERGE_RESOLUTION|>--- conflicted
+++ resolved
@@ -898,34 +898,22 @@
       condValue,
       () => {
         return this.realm.evaluateForEffects(
-<<<<<<< HEAD
-          () => {
-            return this._resolveDeeply(componentType, consequentVal, context, "NEW_BRANCH", evaluatedNode);
-          },
-=======
           () =>
             wrapReactElementInBranchOrReturnValue(
               this.realm,
               this._resolveDeeply(componentType, consequentVal, context, "NEW_BRANCH", evaluatedNode)
             ),
->>>>>>> 0d762f7a
           null,
           "_resolveAbstractConditionalValue consequent"
         );
       },
       () => {
         return this.realm.evaluateForEffects(
-<<<<<<< HEAD
-          () => {
-            return this._resolveDeeply(componentType, alternateVal, context, "NEW_BRANCH", evaluatedNode);
-          },
-=======
           () =>
             wrapReactElementInBranchOrReturnValue(
               this.realm,
               this._resolveDeeply(componentType, alternateVal, context, "NEW_BRANCH", evaluatedNode)
             ),
->>>>>>> 0d762f7a
           null,
           "_resolveAbstractConditionalValue alternate"
         );
@@ -957,27 +945,14 @@
         evaluatedNode
       );
     } else {
-      // When we have &&, for now we don't support inlining the left side of the logical operation
-      // and instead only attempt to inline the right side. This is the most common case in React
-      // where && is used as shorthand for a conditional check given left side happens, use right.
-      // Furthermore, as the right side might have generator entries, we need to evaluate its
-      // effects and wrap it in a conditional (the condition is always the left side).
-      let effects = Path.withCondition(leftValue, () => {
-        return this.realm.evaluateForEffects(
-          () => {
-            return this._resolveDeeply(componentType, rightValue, context, "NEW_BRANCH", evaluatedNode);
-          },
-          null,
-          "_resolveAbstractLogicalValue (&&)"
-        );
-      });
-      // we join with empty effects so we create an if statment block
-      let emptyEffects = construct_empty_effects(this.realm);
-      let joinedEffects = Join.joinForkOrChoose(this.realm, leftValue, effects, emptyEffects);
-      invariant(effects !== undefined, "_resolveAbstractLogicalValue TODO when effects are undefined");
-      this.realm.applyEffects(joinedEffects, "_resolveAbstractLogicalValue");
-      invariant(effects.result instanceof Value);
-      return AbstractValue.createFromLogicalOp(this.realm, "&&", leftValue, effects.result);
+      return this._resolveAbstractConditionalValue(
+        componentType,
+        leftValue,
+        rightValue,
+        leftValue,
+        context,
+        evaluatedNode
+      );
     }
   }
 
