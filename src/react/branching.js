/**
 * Copyright (c) 2017-present, Facebook, Inc.
 * All rights reserved.
 *
 * This source code is licensed under the BSD-style license found in the
 * LICENSE file in the root directory of this source tree. An additional grant
 * of patent rights can be found in the PATENTS file in the same directory.
 */

/* @flow strict-local */

import { construct_empty_effects, Realm } from "../realm.js";
import {
  AbstractObjectValue,
  AbstractValue,
  ArrayValue,
  BooleanValue,
  NullValue,
  NumberValue,
  ObjectValue,
  StringValue,
  UndefinedValue,
  Value,
} from "../values/index.js";
import invariant from "../invariant.js";
<<<<<<< HEAD
import { Join, Path } from "../singletons.js";
=======
import { ValuesDomain } from "../domains/index.js";
>>>>>>> 0d762f7a
import { isReactElement, addKeyToReactElement, forEachArrayValue, getProperty, mapArrayValue } from "./utils";
import { ExpectedBailOut } from "./errors.js";

// Branch status is used for when Prepack returns an abstract value from a render
// that results in a conditional path occuring. This can be problematic for reconcilation
// as the reconciler then needs to understand if this is the start of a new branch, or if
// it's actually deep into an existing branch. If it's a new branch, we need to apply
// keys to the root JSX element so that it keeps it identity (because we're folding trees).
// Furthermore, we also need to bail-out of folding class components where they have lifecycle
// events, as we can't merge lifecycles of mutliple trees when branched reliably
export type BranchStatusEnum = "ROOT" | "NO_BRANCH" | "NEW_BRANCH" | "BRANCH";

// This function aims to determine if we need to add keys to the ReactElements
// of the returned conditional abstract value branches. It does this by first
// checking the parent branch nodes (these were use to render both respective branches)
// for any cases where ReactElement types on host components mismatch.
// Note: this implementation is not fully sound and is likely missing support
// for all React reconcilation cases for handling of keys, see issue #1131

export function getValueWithBranchingLogicApplied(
  realm: Realm,
  parentX: Value,
  parentY: Value,
  value: AbstractValue
): Value {
  let needsKeys = false;

  // we check the inlined value and see if the component types match
  const searchAndFlagMatchingComponentTypes = (xTypeParent, yTypeParent) => {
    let [, x, y] = value.args;
    if (x instanceof ObjectValue && isReactElement(x) && y instanceof ObjectValue && isReactElement(y)) {
      let xType = getProperty(realm, x, "type");
      let yType = getProperty(realm, y, "type");

      if (xType.equals(yType) && !xTypeParent.equals(xType) && !yTypeParent.equals(yType)) {
        needsKeys = true;
      }
    }
  };

  // we first check our "parent" value, that was used to get the inlined value
  const searchAndFlagMismatchingNonHostTypes = (x: Value, y: Value, arrayDepth: number): void => {
    if (x instanceof ObjectValue && isReactElement(x) && y instanceof ObjectValue && isReactElement(y)) {
      let xType = getProperty(realm, x, "type");
      let yType = getProperty(realm, y, "type");

      if (xType instanceof StringValue && yType instanceof StringValue) {
        let xProps = getProperty(realm, x, "props");
        let yProps = getProperty(realm, y, "props");
        if (xProps instanceof ObjectValue && yProps instanceof ObjectValue) {
          let xChildren = getProperty(realm, xProps, "children");
          let yChildren = getProperty(realm, yProps, "children");

          if (xChildren instanceof Value && yChildren instanceof Value) {
            searchAndFlagMismatchingNonHostTypes(xChildren, yChildren, arrayDepth);
          }
        }
      } else if (!xType.equals(yType)) {
        searchAndFlagMatchingComponentTypes(xType, yType);
      }
    } else if (
      ArrayValue.isIntrinsicAndHasWidenedNumericProperty(x) ||
      ArrayValue.isIntrinsicAndHasWidenedNumericProperty(y)
    ) {
      // If either case is an unknown array, we do not know
      // the contents of the array, so we cannot add keys
    } else if (x instanceof ArrayValue && arrayDepth === 0) {
      forEachArrayValue(realm, x, (xElem, index) => {
        let yElem;
        if (y instanceof ArrayValue) {
          // handle the case of [x].equals([y])
          yElem = getProperty(realm, y, index + "");
        } else if (index === 0) {
          // handle the case of [x].equals(y)
          yElem = y;
        }

        if (xElem instanceof Value && yElem instanceof Value) {
          searchAndFlagMismatchingNonHostTypes(xElem, yElem, arrayDepth + 1);
        }
      });
    } else if (y instanceof ArrayValue && arrayDepth === 0) {
      forEachArrayValue(realm, y, (yElem, index) => {
        let xElem;
        if (x instanceof ArrayValue) {
          // handle the case of [y].equals([x]
          xElem = getProperty(realm, x, index + "");
        } else if (index === 0) {
          // handle the case of [y].equals(x)
          xElem = x;
        }

        if (xElem instanceof Value && yElem instanceof Value) {
          searchAndFlagMismatchingNonHostTypes(xElem, yElem, arrayDepth + 1);
        }
      });
    }
  };

  searchAndFlagMismatchingNonHostTypes(parentX, parentY, 0);

  if (needsKeys) {
    return applyBranchedLogicValue(realm, value);
  }
  return value;
}

// When we apply branching logic, it means to add keys to all ReactElement nodes
// we encounter, thus returning new ReactElements with the keys on them
function applyBranchedLogicValue(realm: Realm, value: Value): Value {
  if (
    value instanceof StringValue ||
    value instanceof NumberValue ||
    value instanceof BooleanValue ||
    value instanceof NullValue ||
    value instanceof UndefinedValue
  ) {
    // terminal values
  } else if (value instanceof ObjectValue && isReactElement(value)) {
    return addKeyToReactElement(realm, value);
  } else if (value instanceof ArrayValue) {
    return mapArrayValue(realm, value, elementValue => applyBranchedLogicValue(realm, elementValue));
  } else if (value instanceof AbstractValue && value.kind === "conditional") {
    let [condValue, consequentVal, alternateVal] = value.args;
    invariant(condValue instanceof AbstractValue);

    return realm.evaluateWithAbstractConditional(
      condValue,
      () => {
        return realm.evaluateForEffects(
          () => wrapReactElementInBranchOrReturnValue(realm, applyBranchedLogicValue(realm, consequentVal)),
          null,
          "applyBranchedLogicValue consequent"
        );
      },
      () => {
        return realm.evaluateForEffects(
          () => wrapReactElementInBranchOrReturnValue(realm, applyBranchedLogicValue(realm, alternateVal)),
          null,
          "applyBranchedLogicValue alternate"
        );
      }
    );
  } else if (value instanceof AbstractValue && value.kind === "||") {
    let [leftValue, rightValue] = value.args;
    invariant(leftValue instanceof AbstractValue);

    return realm.evaluateWithAbstractConditional(
      leftValue,
      () => {
        return realm.evaluateForEffects(
          () => applyBranchedLogicValue(realm, leftValue),
          null,
          "applyBranchedLogicValue consequent (||)"
        );
      },
      () => {
        return realm.evaluateForEffects(
          () => applyBranchedLogicValue(realm, rightValue),
          null,
          "applyBranchedLogicValue alternate (||)"
        );
      }
    );
  } else if (value instanceof AbstractValue && value.kind === "&&") {
    let [leftValue, rightValue] = value.args;
    invariant(leftValue instanceof AbstractValue);

    let effects = Path.withCondition(leftValue, () => {
      return realm.evaluateForEffects(
        () => applyBranchedLogicValue(realm, rightValue),
        null,
        "applyBranchedLogicValue (&&)"
      );
    });
    // we join with empty effects so we create an if statment block
    let emptyEffects = construct_empty_effects(realm);
    let joinedEffects = Join.joinForkOrChoose(realm, leftValue, effects, emptyEffects);
    invariant(effects !== undefined, "applyBranchedLogicValue TODO when effects are undefined");
    realm.applyEffects(joinedEffects, "applyBranchedLogicValue");
    invariant(effects.result instanceof Value);
    return AbstractValue.createFromLogicalOp(realm, "&&", leftValue, effects.result);
  } else {
    throw new ExpectedBailOut("Unsupported value encountered when applying branched logic to values");
  }
  return value;
}

// when a ReactElement is resolved in a conditional branch we
// can improve runtime performance by ensuring that the ReactElement
// is only created lazily in that specific branch and referenced
// from then on. To do this we create a temporal abstract value
// and set its kind to "branched ReactElement" so we properly track
// the original ReactElement. If we don't have a ReactElement,
// return the original value
export function wrapReactElementInBranchOrReturnValue(realm: Realm, value: Value): Value {
  if (value instanceof ObjectValue && isReactElement(value)) {
    let obj = new ObjectValue(realm, realm.intrinsics.ObjectPrototype);
    value.copyKeys(value.$OwnPropertyKeys(), value, obj);
    let temporal = AbstractValue.createTemporalFromBuildFunction(realm, ObjectValue, [obj], ([node]) => node, {
      isPure: true,
      skipInvariant: true,
    });
    invariant(temporal instanceof AbstractObjectValue);
    temporal.values = new ValuesDomain(value);
    value.temporalAlias = temporal;
  }
  return value;
}<|MERGE_RESOLUTION|>--- conflicted
+++ resolved
@@ -23,11 +23,8 @@
   Value,
 } from "../values/index.js";
 import invariant from "../invariant.js";
-<<<<<<< HEAD
 import { Join, Path } from "../singletons.js";
-=======
 import { ValuesDomain } from "../domains/index.js";
->>>>>>> 0d762f7a
 import { isReactElement, addKeyToReactElement, forEachArrayValue, getProperty, mapArrayValue } from "./utils";
 import { ExpectedBailOut } from "./errors.js";
 
@@ -179,14 +176,14 @@
       leftValue,
       () => {
         return realm.evaluateForEffects(
-          () => applyBranchedLogicValue(realm, leftValue),
+          () => wrapReactElementInBranchOrReturnValue(realm, applyBranchedLogicValue(realm, leftValue)),
           null,
           "applyBranchedLogicValue consequent (||)"
         );
       },
       () => {
         return realm.evaluateForEffects(
-          () => applyBranchedLogicValue(realm, rightValue),
+          () => wrapReactElementInBranchOrReturnValue(realm, applyBranchedLogicValue(realm, rightValue)),
           null,
           "applyBranchedLogicValue alternate (||)"
         );
@@ -198,7 +195,7 @@
 
     let effects = Path.withCondition(leftValue, () => {
       return realm.evaluateForEffects(
-        () => applyBranchedLogicValue(realm, rightValue),
+        () => wrapReactElementInBranchOrReturnValue(realm, applyBranchedLogicValue(realm, rightValue)),
         null,
         "applyBranchedLogicValue (&&)"
       );
