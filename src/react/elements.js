--- conflicted
+++ resolved
@@ -247,35 +247,6 @@
   return createInternalReactElement(realm, type, key, ref, props);
 }
 
-<<<<<<< HEAD
-=======
-export function createInternalReactElement(
-  realm: Realm,
-  type: Value,
-  key: Value,
-  ref: Value,
-  props: ObjectValue | AbstractObjectValue
-): ObjectValue {
-  let obj = Create.ObjectCreate(realm, realm.intrinsics.ObjectPrototype);
-
-  // sanity checks
-  if (type instanceof AbstractValue && type.kind === "conditional") {
-    invariant(false, "createInternalReactElement should never encounter a conditional type");
-  }
-  if (props instanceof AbstractObjectValue && props.kind === "conditional") {
-    invariant(false, "createInternalReactElement should never encounter a conditional props");
-  }
-  Create.CreateDataPropertyOrThrow(realm, obj, "$$typeof", getReactSymbol("react.element", realm));
-  Create.CreateDataPropertyOrThrow(realm, obj, "type", type);
-  Create.CreateDataPropertyOrThrow(realm, obj, "key", key);
-  Create.CreateDataPropertyOrThrow(realm, obj, "ref", ref);
-  Create.CreateDataPropertyOrThrow(realm, obj, "props", props);
-  Create.CreateDataPropertyOrThrow(realm, obj, "_owner", realm.intrinsics.null);
-  obj.makeFinal();
-  return obj;
-}
-
->>>>>>> 45750d84
 type ElementTraversalVisitor = {
   visitType: (typeValue: Value) => void,
   visitKey: (keyValue: Value) => void,
