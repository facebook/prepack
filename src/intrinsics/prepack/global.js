--- conflicted
+++ resolved
@@ -29,12 +29,9 @@
 import type { BabelNodeExpression, BabelNodeSpreadElement } from "babel-types";
 import invariant from "../../invariant.js";
 import { createAbstract, parseTypeNameOrTemplate } from "./utils.js";
-<<<<<<< HEAD
 import { TypesDomain } from "../../domains/index.js";
-=======
 import { valueIsKnownReactAbstraction } from "../../react/utils.js";
 import { CompilerDiagnostic, FatalError } from "../../errors.js";
->>>>>>> d8908e31
 
 export function createAbstractFunction(realm: Realm, ...additionalValues: Array<ConcreteValue>): NativeFunctionValue {
   return new NativeFunctionValue(realm, "global.__abstract", "__abstract", 0, (context, [typeNameOrTemplate, name]) => {
@@ -328,123 +325,94 @@
           let propertyIdentifier = generator.getAsPropertyNameExpression(key);
           let computed = !t.isIdentifier(propertyIdentifier);
 
-<<<<<<< HEAD
-          let accessedPropertyOf = objectNode => t.memberExpression(objectNode, propertyIdentifier, computed);
-          let inExpressionOf = objectNode =>
-            t.unaryExpression("!", t.binaryExpression("in", t.stringLiteral(key), objectNode), true);
-
-          let condition = null;
-          let invariantOptionString = invariantOptions ? To.ToStringPartial(realm, invariantOptions) : "FULL_INVARIANT";
-          switch (invariantOptionString) {
-            // checks (!property in object || object.property === undefined)
-            case "VALUE_DEFINED_INVARIANT":
-              condition = ([objectNode, valueNode]) =>
-                t.logicalExpression(
-                  "||",
-                  inExpressionOf(objectNode),
-                  t.binaryExpression("===", accessedPropertyOf(objectNode), t.valueToNode(undefined))
-                );
-              break;
-            case "SKIP_INVARIANT":
-              condition = null;
-              break;
-            // Checks the full set of possible concrete values as well as typeof
-            // for any AbstractValues
-            // e.g: (obj.property !== undefined && typeof obj.property !== "object")
-            // NB: if the type of the AbstractValue is top, skips the invariant
-            case "FULL_INVARIANT":
-              if (value instanceof AbstractValue) {
-                let isTop = false;
-                let concreteComparisons = new Set();
-                let typeComparisons = new Set();
-
-                function populateComparisonsLists(absValue: AbstractValue) {
-                  if (absValue.kind === "abstractConcreteUnion") {
-                    // recurse
-                    for (let nestedValue of absValue.args)
-                      if (nestedValue instanceof ConcreteValue) {
-                        concreteComparisons.add(nestedValue);
-                      } else {
-                        invariant(nestedValue instanceof AbstractValue);
-                        populateComparisonsLists(nestedValue);
-                      }
-                  } else if (absValue.getType().isTop) {
-                    isTop = true;
-                  } else {
-                    typeComparisons.add(absValue.getType());
-                  }
-                }
-                populateComparisonsLists(value);
-
-                if (isTop) {
-                  // No point in doing the invariant if we don't know the type
-                  // of one of the nested abstract values
-                  condition = null;
-                } else {
-                  condition = ([objectNode, valueNode]) => {
-                    // Create `object.property !== concreteValue`
-                    let checks = [...concreteComparisons].map(concreteValue =>
-                      t.binaryExpression(
-                        "!==",
-                        accessedPropertyOf(objectNode),
-                        t.valueToNode(concreteValue.serialize())
-                      )
-                    );
-                    // Create `typeof object.property !== typeValue`
-                    checks = checks.concat(
-                      [...typeComparisons].map(typeValue =>
-                        t.binaryExpression(
-                          "!==",
-                          t.unaryExpression("typeof", accessedPropertyOf(objectNode), true),
-                          t.stringLiteral(TypesDomain.typeToString(typeValue))
-                        )
-                      )
-                    );
-                    return checks.reduce((expr, newCondition) => t.logicalExpression("&&", expr, newCondition));
-                  };
-                }
-              } else {
-                condition = ([objectNode, valueNode]) =>
-                  t.binaryExpression("!==", accessedPropertyOf(objectNode), valueNode);
-              }
-              break;
-            default:
-              invariant(false, "Invalid invariantOption " + invariantOptionString);
-          }
-          if (condition)
-            generator.emitInvariant([object, value, object], condition, objnode => accessedPropertyOf(objnode));
-=======
           if (realm.emitConcreteModel) {
             generator.emitConcreteModel(key, value);
           } else {
-            let condition = ([objectNode, valueNode]) =>
-              t.binaryExpression("!==", t.memberExpression(objectNode, propertyIdentifier, computed), valueNode);
-            if (invariantOptions) {
-              let invariantOptionString = To.ToStringPartial(realm, invariantOptions);
-              switch (invariantOptionString) {
-                case "VALUE_DEFINED_INVARIANT":
+            let accessedPropertyOf = objectNode => t.memberExpression(objectNode, propertyIdentifier, computed);
+            let inExpressionOf = objectNode =>
+              t.unaryExpression("!", t.binaryExpression("in", t.stringLiteral(key), objectNode), true);
+
+            let condition = null;
+            let invariantOptionString = invariantOptions ? To.ToStringPartial(realm, invariantOptions) : "FULL_INVARIANT";
+            switch (invariantOptionString) {
+              // checks (!property in object || object.property === undefined)
+              case "VALUE_DEFINED_INVARIANT":
+                condition = ([objectNode, valueNode]) =>
+                  t.logicalExpression(
+                    "||",
+                    inExpressionOf(objectNode),
+                    t.binaryExpression("===", accessedPropertyOf(objectNode), t.valueToNode(undefined))
+                  );
+                break;
+              case "SKIP_INVARIANT":
+                condition = null;
+                break;
+              // Checks the full set of possible concrete values as well as typeof
+              // for any AbstractValues
+              // e.g: (obj.property !== undefined && typeof obj.property !== "object")
+              // NB: if the type of the AbstractValue is top, skips the invariant
+              case "FULL_INVARIANT":
+                if (value instanceof AbstractValue) {
+                  let isTop = false;
+                  let concreteComparisons = new Set();
+                  let typeComparisons = new Set();
+
+                  function populateComparisonsLists(absValue: AbstractValue) {
+                    if (absValue.kind === "abstractConcreteUnion") {
+                      // recurse
+                      for (let nestedValue of absValue.args)
+                        if (nestedValue instanceof ConcreteValue) {
+                          concreteComparisons.add(nestedValue);
+                        } else {
+                          invariant(nestedValue instanceof AbstractValue);
+                          populateComparisonsLists(nestedValue);
+                        }
+                    } else if (absValue.getType().isTop) {
+                      isTop = true;
+                    } else {
+                      typeComparisons.add(absValue.getType());
+                    }
+                  }
+                  populateComparisonsLists(value);
+
+                  if (isTop) {
+                    // No point in doing the invariant if we don't know the type
+                    // of one of the nested abstract values
+                    condition = null;
+                  } else {
+                    condition = ([objectNode, valueNode]) => {
+                      // Create `object.property !== concreteValue`
+                      let checks = [...concreteComparisons].map(concreteValue =>
+                        t.binaryExpression(
+                          "!==",
+                          accessedPropertyOf(objectNode),
+                          t.valueToNode(concreteValue.serialize())
+                        )
+                      );
+                      // Create `typeof object.property !== typeValue`
+                      checks = checks.concat(
+                        [...typeComparisons].map(typeValue =>
+                          t.binaryExpression(
+                            "!==",
+                            t.unaryExpression("typeof", accessedPropertyOf(objectNode), true),
+                            t.stringLiteral(TypesDomain.typeToString(typeValue))
+                          )
+                        )
+                      );
+                      return checks.reduce((expr, newCondition) => t.logicalExpression("&&", expr, newCondition));
+                    };
+                  }
+                } else {
                   condition = ([objectNode, valueNode]) =>
-                    t.binaryExpression(
-                      "===",
-                      t.memberExpression(objectNode, propertyIdentifier, computed),
-                      t.valueToNode(undefined)
-                    );
-                  break;
-                case "SKIP_INVARIANT":
-                  condition = null;
-                  break;
-                case "FULL_INVARIANT":
-                  break;
-                default:
-                  invariant(false, "Invalid invariantOption " + invariantOptionString);
-              }
+                    t.binaryExpression("!==", accessedPropertyOf(objectNode), valueNode);
+                }
+                break;
+              default:
+                invariant(false, "Invalid invariantOption " + invariantOptionString);
             }
             if (condition)
-              generator.emitInvariant([object, value, object], condition, objnode =>
-                t.memberExpression(objnode, propertyIdentifier, computed)
-              );
+              generator.emitInvariant([object, value, object], condition, objnode => accessedPropertyOf(objnode));
           }
->>>>>>> d8908e31
           realm.generator = undefined; // don't emit code during the following $Set call
           // casting to due to Flow workaround above
           (object: any).$Set(key, value, object);
