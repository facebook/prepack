--- conflicted
+++ resolved
@@ -266,44 +266,33 @@
         // casting to any to avoid Flow bug "*** Recursion limit exceeded ***"
         if ((object: any) instanceof AbstractObjectValue || (object: any) instanceof ObjectValue) {
           let generator = realm.generator;
-<<<<<<< HEAD
-          if (generator) {
-            let condition = ([objectNode, valueNode]) =>
-              t.binaryExpression("!==", t.memberExpression(objectNode, t.identifier(key)), valueNode);
-            if (invariantOptions) {
-              let invariantOptionString = ToStringPartial(realm, invariantOptions);
-              switch (invariantOptionString) {
-                case "VALUE_DEFINED_INVARIANT":
-                  condition = ([objectNode, valueNode]) =>
-                    t.binaryExpression(
-                      "===",
-                      t.memberExpression(objectNode, t.identifier(key)),
-                      t.valueToNode(undefined)
-                    );
-                  break;
-                case "SKIP_INVARIANT":
-                  condition = null;
-                  break;
-                case "FULL_INVARIANT":
-                  break;
-                default:
-                  invariant(false, "Invalid invariantOption " + invariantOptionString);
-              }
+          invariant(generator);
+          let condition = ([objectNode, valueNode]) =>
+            t.binaryExpression("!==", t.memberExpression(objectNode, t.identifier(key)), valueNode);
+          if (invariantOptions) {
+            let invariantOptionString = ToStringPartial(realm, invariantOptions);
+            switch (invariantOptionString) {
+              case "VALUE_DEFINED_INVARIANT":
+                condition = ([objectNode, valueNode]) =>
+                  t.binaryExpression(
+                    "===",
+                    t.memberExpression(objectNode, t.identifier(key)),
+                    t.valueToNode(undefined)
+                  );
+                break;
+              case "SKIP_INVARIANT":
+                condition = null;
+                break;
+              case "FULL_INVARIANT":
+                break;
+              default:
+                invariant(false, "Invalid invariantOption " + invariantOptionString);
             }
-            if (condition)
-              generator.emitInvariant([object, value, object], condition, objnode =>
-                t.memberExpression(objnode, t.identifier(key))
-              );
           }
-=======
-          invariant(generator);
-          generator.emitInvariant(
-            [object, value, object],
-            ([objectNode, valueNode]) =>
-              t.binaryExpression("!==", t.memberExpression(objectNode, t.identifier(key)), valueNode),
-            objnode => t.memberExpression(objnode, t.identifier(key))
-          );
->>>>>>> 05a51ebc
+          if (condition)
+            generator.emitInvariant([object, value, object], condition, objnode =>
+              t.memberExpression(objnode, t.identifier(key))
+            );
           realm.generator = undefined; // don't emit code during the following $Set call
           // casting to due to Flow workaround above
           (object: any).$Set(key, value, object);
