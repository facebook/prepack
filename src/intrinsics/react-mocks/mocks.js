/**
 * Copyright (c) 2017-present, Facebook, Inc.
 * All rights reserved.
 *
 * This source code is licensed under the BSD-style license found in the
 * LICENSE file in the root directory of this source tree. An additional grant
 * of patent rights can be found in the PATENTS file in the same directory.
 */

/* @flow */

import type { Realm } from "../../realm.js";
import { parseExpression } from "babylon";
<<<<<<< HEAD
import { ObjectValue, ECMAScriptFunctionValue } from "../../values/index.js";
import { Get, GetValue } from "../../methods/index.js";
=======
import { ObjectValue } from "../../values/index.js";
import { Get } from "../../methods/index.js";
import { Environment } from "../../singletons.js";
>>>>>>> 86b89588
import invariant from "../../invariant";

let reactCode = `
  {
    Component: class Component {
      constructor(props, context) {
        this.props = props || {};
        this.context = context || {};
        this.refs = {};
        this.state = {};
      }
      isReactComponent() {
        return true;
      }
      getChildContext() {}
    },
    createElement: function() {
      // TODO
    },
    cloneElement(element, config, children) {
      var propName;
      var RESERVED_PROPS = {
        key: true,
        ref: true,
        __self: true,
        __source: true,
      };
      var hasOwnProperty = Object.prototype.hasOwnProperty;
      var props = Object.assign({}, element.props);

      var key = element.key;
      var ref = element.ref;
      var self = element._self;
      var source = element._source;
      var owner = element._owner;

      if (config != null) {
        if (config.ref !== undefined) {
          // owner = ReactCurrentOwner.current;
        }
        if (config.key !== undefined) {
          key = '' + config.key;
        }
        var defaultProps;
        if (element.type && element.type.defaultProps) {
          defaultProps = element.type.defaultProps;
        }
        for (propName in config) {
          if (
            hasOwnProperty.call(config, propName) &&
            !RESERVED_PROPS.hasOwnProperty(propName)
          ) {
            if (config[propName] === undefined && defaultProps !== undefined) {
              // Resolve default props
              props[propName] = defaultProps[propName];
            } else {
              props[propName] = config[propName];
            }
          }
        }
      }
      var childrenLength = arguments.length - 2;
      if (childrenLength === 1) {
        props.children = children;
      } else if (childrenLength > 1) {
        var childArray = Array(childrenLength);
        for (var i = 0; i < childrenLength; i++) {
          childArray[i] = arguments[i + 2];
        }
        props.children = childArray;
      }

      return {
        $$typeof: element.$$typeof,
        type: element.type,
        key: key,
        ref: ref,
        props: props,
        _owner: owner,
      };
    },
  }
`;
let reactAst = parseExpression(reactCode, { plugins: ["flow"] });

export function createMockReact(realm: Realm): ObjectValue {
  let reactValue = Environment.GetValue(realm, realm.$GlobalEnv.evaluate(reactAst, false));
  reactValue.intrinsicName = `require("react")`;
  invariant(reactValue instanceof ObjectValue);

  let reactComponentValue = Get(realm, reactValue, "Component");
  reactComponentValue.intrinsicName = `require("react").Component`;
  invariant(reactComponentValue instanceof ECMAScriptFunctionValue);
  reactComponentValue.$FunctionKind = "normal";
  invariant(reactComponentValue instanceof ObjectValue);

  let reactComponentPrototypeValue = Get(realm, reactComponentValue, "prototype");
  reactComponentPrototypeValue.intrinsicName = `require("react").Component.prototype`;

  let reactCloneElementValue = Get(realm, reactValue, "cloneElement");
  reactCloneElementValue.intrinsicName = `require("react").cloneElement`;

  return reactValue;
}<|MERGE_RESOLUTION|>--- conflicted
+++ resolved
@@ -11,14 +11,9 @@
 
 import type { Realm } from "../../realm.js";
 import { parseExpression } from "babylon";
-<<<<<<< HEAD
 import { ObjectValue, ECMAScriptFunctionValue } from "../../values/index.js";
-import { Get, GetValue } from "../../methods/index.js";
-=======
-import { ObjectValue } from "../../values/index.js";
 import { Get } from "../../methods/index.js";
 import { Environment } from "../../singletons.js";
->>>>>>> 86b89588
 import invariant from "../../invariant";
 
 let reactCode = `
