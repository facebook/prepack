/**
 * Copyright (c) 2017-present, Facebook, Inc.
 * All rights reserved.
 *
 * This source code is licensed under the BSD-style license found in the
 * LICENSE file in the root directory of this source tree. An additional grant
 * of patent rights can be found in the PATENTS file in the same directory.
 */

/* @flow strict-local */

import { DebugSession, InitializedEvent, OutputEvent, TerminatedEvent, StoppedEvent } from "vscode-debugadapter";
import * as DebugProtocol from "vscode-debugprotocol";
import { AdapterChannel } from "./channel/AdapterChannel.js";
import invariant from "./../common/invariant.js";
import { DebugMessage } from "./../common/channel/DebugMessage.js";
import type {
  Breakpoint,
  DebuggerResponse,
  LaunchRequestArguments,
  PrepackLaunchArguments,
} from "./../common/types.js";
import { DebuggerConstants } from "./../common/DebuggerConstants.js";
import { DebuggerError } from "./../common/DebuggerError.js";

// Breakpoint requests send before PP was launched.
// Buffered here, resent to PP after PP is launched.
export type PrematureBP = {
  breakpointArgs: DebugProtocol.SetBreakpointsArguments,
  response: DebugProtocol.SetBreakpointsResponse,
};

/* An implementation of an debugger adapter adhering to the VSCode Debug protocol
 * The adapter is responsible for communication between the UI and Prepack
*/
class PrepackDebugSession extends DebugSession {
  /**
   * Creates a new debug adapter that is used for one debug session.
   * We configure the default implementation of a debug adapter here.
   */
  constructor() {
    super();
    this.setDebuggerLinesStartAt1(true);
    this.setDebuggerColumnsStartAt1(true);
  }
  _clientID: void | string;
<<<<<<< HEAD
  _adapterChannel: AdapterChannel;
  // Buffering requests that are sent before PP channel has been established.
  _bufferedBreakpointRequests: Array<PrematureBP> = [];
=======
  _adapterChannel: void | AdapterChannel;
>>>>>>> cc1e0818

  _generateDebugFilePath(direction: "in" | "out") {
    let time = Date.now();
    let filePath = "/tmp/";
    if (direction === "in") {
      filePath += `prepack-debug-engine2adapter-${time}.txt`;
    } else {
      filePath += `prepack-debug-adapter2engine-${time}.txt`;
    }
    return filePath;
  }

  _registerMessageCallbacks() {
    this._ensureAdapterChannelCreated("registerMessageCallbacks");
    invariant(this._adapterChannel !== undefined, "Adapter Channel used before it was created, in debugger.");
    // Create local copy to ensure external functions don't modify the adapterChannel, satisfy flow.
    let localCopyAdapterChannel = this._adapterChannel;
    localCopyAdapterChannel.registerChannelEvent(DebugMessage.STOPPED_RESPONSE, (response: DebuggerResponse) => {
      let result = response.result;
      invariant(result.kind === "stopped");
      let message = `${result.reason}: ${result.filePath} ${result.line}:${result.column}`;
      // Append message if there exists one (for Prepack errors)
      if (result.message !== undefined) {
        message += `. ${result.message}`;
      }
      this.sendEvent(new StoppedEvent(message, DebuggerConstants.PREPACK_THREAD_ID));
    });
    localCopyAdapterChannel.registerChannelEvent(DebugMessage.STEPINTO_RESPONSE, (response: DebuggerResponse) => {
      let result = response.result;
      invariant(result.kind === "stepInto");
      this.sendEvent(
        new StoppedEvent(
          "Stepped into " + `${result.filePath} ${result.line}:${result.column}`,
          DebuggerConstants.PREPACK_THREAD_ID
        )
      );
    });
  }

  /**
   * The 'initialize' request is the first request called by the UI
   * to interrogate the features the debug adapter provides.
   */
  // Override
  initializeRequest(response: DebugProtocol.InitializeResponse, args: DebugProtocol.InitializeRequestArguments): void {
    this._clientID = args.clientID;
    response.body = response.body || {};
    response.body.supportsConfigurationDoneRequest = true;
    // Respond back to the UI with the configurations. Will add more configurations gradually as needed.
    // Adapter can respond immediately here because no message is sent to Prepack
    this.sendResponse(response);
  }

  // Override
  configurationDoneRequest(
    response: DebugProtocol.ConfigurationDoneResponse,
    args: DebugProtocol.ConfigurationDoneArguments
  ): void {
    // initial handshake with UI is complete
    if (this._clientID !== DebuggerConstants.CLI_CLIENTID) {
      this._ensureAdapterChannelCreated("configurationDoneRequest");
      invariant(this._adapterChannel !== undefined, "Adapter Channel used before it was created, in debugger.");
      // for all ui except the CLI, autosend the first run request
      this._adapterChannel.run(DebuggerConstants.DEFAULT_REQUEST_ID, (runResponse: DebuggerResponse) => {});
    }
    this.sendResponse(response);
  }

  // Override
  launchRequest(response: DebugProtocol.LaunchResponse, args: LaunchRequestArguments): void {
    let inFilePath = this._generateDebugFilePath("in");
    let outFilePath = this._generateDebugFilePath("out");
    // Set up the communication channel to the debugger.
    let adapterChannel = new AdapterChannel(inFilePath, outFilePath);
    this._adapterChannel = adapterChannel;
    this._registerMessageCallbacks();
    let launchArgs: PrepackLaunchArguments = {
      kind: "launch",
      sourceFiles: args.sourceFiles,
      prepackRuntime: args.prepackRuntime,
      prepackArguments: args.prepackArguments,
      debugInFilePath: inFilePath,
      debugOutFilePath: outFilePath,
      outputCallback: (data: Buffer) => {
        let outputEvent = new OutputEvent(data.toString(), "stdout");
        this.sendEvent(outputEvent);
      },
      exitCallback: () => {
        this.sendEvent(new TerminatedEvent());
        process.exit();
      },
    };

<<<<<<< HEAD
    this._adapterChannel.launch(response.request_seq, launchArgs, (dbgResponse: DebuggerResponse) => {
      this.sendResponse(response);
    });

    // The UI will end the configuration sequence by calling 'configurationDone' request.
    // Sending this during the initializeResponse caused non-determinism in request ordering
    // that would prevent the debugger from starting.
    this.sendEvent(new InitializedEvent());

    // It is possible that this gets stuck in an infinte loop that keeps adding the requests
    // into the arrays if _hasLaunchedDebugServer never becomes true. Because of this, these
    // loops come after an invarient to ensure the server exists and this situation cannot happen.
    invariant(this._adapterChannel !== undefined, "Debug Server could not launch");
    if (this._bufferedBreakpointRequests.length > 0) {
      this._bufferedBreakpointRequests.map(entry => this.setBreakPointsRequest(entry.response, entry.breakpointArgs));
    }
=======
    adapterChannel.launch(response.request_seq, launchArgs, (dbgResponse: DebuggerResponse) => {
      this.sendResponse(response);
    });

    // Important: InitializedEvent indicates to the protocol that further requests (e.g. breakpoints, execution control)
    // are ready to be received. Prepack debugger is not ready to receive these requests until the Adapter Channel
    // has been created and Prepack has been launched. Thus, the InitializedEvent is sent after Prepack launch and
    // the creation of the Adapter Channel.
    this.sendEvent(new InitializedEvent());
>>>>>>> cc1e0818
  }

  /**
   * Request Prepack to continue running when it is stopped
   */
  // Override
  continueRequest(response: DebugProtocol.ContinueResponse, args: DebugProtocol.ContinueArguments): void {
    // send a Run request to Prepack and try to send the next request
    this._ensureAdapterChannelCreated("continueRequest");
    invariant(this._adapterChannel !== undefined, "Adapter Channel used before it was created, in debugger.");
    this._adapterChannel.run(response.request_seq, (dbgResponse: DebuggerResponse) => {
      this.sendResponse(response);
    });
  }

  // Override
  setBreakPointsRequest(
    response: DebugProtocol.SetBreakpointsResponse,
    args: DebugProtocol.SetBreakpointsArguments
  ): void {
    if (!args.source.path || !args.breakpoints) return;
    let filePath = args.source.path;
    let breakpointInfos = [];
    for (const breakpoint of args.breakpoints) {
      let line = breakpoint.line;
      let column = 0;
      if (breakpoint.column) {
        column = breakpoint.column;
      }
      let breakpointInfo: Breakpoint = {
        kind: "breakpoint",
        requestID: response.request_seq,
        filePath: filePath,
        line: line,
        column: column,
      };
      breakpointInfos.push(breakpointInfo);
    }

<<<<<<< HEAD
    if (this._adapterChannel) {
      this._adapterChannel.setBreakpoints(response.request_seq, breakpointInfos, (dbgResponse: DebuggerResponse) => {
        let result = dbgResponse.result;
        invariant(result.kind === "breakpoint-add");
        let breakpoints: Array<DebugProtocol.Breakpoint> = [];
        for (const breakpointInfo of result.breakpoints) {
          let source: DebugProtocol.Source = {
            path: breakpointInfo.filePath,
          };
          let breakpoint: DebugProtocol.Breakpoint = {
            verified: true,
            source: source,
            line: breakpointInfo.line,
            column: breakpointInfo.column,
          };
          breakpoints.push(breakpoint);
        }
        response.body = {
          breakpoints: breakpoints,
=======
    this._ensureAdapterChannelCreated("setBreakPointsRequest");
    invariant(this._adapterChannel !== undefined, "Adapter Channel used before it was created, in debugger.");
    this._adapterChannel.setBreakpoints(response.request_seq, breakpointInfos, (dbgResponse: DebuggerResponse) => {
      let result = dbgResponse.result;
      invariant(result.kind === "breakpoint-add");
      let breakpoints: Array<DebugProtocol.Breakpoint> = [];
      for (const breakpointInfo of result.breakpoints) {
        let source: DebugProtocol.Source = {
          path: breakpointInfo.filePath,
        };
        let breakpoint: DebugProtocol.Breakpoint = {
          verified: true,
          source: source,
          line: breakpointInfo.line,
          column: breakpointInfo.column,
>>>>>>> cc1e0818
        };
        this.sendResponse(response);
      });
    } else {
      // If adapterChannel hasn't been created yet, the breakpoint won't be communicated
      // to the debug server. Buffer it here and send it after channel is created in LaunchRequest.
      this._bufferedBreakpointRequests.push({ response: response, breakpointArgs: args });
    }
  }

  // Override
  stackTraceRequest(response: DebugProtocol.StackTraceResponse, args: DebugProtocol.StackTraceArguments): void {
    this._ensureAdapterChannelCreated("stackTraceRequest");
    invariant(this._adapterChannel !== undefined);
    this._adapterChannel.getStackFrames(response.request_seq, (dbgResponse: DebuggerResponse) => {
      let result = dbgResponse.result;
      invariant(result.kind === "stackframe");
      let frameInfos = result.stackframes;
      let frames: Array<DebugProtocol.StackFrame> = [];
      for (const frameInfo of frameInfos) {
        let source: DebugProtocol.Source = {
          path: frameInfo.fileName,
        };
        let frame: DebugProtocol.StackFrame = {
          id: frameInfo.id,
          name: frameInfo.functionName,
          source: source,
          line: frameInfo.line,
          column: frameInfo.column,
        };
        frames.push(frame);
      }
      response.body = {
        stackFrames: frames,
      };
      this.sendResponse(response);
    });
  }

  // Override
  threadsRequest(response: DebugProtocol.ThreadsResponse): void {
    // There will only be 1 thread, so respond immediately
    let thread: DebugProtocol.Thread = {
      id: DebuggerConstants.PREPACK_THREAD_ID,
      name: "main",
    };
    response.body = {
      threads: [thread],
    };
    this.sendResponse(response);
  }

  // Override
  scopesRequest(response: DebugProtocol.ScopesResponse, args: DebugProtocol.ScopesArguments): void {
    this._ensureAdapterChannelCreated("scopesRequest");
    invariant(this._adapterChannel !== undefined, "Adapter Channel used before it was created, in debugger.");
    this._adapterChannel.getScopes(response.request_seq, args.frameId, (dbgResponse: DebuggerResponse) => {
      let result = dbgResponse.result;
      invariant(result.kind === "scopes");
      let scopeInfos = result.scopes;
      let scopes: Array<DebugProtocol.Scope> = [];
      for (const scopeInfo of scopeInfos) {
        let scope: DebugProtocol.Scope = {
          name: scopeInfo.name,
          variablesReference: scopeInfo.variablesReference,
          expensive: scopeInfo.expensive,
        };
        scopes.push(scope);
      }
      response.body = {
        scopes: scopes,
      };
      this.sendResponse(response);
    });
  }

  // Override
  variablesRequest(response: DebugProtocol.VariablesResponse, args: DebugProtocol.VariablesArguments): void {
    this._ensureAdapterChannelCreated("variablesRequest");
    invariant(this._adapterChannel !== undefined, "Adapter Channel used before it was created, in debugger.");
    this._adapterChannel.getVariables(
      response.request_seq,
      args.variablesReference,
      (dbgResponse: DebuggerResponse) => {
        let result = dbgResponse.result;
        invariant(result.kind === "variables");
        let variableInfos = result.variables;
        let variables: Array<DebugProtocol.Variable> = [];
        for (const varInfo of variableInfos) {
          let variable: DebugProtocol.Variable = {
            name: varInfo.name,
            value: varInfo.value,
            variablesReference: varInfo.variablesReference,
          };
          variables.push(variable);
        }
        response.body = {
          variables: variables,
        };
        this.sendResponse(response);
      }
    );
  }

  // Override
  stepInRequest(response: DebugProtocol.StepInResponse, args: DebugProtocol.StepInArguments): void {
    this._ensureAdapterChannelCreated("stepInRequest");
    invariant(this._adapterChannel !== undefined, "Adapter Channel used before it was created, in debugger.");
    this._adapterChannel.stepInto(response.request_seq, (dbgResponse: DebuggerResponse) => {
      this.sendResponse(response);
    });
  }

  // Override
  nextRequest(response: DebugProtocol.NextResponse, args: DebugProtocol.NextArguments): void {
    this._ensureAdapterChannelCreated("nextRequest");
    invariant(this._adapterChannel !== undefined, "Adapter Channel used before it was created, in debugger.");
    this._adapterChannel.stepOver(response.request_seq, (dbgResponse: DebuggerResponse) => {
      this.sendResponse(response);
    });
  }

  // Override
  stepOutRequest(response: DebugProtocol.StepOutResponse, args: DebugProtocol.StepOutArguments): void {
    this._ensureAdapterChannelCreated("stepOutRequest");
    invariant(this._adapterChannel !== undefined, "Adapter Channel used before it was created, in debugger.");
    this._adapterChannel.stepOut(response.request_seq, (dbgResponse: DebuggerResponse) => {
      this.sendResponse(response);
    });
  }

  // Override
  evaluateRequest(response: DebugProtocol.EvaluateResponse, args: DebugProtocol.EvaluateArguments): void {
    this._ensureAdapterChannelCreated("evaluateRequest");
    invariant(this._adapterChannel !== undefined, "Adapter Channel used before it was created, in debugger.");
    this._adapterChannel.evaluate(
      response.request_seq,
      args.frameId,
      args.expression,
      (dbgResponse: DebuggerResponse) => {
        let evalResult = dbgResponse.result;
        invariant(evalResult.kind === "evaluate");
        response.body = {
          result: evalResult.displayValue,
          type: evalResult.type,
          variablesReference: evalResult.variablesReference,
        };
        this.sendResponse(response);
      }
    );
  }

  _ensureAdapterChannelCreated(callingRequest: string) {
    // All responses that involve the Adapter Channel should only be invoked
    // after the channel has been created. If this ordering is perturbed,
    // there was likely a change in the protocol implementation by Nuclide.
    if (this._adapterChannel === undefined) {
      throw new DebuggerError(
        "Startup Error",
        `Adapter Channel in Debugger is being used before it has been created. Caused by ${callingRequest}.`
      );
    }
  }
}

DebugSession.run(PrepackDebugSession);<|MERGE_RESOLUTION|>--- conflicted
+++ resolved
@@ -44,13 +44,7 @@
     this.setDebuggerColumnsStartAt1(true);
   }
   _clientID: void | string;
-<<<<<<< HEAD
-  _adapterChannel: AdapterChannel;
-  // Buffering requests that are sent before PP channel has been established.
-  _bufferedBreakpointRequests: Array<PrematureBP> = [];
-=======
   _adapterChannel: void | AdapterChannel;
->>>>>>> cc1e0818
 
   _generateDebugFilePath(direction: "in" | "out") {
     let time = Date.now();
@@ -144,24 +138,6 @@
       },
     };
 
-<<<<<<< HEAD
-    this._adapterChannel.launch(response.request_seq, launchArgs, (dbgResponse: DebuggerResponse) => {
-      this.sendResponse(response);
-    });
-
-    // The UI will end the configuration sequence by calling 'configurationDone' request.
-    // Sending this during the initializeResponse caused non-determinism in request ordering
-    // that would prevent the debugger from starting.
-    this.sendEvent(new InitializedEvent());
-
-    // It is possible that this gets stuck in an infinte loop that keeps adding the requests
-    // into the arrays if _hasLaunchedDebugServer never becomes true. Because of this, these
-    // loops come after an invarient to ensure the server exists and this situation cannot happen.
-    invariant(this._adapterChannel !== undefined, "Debug Server could not launch");
-    if (this._bufferedBreakpointRequests.length > 0) {
-      this._bufferedBreakpointRequests.map(entry => this.setBreakPointsRequest(entry.response, entry.breakpointArgs));
-    }
-=======
     adapterChannel.launch(response.request_seq, launchArgs, (dbgResponse: DebuggerResponse) => {
       this.sendResponse(response);
     });
@@ -171,7 +147,6 @@
     // has been created and Prepack has been launched. Thus, the InitializedEvent is sent after Prepack launch and
     // the creation of the Adapter Channel.
     this.sendEvent(new InitializedEvent());
->>>>>>> cc1e0818
   }
 
   /**
@@ -211,27 +186,6 @@
       breakpointInfos.push(breakpointInfo);
     }
 
-<<<<<<< HEAD
-    if (this._adapterChannel) {
-      this._adapterChannel.setBreakpoints(response.request_seq, breakpointInfos, (dbgResponse: DebuggerResponse) => {
-        let result = dbgResponse.result;
-        invariant(result.kind === "breakpoint-add");
-        let breakpoints: Array<DebugProtocol.Breakpoint> = [];
-        for (const breakpointInfo of result.breakpoints) {
-          let source: DebugProtocol.Source = {
-            path: breakpointInfo.filePath,
-          };
-          let breakpoint: DebugProtocol.Breakpoint = {
-            verified: true,
-            source: source,
-            line: breakpointInfo.line,
-            column: breakpointInfo.column,
-          };
-          breakpoints.push(breakpoint);
-        }
-        response.body = {
-          breakpoints: breakpoints,
-=======
     this._ensureAdapterChannelCreated("setBreakPointsRequest");
     invariant(this._adapterChannel !== undefined, "Adapter Channel used before it was created, in debugger.");
     this._adapterChannel.setBreakpoints(response.request_seq, breakpointInfos, (dbgResponse: DebuggerResponse) => {
@@ -247,7 +201,6 @@
           source: source,
           line: breakpointInfo.line,
           column: breakpointInfo.column,
->>>>>>> cc1e0818
         };
         this.sendResponse(response);
       });
