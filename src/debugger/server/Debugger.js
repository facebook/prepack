/**
 * Copyright (c) 2017-present, Facebook, Inc.
 * All rights reserved.
 *
 * This source code is licensed under the BSD-style license found in the
 * LICENSE file in the root directory of this source tree. An additional grant
 * of patent rights can be found in the PATENTS file in the same directory.
 */

/* @flow strict-local */

import { BreakpointManager } from "./BreakpointManager.js";
import { BabelNode } from "babel-types";
import type { BabelNodeSourceLocation } from "babel-types";
import invariant from "../common/invariant.js";
import type { DebugChannel } from "./channel/DebugChannel.js";
import { DebugMessage } from "./../common/channel/DebugMessage.js";
import { DebuggerError } from "./../common/DebuggerError.js";
import type {
  DebuggerRequest,
  StackframeArguments,
  ScopesArguments,
  Stackframe,
  Scope,
  VariablesArguments,
  EvaluateArguments,
  SourceData,
<<<<<<< HEAD
  DebuggerLaunchArguments,
  Breakpoint,
=======
  DebuggerConfigArguments,
>>>>>>> d5bb04fb
} from "./../common/types.js";
import type { Realm } from "./../../realm.js";
import { ExecutionContext } from "./../../realm.js";
import { VariableManager } from "./VariableManager.js";
import { SteppingManager } from "./SteppingManager.js";
import type { StoppableObject } from "./StopEventManager.js";
import { StopEventManager } from "./StopEventManager.js";
import {
  EnvironmentRecord,
  GlobalEnvironmentRecord,
  FunctionEnvironmentRecord,
  DeclarativeEnvironmentRecord,
  ObjectEnvironmentRecord,
} from "./../../environment.js";
import { CompilerDiagnostic } from "../../errors.js";
import type { Severity } from "../../errors.js";

export class DebugServer {
<<<<<<< HEAD
  constructor(channel: DebugChannel, realm: Realm, launchArgs: DebuggerLaunchArguments) {
=======
  constructor(channel: DebugChannel, realm: Realm, configArgs: DebuggerConfigArguments) {
>>>>>>> d5bb04fb
    this._channel = channel;
    this._realm = realm;
    this._breakpointManager = new BreakpointManager();
    this._variableManager = new VariableManager(realm);
    this._stepManager = new SteppingManager(this._realm, /* default discard old steppers */ false);
    this._stopEventManager = new StopEventManager();
    this._diagnosticSeverity = launchArgs.diagnosticSeverity || "FatalError";
    // Nuclide starts both at 1. Setting default for conformity.
    if (launchArgs.uiLinesStartAt0 !== undefined) {
      this._uiLinesStartAt0 = launchArgs.uiLinesStartAt0;
    } else {
      this._uiLinesStartAt0 = false;
    }
    if (launchArgs.uiColumnsStartAt1 !== undefined) {
      this._uiColumnsStartAt1 = launchArgs.uiColumnsStartAt1;
    } else {
      this._uiColumnsStartAt1 = false;
    }
    this.waitForRun(undefined);
    this._diagnosticSeverity = configArgs.diagnosticSeverity || "FatalError";
  }
  // the collection of breakpoints
  _breakpointManager: BreakpointManager;
  // the channel to communicate with the adapter
  _channel: DebugChannel;
  _realm: Realm;
  _variableManager: VariableManager;
  _stepManager: SteppingManager;
  _stopEventManager: StopEventManager;
  _lastExecuted: SourceData;
  // Severity at which debugger will break when CompilerDiagnostics are generated. Default is Fatal.
  _diagnosticSeverity: Severity;
<<<<<<< HEAD
  // Babel 1-indexes rows and 0-indexes columns.
  // Debugger UI can set whatever it wants. Must check for consistency.
  _uiColumnsStartAt1: boolean;
  _uiLinesStartAt0: boolean;
=======
>>>>>>> d5bb04fb

  /* Block until adapter says to run
  /* ast: the current ast node we are stopped on
  /* reason: the reason the debuggee is stopping
  */
  waitForRun(ast: void | BabelNode) {
    let keepRunning = false;
    let request;
    while (!keepRunning) {
      request = this._channel.readIn();
      keepRunning = this.processDebuggerCommand(request, ast);
    }
  }

  // Checking if the debugger needs to take any action on reaching this ast node
  checkForActions(ast: BabelNode) {
    if (this._checkAndUpdateLastExecuted(ast)) {
      let stoppables: Array<StoppableObject> = this._stepManager.getAndDeleteCompletedSteppers(ast);
      let breakpoint = this._breakpointManager.getStoppableBreakpoint(ast);
      if (breakpoint) stoppables.push(breakpoint);
      let reason = this._stopEventManager.getDebuggeeStopReason(ast, stoppables);
      if (reason) {
        invariant(ast.loc && ast.loc.source);
        this._channel.sendStoppedResponse(reason, ast.loc.source, ast.loc.start.line, ast.loc.start.column);
        this.waitForRun(ast);
      }
    }
  }

  // Converts indicies of UI's breakpoints to conform with what Babel gives Prepack.
  // Babel 1-indexes rows and 0-indexes columns.
  _convertBreakpointIndex(breakpoints: Array<Breakpoint>): Array<Breakpoint> {
    for (let idx = 0; idx < breakpoints.length; idx++) {
      if (this._uiColumnsStartAt1) breakpoints[idx].column = breakpoints[idx].column - 1;
      if (this._uiLinesStartAt0) breakpoints[idx].line = breakpoints[idx].line + 1;
    }
    return breakpoints;
  }

  // Process a command from a debugger. Returns whether Prepack should unblock
  // if it is blocked
  processDebuggerCommand(request: DebuggerRequest, ast: void | BabelNode) {
    let requestID = request.id;
    let command = request.command;
    let args = request.arguments;
    let convertedBreakpoints; // Match UI indexing to BabelNode indexing
    switch (command) {
      case DebugMessage.BREAKPOINT_ADD_COMMAND:
        invariant(args.kind === "breakpoint");
        convertedBreakpoints = this._convertBreakpointIndex(args.breakpoints);
        this._breakpointManager.addBreakpointMulti(convertedBreakpoints);
        this._channel.sendBreakpointsAcknowledge(DebugMessage.BREAKPOINT_ADD_ACKNOWLEDGE, requestID, args);
        break;
      case DebugMessage.BREAKPOINT_REMOVE_COMMAND:
        invariant(args.kind === "breakpoint");
        convertedBreakpoints = this._convertBreakpointIndex(args.breakpoints);
        this._breakpointManager.removeBreakpointMulti(convertedBreakpoints);
        this._channel.sendBreakpointsAcknowledge(DebugMessage.BREAKPOINT_REMOVE_ACKNOWLEDGE, requestID, args);
        break;
      case DebugMessage.BREAKPOINT_ENABLE_COMMAND:
        invariant(args.kind === "breakpoint");
        convertedBreakpoints = this._convertBreakpointIndex(args.breakpoints);
        this._breakpointManager.enableBreakpointMulti(convertedBreakpoints);
        this._channel.sendBreakpointsAcknowledge(DebugMessage.BREAKPOINT_ENABLE_ACKNOWLEDGE, requestID, args);
        break;
      case DebugMessage.BREAKPOINT_DISABLE_COMMAND:
        invariant(args.kind === "breakpoint");
        convertedBreakpoints = this._convertBreakpointIndex(args.breakpoints);
        this._breakpointManager.disableBreakpointMulti(convertedBreakpoints);
        this._channel.sendBreakpointsAcknowledge(DebugMessage.BREAKPOINT_DISABLE_ACKNOWLEDGE, requestID, args);
        break;
      case DebugMessage.PREPACK_RUN_COMMAND:
        invariant(args.kind === "run");
        this._onDebuggeeResume();
        return true;
      case DebugMessage.STACKFRAMES_COMMAND:
        invariant(args.kind === "stackframe");
        this.processStackframesCommand(requestID, args, ast);
        break;
      case DebugMessage.SCOPES_COMMAND:
        invariant(args.kind === "scopes");
        this.processScopesCommand(requestID, args);
        break;
      case DebugMessage.VARIABLES_COMMAND:
        invariant(args.kind === "variables");
        this.processVariablesCommand(requestID, args);
        break;
      case DebugMessage.STEPINTO_COMMAND:
        invariant(ast !== undefined);
        this._stepManager.processStepCommand("in", ast);
        this._onDebuggeeResume();
        return true;
      case DebugMessage.STEPOVER_COMMAND:
        invariant(ast !== undefined);
        this._stepManager.processStepCommand("over", ast);
        this._onDebuggeeResume();
        return true;
      case DebugMessage.STEPOUT_COMMAND:
        invariant(ast !== undefined);
        this._stepManager.processStepCommand("out", ast);
        this._onDebuggeeResume();
        return true;
      case DebugMessage.EVALUATE_COMMAND:
        invariant(args.kind === "evaluate");
        this.processEvaluateCommand(requestID, args);
        break;
      default:
        throw new DebuggerError("Invalid command", "Invalid command from adapter: " + command);
    }
    return false;
  }

  processStackframesCommand(requestID: number, args: StackframeArguments, ast: void | BabelNode) {
    let frameInfos: Array<Stackframe> = [];
    let loc = this._getFrameLocation(ast ? ast.loc : null);
    let fileName = loc.fileName;
    let line = loc.line;
    let column = loc.column;

    // the UI displays the current frame as index 0, so we iterate backwards
    // from the current frame
    for (let i = this._realm.contextStack.length - 1; i >= 0; i--) {
      let frame = this._realm.contextStack[i];
      let functionName = "(anonymous function)";
      if (frame.function && frame.function.__originalName) {
        functionName = frame.function.__originalName;
      }

      let frameInfo: Stackframe = {
        id: this._realm.contextStack.length - 1 - i,
        functionName: functionName,
        fileName: fileName,
        line: line,
        column: column,
      };
      frameInfos.push(frameInfo);
      loc = this._getFrameLocation(frame.loc);
      fileName = loc.fileName;
      line = loc.line;
      column = loc.column;
    }
    this._channel.sendStackframeResponse(requestID, frameInfos);
  }

  _getFrameLocation(loc: void | null | BabelNodeSourceLocation): { fileName: string, line: number, column: number } {
    let fileName = "unknown";
    let line = 0;
    let column = 0;
    if (loc && loc.source) {
      fileName = loc.source;
      line = loc.start.line;
      column = loc.start.column;
    }
    return {
      fileName: fileName,
      line: line,
      column: column,
    };
  }

  processScopesCommand(requestID: number, args: ScopesArguments) {
    // first check that frameId is in the valid range
    if (args.frameId < 0 || args.frameId >= this._realm.contextStack.length) {
      throw new DebuggerError("Invalid command", "Invalid frame id for scopes request: " + args.frameId);
    }
    // here the frameId is in reverse order of the contextStack, ie frameId 0
    // refers to last element of contextStack
    let stackIndex = this._realm.contextStack.length - 1 - args.frameId;
    let context = this._realm.contextStack[stackIndex];
    invariant(context instanceof ExecutionContext);
    let scopes = [];
    let lexicalEnv = context.lexicalEnvironment;
    while (lexicalEnv) {
      let scope: Scope = {
        name: this._getScopeName(lexicalEnv.environmentRecord),
        // key used by UI to retrieve variables in this scope
        variablesReference: this._variableManager.getReferenceForValue(lexicalEnv),
        // the variables are easy to retrieve
        expensive: false,
      };
      scopes.push(scope);
      lexicalEnv = lexicalEnv.parent;
    }
    this._channel.sendScopesResponse(requestID, scopes);
  }

  _getScopeName(envRec: EnvironmentRecord): string {
    if (envRec instanceof GlobalEnvironmentRecord) {
      return "Global";
    } else if (envRec instanceof DeclarativeEnvironmentRecord) {
      if (envRec instanceof FunctionEnvironmentRecord) {
        return "Local: " + (envRec.$FunctionObject.__originalName || "anonymous function");
      } else {
        return "Block";
      }
    } else if (envRec instanceof ObjectEnvironmentRecord) {
      return "With";
    } else {
      invariant(false, "Invalid type of environment record");
    }
  }

  processVariablesCommand(requestID: number, args: VariablesArguments) {
    let variables = this._variableManager.getVariablesByReference(args.variablesReference);
    this._channel.sendVariablesResponse(requestID, variables);
  }

  processEvaluateCommand(requestID: number, args: EvaluateArguments) {
    let evalResult = this._variableManager.evaluate(args.frameId, args.expression);
    this._channel.sendEvaluateResponse(requestID, evalResult);
  }

  // actions that need to happen before Prepack can resume
  _onDebuggeeResume() {
    // resets the variable manager
    this._variableManager.clean();
  }

  /*
    Returns whether there are more nodes in the ast.
  */
  _checkAndUpdateLastExecuted(ast: BabelNode): boolean {
    if (ast.loc && ast.loc.source) {
      let filePath = ast.loc.source;
      let line = ast.loc.start.line;
      let column = ast.loc.start.column;
      let stackSize = this._realm.contextStack.length;
      // check if the current location is same as the last one
      if (
        this._lastExecuted &&
        filePath === this._lastExecuted.filePath &&
        line === this._lastExecuted.line &&
        column === this._lastExecuted.column &&
        stackSize === this._lastExecuted.stackSize
      ) {
        return false;
      }
      this._lastExecuted = {
        filePath: filePath,
        line: line,
        column: column,
        stackSize: this._realm.contextStack.length,
      };
      return true;
    }
    return false;
  }

  /*
    Displays PP error message, then waits for user to run the program to
    continue (similar to a breakpoint).
  */
  handlePrepackError(diagnostic: CompilerDiagnostic) {
    invariant(diagnostic.location && diagnostic.location.source);
<<<<<<< HEAD
    // The following constructs the message and stop instruction
    // that is sent to the UI to actually execution.
    let location = diagnostic.location;
    let message = `${diagnostic.severity} ${diagnostic.errorCode}: ${diagnostic.message}`;
    this._channel.sendStoppedResponse(
      "Prepack Error",
=======
    let location = diagnostic.location;
    let message = `${diagnostic.severity} ${diagnostic.errorCode}: ${diagnostic.message}`;
    this._channel.sendStoppedResponse(
      "Diagnostic",
>>>>>>> d5bb04fb
      location.source || "",
      location.start.line,
      location.start.column,
      message
    );
<<<<<<< HEAD

    // The AST node is needed to satisfy the subsequent stackTrace request.
    // let tempAst = {
    //   type: "Noop", // Arbitrary entry here, simply to satisfy the field.
    //   leadingComments: undefined,
    //   innerComments: undefined,
    //   trailingComments: undefined,
    //   start: location.start,
    //   end: location.end,
    //   loc: location,
    // };

    let tempAst = new BabelNode();

    this.waitForRun(tempAst);
  }

  // Return whether the debugger should stop on a CompilerDiagnostic of a given severity.
  evaluateDiagnosticSeverity(severity: Severity): boolean {
=======
    // No ast parameter b/c you cannot stepInto/Over a line that's causing an exception
    this.waitForRun();
  }

  // Return whether the debugger should stop on a CompilerDiagnostic of a given severity.
  shouldStopForSeverity(severity: Severity): boolean {
>>>>>>> d5bb04fb
    switch (this._diagnosticSeverity) {
      case "Information":
        return true;
      case "Warning":
        return severity !== "Information";
      case "RecoverableError":
        return severity === "RecoverableError" || severity === "FatalError";
      case "FatalError":
        return severity === "FatalError";
      default:
        invariant(false, "Unexpected severity type");
    }
  }

  shutdown() {
    // clean the channel pipes
    this._channel.shutdown();
  }
}<|MERGE_RESOLUTION|>--- conflicted
+++ resolved
@@ -25,12 +25,8 @@
   VariablesArguments,
   EvaluateArguments,
   SourceData,
-<<<<<<< HEAD
-  DebuggerLaunchArguments,
   Breakpoint,
-=======
   DebuggerConfigArguments,
->>>>>>> d5bb04fb
 } from "./../common/types.js";
 import type { Realm } from "./../../realm.js";
 import { ExecutionContext } from "./../../realm.js";
@@ -49,11 +45,7 @@
 import type { Severity } from "../../errors.js";
 
 export class DebugServer {
-<<<<<<< HEAD
-  constructor(channel: DebugChannel, realm: Realm, launchArgs: DebuggerLaunchArguments) {
-=======
   constructor(channel: DebugChannel, realm: Realm, configArgs: DebuggerConfigArguments) {
->>>>>>> d5bb04fb
     this._channel = channel;
     this._realm = realm;
     this._breakpointManager = new BreakpointManager();
@@ -86,13 +78,10 @@
   _lastExecuted: SourceData;
   // Severity at which debugger will break when CompilerDiagnostics are generated. Default is Fatal.
   _diagnosticSeverity: Severity;
-<<<<<<< HEAD
   // Babel 1-indexes rows and 0-indexes columns.
   // Debugger UI can set whatever it wants. Must check for consistency.
   _uiColumnsStartAt1: boolean;
   _uiLinesStartAt0: boolean;
-=======
->>>>>>> d5bb04fb
 
   /* Block until adapter says to run
   /* ast: the current ast node we are stopped on
@@ -347,52 +336,34 @@
   */
   handlePrepackError(diagnostic: CompilerDiagnostic) {
     invariant(diagnostic.location && diagnostic.location.source);
-<<<<<<< HEAD
     // The following constructs the message and stop instruction
     // that is sent to the UI to actually execution.
     let location = diagnostic.location;
     let message = `${diagnostic.severity} ${diagnostic.errorCode}: ${diagnostic.message}`;
     this._channel.sendStoppedResponse(
-      "Prepack Error",
-=======
-    let location = diagnostic.location;
-    let message = `${diagnostic.severity} ${diagnostic.errorCode}: ${diagnostic.message}`;
-    this._channel.sendStoppedResponse(
       "Diagnostic",
->>>>>>> d5bb04fb
       location.source || "",
       location.start.line,
       location.start.column,
       message
     );
-<<<<<<< HEAD
 
     // The AST node is needed to satisfy the subsequent stackTrace request.
-    // let tempAst = {
-    //   type: "Noop", // Arbitrary entry here, simply to satisfy the field.
-    //   leadingComments: undefined,
-    //   innerComments: undefined,
-    //   trailingComments: undefined,
-    //   start: location.start,
-    //   end: location.end,
-    //   loc: location,
-    // };
-
-    let tempAst = new BabelNode();
+    let tempAst = {
+      type: "Noop", // Arbitrary entry here, simply to satisfy the field.
+      leadingComments: undefined,
+      innerComments: undefined,
+      trailingComments: undefined,
+      start: location.start,
+      end: location.end,
+      loc: location,
+    };
 
     this.waitForRun(tempAst);
-  }
-
-  // Return whether the debugger should stop on a CompilerDiagnostic of a given severity.
-  evaluateDiagnosticSeverity(severity: Severity): boolean {
-=======
-    // No ast parameter b/c you cannot stepInto/Over a line that's causing an exception
-    this.waitForRun();
   }
 
   // Return whether the debugger should stop on a CompilerDiagnostic of a given severity.
   shouldStopForSeverity(severity: Severity): boolean {
->>>>>>> d5bb04fb
     switch (this._diagnosticSeverity) {
       case "Information":
         return true;
