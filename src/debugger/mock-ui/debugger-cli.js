--- conflicted
+++ resolved
@@ -55,11 +55,7 @@
       if (arg !== "FatalError" && arg !== "RecoverableError" && arg !== "Warning" && arg !== "Information") {
         console.error("Invalid debugger diagnostic severity level");
       }
-<<<<<<< HEAD
-      prepackArguments = prepackArguments.concat(["--debugDiagSeverity", `${arg}`]);
-=======
       prepackArguments = prepackArguments.concat(["--debugDiagnosticSeverity", `${arg}`]);
->>>>>>> d5bb04fb
     } else {
       console.error("Unknown argument: " + arg);
       process.exit(1);
