--- conflicted
+++ resolved
@@ -130,8 +130,9 @@
   }
 
   _processResponse(response: DebugProtocol.Response) {
-<<<<<<< HEAD
-    if (response.command === "stackTrace") {
+    if (response.command === "threads") {
+      this._processThreadsResponse(((response: any): DebugProtocol.ThreadsResponse));
+    } else if (response.command === "stackTrace") {
       //flow doesn't have type refinement for interfaces, so must do a cast here
       this._processStackTraceResponse(((response: any): DebugProtocol.StackTraceResponse));
     }
@@ -145,16 +146,11 @@
       } else {
         this._uiOutput(`${frame.id}: ${frame.name} unknown source`);
       }
-=======
-    if (response.command === "threads") {
-      this._processThreadsResponse(((response: any): DebugProtocol.ThreadsResponse));
-    }
   }
 
   _processThreadsResponse(response: DebugProtocol.ThreadsResponse) {
     for (const thread of response.body.threads) {
       this._uiOutput(`${thread.id}: ${thread.name}`);
->>>>>>> bd9d49d6
     }
   }
 
@@ -192,7 +188,6 @@
           this._sendBreakpointRequest(filePath, line, column);
         }
         break;
-<<<<<<< HEAD
       case "stackframes":
         // format: stackFrames
         let stackFrameArgs: DebugProtocol.StackTraceArguments = {
@@ -200,11 +195,10 @@
           threadId: DebuggerConstants.PREPACK_THREAD_ID,
         };
         this._sendStackFramesRequest(stackFrameArgs);
-=======
+        break;
       case "threads":
         if (parts.length !== 1) return false;
         this._sendThreadsRequest();
->>>>>>> bd9d49d6
         break;
       default:
         // invalid command
@@ -295,20 +289,22 @@
     this._packageAndSend(json);
   }
 
-<<<<<<< HEAD
   _sendStackFramesRequest(args: DebugProtocol.StackTraceArguments) {
     let message = {
       type: "request",
       seq: this._sequenceNum,
       command: "stackTrace",
       arguments: args,
-=======
+    };
+    let json = JSON.stringify(message);
+    this._packageAndSend(json);
+  }
+
   _sendThreadsRequest() {
     let message = {
       type: "request",
       seq: this._sequenceNum,
       command: "threads",
->>>>>>> bd9d49d6
     };
     let json = JSON.stringify(message);
     this._packageAndSend(json);
