/**
 * Copyright (c) 2017-present, Facebook, Inc.
 * All rights reserved.
 *
 * This source code is licensed under the BSD-style license found in the
 * LICENSE file in the root directory of this source tree. An additional grant
 * of patent rights can be found in the PATENTS file in the same directory.
 */

/* @flow strict */

import * as DebugProtocol from "vscode-debugprotocol";
import type { Severity } from "../../errors.js";

export type DebuggerRequest = {
  id: number,
  command: string,
  arguments: DebuggerRequestArguments,
};

export type DebuggerRequestArguments =
  | BreakpointsArguments
  | RunArguments
  | StackframeArguments
  | ScopesArguments
  | VariablesArguments
  | StepIntoArguments
  | StepOverArguments
  | StepOutArguments
  | EvaluateArguments;

export type PrepackLaunchArguments = {
  kind: "launch",
  prepackRuntime: string,
  prepackArguments: Array<string>,
  sourceFile: string,
  debugInFilePath: string,
  debugOutFilePath: string,
  outputCallback: Buffer => void,
  exitCallback: () => void,
};

<<<<<<< HEAD
export type DebuggerLaunchArguments = {
  diagnosticSeverity?: Severity,
  uiColumnsStartAt1?: boolean,
  uiLinesStartAt0?: boolean,
=======
export type DebuggerConfigArguments = {
  diagnosticSeverity?: Severity,
>>>>>>> d5bb04fb
};

export type Breakpoint = {
  filePath: string,
  line: number,
  column: number,
};

export type BreakpointsArguments = {
  kind: "breakpoint",
  breakpoints: Array<Breakpoint>,
};

export type RunArguments = {
  kind: "run",
};

export type StackframeArguments = {
  kind: "stackframe",
};

export type Stackframe = {
  id: number,
  fileName: string,
  line: number,
  column: number,
  functionName: string,
};

export type ScopesArguments = {
  kind: "scopes",
  frameId: number,
};

export type VariablesArguments = {
  kind: "variables",
  variablesReference: number,
};

export type StepIntoArguments = {
  kind: "stepInto",
};

export type StepOverArguments = {
  kind: "stepOver",
};

export type StepOutArguments = {
  kind: "stepOut",
};

export type EvaluateArguments = {
  kind: "evaluate",
  frameId?: number,
  expression: string,
};

export type DebuggerResponse = {
  id: number,
  result: DebuggerResponseResult,
};

export type DebuggerResponseResult =
  | ReadyResult
  | StackframeResult
  | BreakpointsAddResult
  | StoppedResult
  | ScopesResult
  | VariablesResult
  | EvaluateResult;

export type ReadyResult = {
  kind: "ready",
};

export type StackframeResult = {
  kind: "stackframe",
  stackframes: Array<Stackframe>,
};

export type BreakpointsAddResult = {
  kind: "breakpoint-add",
  breakpoints: Array<Breakpoint>,
};

export type StoppedResult = {
  kind: "stopped",
  reason: StoppedReason,
  filePath: string,
  line: number,
  column: number,
<<<<<<< HEAD
  message: string,
=======
  message?: string,
>>>>>>> d5bb04fb
};
export type Scope = {
  name: string,
  variablesReference: number,
  expensive: boolean,
};

export type ScopesResult = {
  kind: "scopes",
  scopes: Array<Scope>,
};

export type Variable = {
  name: string,
  value: string,
  variablesReference: number,
};

export type VariablesResult = {
  kind: "variables",
  variables: Array<Variable>,
};

export type EvaluateResult = {
  kind: "evaluate",
  displayValue: string,
  type: string,
  variablesReference: number,
};

export type LaunchRequestArguments = {
  ...DebugProtocol.LaunchRequestArguments,
  noDebug?: boolean,
  sourceFile: string,
  prepackRuntime: string,
  prepackArguments: Array<string>,
};

export type SteppingType = "Step Into" | "Step Over" | "Step Out";
<<<<<<< HEAD
export type StoppedReason = "Entry" | "Breakpoint" | "Prepack Error" | SteppingType;
=======
export type StoppedReason = "Entry" | "Breakpoint" | "Diagnostic" | SteppingType;
>>>>>>> d5bb04fb

export type SourceData = {
  filePath: string,
  line: number,
  column: number,
  stackSize: number,
};<|MERGE_RESOLUTION|>--- conflicted
+++ resolved
@@ -40,15 +40,10 @@
   exitCallback: () => void,
 };
 
-<<<<<<< HEAD
-export type DebuggerLaunchArguments = {
+export type DebuggerConfigArguments = {
   diagnosticSeverity?: Severity,
   uiColumnsStartAt1?: boolean,
   uiLinesStartAt0?: boolean,
-=======
-export type DebuggerConfigArguments = {
-  diagnosticSeverity?: Severity,
->>>>>>> d5bb04fb
 };
 
 export type Breakpoint = {
@@ -140,11 +135,7 @@
   filePath: string,
   line: number,
   column: number,
-<<<<<<< HEAD
-  message: string,
-=======
   message?: string,
->>>>>>> d5bb04fb
 };
 export type Scope = {
   name: string,
@@ -184,11 +175,7 @@
 };
 
 export type SteppingType = "Step Into" | "Step Over" | "Step Out";
-<<<<<<< HEAD
-export type StoppedReason = "Entry" | "Breakpoint" | "Prepack Error" | SteppingType;
-=======
 export type StoppedReason = "Entry" | "Breakpoint" | "Diagnostic" | SteppingType;
->>>>>>> d5bb04fb
 
 export type SourceData = {
   filePath: string,
