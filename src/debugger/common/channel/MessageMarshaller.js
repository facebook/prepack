/**
 * Copyright (c) 2017-present, Facebook, Inc.
 * All rights reserved.
 *
 * This source code is licensed under the BSD-style license found in the
 * LICENSE file in the root directory of this source tree. An additional grant
 * of patent rights can be found in the PATENTS file in the same directory.
 */

/* @flow strict-local */
import { DebugMessage } from "./DebugMessage.js";
import type {
  Breakpoint,
  BreakpointsArguments,
  ScopesArguments,
  Stackframe,
  DebuggerResponse,
  StackframeResult,
  BreakpointsAddResult,
  StoppedResult,
  ReadyResult,
  Scope,
  ScopesResult,
  Variable,
  VariablesArguments,
  VariablesResult,
  DebuggerRequest,
  DebuggerRequestArguments,
  RunArguments,
  StackframeArguments,
  StepIntoArguments,
  StepOverArguments,
  StepOutArguments,
  StoppedReason,
  EvaluateArguments,
  EvaluateResult,
} from "./../types.js";
import invariant from "./../invariant.js";
import { DebuggerError } from "./../DebuggerError.js";

export class MessageMarshaller {
  constructor() {
    this._lastRunRequestID = 0;
  }
  _lastRunRequestID: number;

  marshallBreakpointAcknowledge(requestID: number, messageType: string, breakpoints: Array<Breakpoint>): string {
    return `${requestID} ${messageType} ${JSON.stringify(breakpoints)}`;
  }

  marshallStoppedResponse(
    reason: StoppedReason,
    filePath: string,
    line: number,
    column: number,
    message?: string
  ): string {
    let result: StoppedResult = {
      kind: "stopped",
      reason: reason,
      filePath: filePath,
      line: line,
      column: column,
<<<<<<< HEAD
      message: message || "",
=======
      message: message,
>>>>>>> d5bb04fb
    };
    return `${this._lastRunRequestID} ${DebugMessage.STOPPED_RESPONSE} ${JSON.stringify(result)}`;
  }

  marshallDebuggerStart(requestID: number): string {
    return `${requestID} ${DebugMessage.DEBUGGER_ATTACHED}`;
  }

  marshallContinueRequest(requestID: number): string {
    return `${requestID} ${DebugMessage.PREPACK_RUN_COMMAND}`;
  }

  marshallSetBreakpointsRequest(requestID: number, breakpoints: Array<Breakpoint>): string {
    return `${requestID} ${DebugMessage.BREAKPOINT_ADD_COMMAND} ${JSON.stringify(breakpoints)}`;
  }

  marshallStackFramesRequest(requestID: number): string {
    return `${requestID} ${DebugMessage.STACKFRAMES_COMMAND}`;
  }

  marshallStackFramesResponse(requestID: number, stackframes: Array<Stackframe>): string {
    return `${requestID} ${DebugMessage.STACKFRAMES_RESPONSE} ${JSON.stringify(stackframes)}`;
  }

  marshallScopesRequest(requestID: number, frameId: number): string {
    return `${requestID} ${DebugMessage.SCOPES_COMMAND} ${frameId}`;
  }

  marshallScopesResponse(requestID: number, scopes: Array<Scope>): string {
    return `${requestID} ${DebugMessage.SCOPES_RESPONSE} ${JSON.stringify(scopes)}`;
  }

  marshallVariablesRequest(requestID: number, variablesReference: number): string {
    return `${requestID} ${DebugMessage.VARIABLES_COMMAND} ${variablesReference}`;
  }

  marshallVariablesResponse(requestID: number, variables: Array<Variable>): string {
    return `${requestID} ${DebugMessage.VARIABLES_RESPONSE} ${JSON.stringify(variables)}`;
  }

  marshallStepIntoRequest(requestID: number): string {
    return `${requestID} ${DebugMessage.STEPINTO_COMMAND}`;
  }

  marshallStepOverRequest(requestID: number): string {
    return `${requestID} ${DebugMessage.STEPOVER_COMMAND}`;
  }

  marshallStepOutRequest(requestID: number): string {
    return `${requestID} ${DebugMessage.STEPOUT_COMMAND}`;
  }

  marshallEvaluateRequest(requestID: number, frameId: void | number, expression: string): string {
    let evalArgs: EvaluateArguments = {
      kind: "evaluate",
      expression: expression,
    };
    if (frameId !== undefined) {
      evalArgs.frameId = frameId;
    }
    return `${requestID} ${DebugMessage.EVALUATE_COMMAND} ${JSON.stringify(evalArgs)}`;
  }

  marshallEvaluateResponse(requestID: number, evalResult: EvaluateResult): string {
    return `${requestID} ${DebugMessage.EVALUATE_RESPONSE} ${JSON.stringify(evalResult)}`;
  }

  unmarshallRequest(message: string): DebuggerRequest {
    let parts = message.split(" ");
    // each request must have a length and a command
    invariant(parts.length >= 2, "Request is not well formed");
    // unique ID for each request
    let requestID = parseInt(parts[0], 10);
    invariant(!isNaN(requestID), "Request ID must be a number");
    let command = parts[1];
    let args: DebuggerRequestArguments;
    switch (command) {
      case DebugMessage.PREPACK_RUN_COMMAND:
        this._lastRunRequestID = requestID;
        let runArgs: RunArguments = {
          kind: "run",
        };
        args = runArgs;
        break;
      case DebugMessage.BREAKPOINT_ADD_COMMAND:
        args = this._unmarshallBreakpointsArguments(requestID, parts.slice(2).join(" "));
        break;
      case DebugMessage.STACKFRAMES_COMMAND:
        let stackFrameArgs: StackframeArguments = {
          kind: "stackframe",
        };
        args = stackFrameArgs;
        break;
      case DebugMessage.SCOPES_COMMAND:
        args = this._unmarshallScopesArguments(requestID, parts[2]);
        break;
      case DebugMessage.VARIABLES_COMMAND:
        args = this._unmarshallVariablesArguments(requestID, parts[2]);
        break;
      case DebugMessage.STEPINTO_COMMAND:
        this._lastRunRequestID = requestID;
        let stepIntoArgs: StepIntoArguments = {
          kind: "stepInto",
        };
        args = stepIntoArgs;
        break;
      case DebugMessage.STEPOVER_COMMAND:
        this._lastRunRequestID = requestID;
        let stepOverArgs: StepOverArguments = {
          kind: "stepOver",
        };
        args = stepOverArgs;
        break;
      case DebugMessage.STEPOUT_COMMAND:
        this._lastRunRequestID = requestID;
        let stepOutArgs: StepOutArguments = {
          kind: "stepOut",
        };
        args = stepOutArgs;
        break;
      case DebugMessage.EVALUATE_COMMAND:
        args = this._unmarshallEvaluateArguments(requestID, parts.slice(2).join(" "));
        break;
      default:
        throw new DebuggerError("Invalid command", "Invalid command from adapter: " + command);
    }
    invariant(args !== undefined);
    let result: DebuggerRequest = {
      id: requestID,
      command: command,
      arguments: args,
    };
    return result;
  }

  _unmarshallBreakpointsArguments(requestID: number, responseString: string): BreakpointsArguments {
    let breakpoints = JSON.parse(responseString);
    for (const breakpoint of breakpoints) {
      invariant(breakpoint.hasOwnProperty("filePath"), "breakpoint missing filePath property");
      invariant(breakpoint.hasOwnProperty("line"), "breakpoint missing line property");
      invariant(breakpoint.hasOwnProperty("column"), "breakpoint missing column property");
      invariant(!isNaN(breakpoint.line));
      invariant(!isNaN(breakpoint.column));
    }
    let result: BreakpointsArguments = {
      kind: "breakpoint",
      breakpoints: breakpoints,
    };
    return result;
  }

  _unmarshallScopesArguments(requestID: number, responseString: string): ScopesArguments {
    let frameId = parseInt(responseString, 10);
    invariant(!isNaN(frameId));
    let result: ScopesArguments = {
      kind: "scopes",
      frameId: frameId,
    };
    return result;
  }

  _unmarshallVariablesArguments(requestID: number, responseString: string): VariablesArguments {
    let varRef = parseInt(responseString, 10);
    invariant(!isNaN(varRef));
    let result: VariablesArguments = {
      kind: "variables",
      variablesReference: varRef,
    };
    return result;
  }

  _unmarshallEvaluateArguments(requestID: number, responseString: string): EvaluateArguments {
    let evalArgs = JSON.parse(responseString);
    invariant(evalArgs.hasOwnProperty("kind"), "Evaluate arguments missing kind field");
    invariant(evalArgs.hasOwnProperty("expression"), "Evaluate arguments missing expression field");
    if (evalArgs.hasOwnProperty("frameId")) invariant(!isNaN(evalArgs.frameId));
    return evalArgs;
  }

  unmarshallResponse(message: string): DebuggerResponse {
    try {
      let parts = message.split(" ");
      let requestID = parseInt(parts[0], 10);
      invariant(!isNaN(requestID));
      let messageType = parts[1];
      let dbgResult;
      let resultString = parts.slice(2).join(" ");
      if (messageType === DebugMessage.PREPACK_READY_RESPONSE) {
        dbgResult = this._unmarshallReadyResult();
      } else if (messageType === DebugMessage.BREAKPOINT_ADD_ACKNOWLEDGE) {
        dbgResult = this._unmarshallBreakpointsAddResult(resultString);
      } else if (messageType === DebugMessage.STOPPED_RESPONSE) {
        dbgResult = this._unmarshallStoppedResult(resultString);
      } else if (messageType === DebugMessage.STACKFRAMES_RESPONSE) {
        dbgResult = this._unmarshallStackframesResult(resultString);
      } else if (messageType === DebugMessage.SCOPES_RESPONSE) {
        dbgResult = this._unmarshallScopesResult(resultString);
      } else if (messageType === DebugMessage.VARIABLES_RESPONSE) {
        dbgResult = this._unmarshallVariablesResult(resultString);
      } else if (messageType === DebugMessage.EVALUATE_RESPONSE) {
        dbgResult = this._unmarshallEvaluateResult(resultString);
      } else {
        invariant(false, "Unexpected response type");
      }

      let dbgResponse: DebuggerResponse = {
        id: requestID,
        result: dbgResult,
      };
      return dbgResponse;
    } catch (e) {
      throw new DebuggerError("Invalid command", e.message);
    }
  }

  _unmarshallStackframesResult(resultString: string): StackframeResult {
    let frames = JSON.parse(resultString);
    invariant(Array.isArray(frames), "Stack frames is not an array");
    for (const frame of frames) {
      invariant(frame.hasOwnProperty("id"), "Stack frame is missing id");
      invariant(frame.hasOwnProperty("fileName"), "Stack frame is missing filename");
      invariant(frame.hasOwnProperty("line"), "Stack frame is missing line number");
      invariant(frame.hasOwnProperty("column"), "Stack frame is missing column number");
      invariant(frame.hasOwnProperty("functionName"), "Stack frame is missing function name");
    }
    let result: StackframeResult = {
      kind: "stackframe",
      stackframes: frames,
    };
    return result;
  }

  _unmarshallScopesResult(resultString: string): ScopesResult {
    let scopes = JSON.parse(resultString);
    invariant(Array.isArray(scopes), "Scopes is not an array");
    for (const scope of scopes) {
      invariant(scope.hasOwnProperty("name"), "Scope is missing name");
      invariant(scope.hasOwnProperty("variablesReference"), "Scope is missing variablesReference");
      invariant(scope.hasOwnProperty("expensive"), "Scope is missing expensive");
    }
    let result: ScopesResult = {
      kind: "scopes",
      scopes: scopes,
    };
    return result;
  }

  _unmarshallVariablesResult(resultString: string): VariablesResult {
    let variables = JSON.parse(resultString);
    invariant(Array.isArray(variables), "Variables is not an array");
    for (const variable of variables) {
      invariant(variable.hasOwnProperty("name"));
      invariant(variable.hasOwnProperty("value"));
      invariant(variable.hasOwnProperty("variablesReference"));
    }
    let result: VariablesResult = {
      kind: "variables",
      variables: variables,
    };
    return result;
  }

  _unmarshallEvaluateResult(resultString: string): EvaluateResult {
    let evalResult = JSON.parse(resultString);
    invariant(evalResult.hasOwnProperty("kind"), "eval result missing kind property");
    invariant(evalResult.kind === "evaluate", "eval result is the wrong kind");
    invariant(evalResult.hasOwnProperty("displayValue", "eval result missing display value property"));
    invariant(evalResult.hasOwnProperty("type", "eval result missing type property"));
    invariant(evalResult.hasOwnProperty("variablesReference", "eval result missing variablesReference property"));
    return evalResult;
  }

  _unmarshallBreakpointsAddResult(resultString: string): BreakpointsAddResult {
    let breakpoints = JSON.parse(resultString);
    invariant(Array.isArray(breakpoints));
    for (const breakpoint of breakpoints) {
      invariant(breakpoint.hasOwnProperty("filePath"), "breakpoint missing filePath property");
      invariant(breakpoint.hasOwnProperty("line"), "breakpoint missing line property");
      invariant(breakpoint.hasOwnProperty("column"), "breakpoint missing column property");
      invariant(!isNaN(breakpoint.line));
      invariant(!isNaN(breakpoint.column));
    }

    let result: BreakpointsAddResult = {
      kind: "breakpoint-add",
      breakpoints: breakpoints,
    };
    return result;
  }

  _unmarshallStoppedResult(resultString: string): StoppedResult {
    let result = JSON.parse(resultString);
    invariant(result.kind === "stopped");
    invariant(result.hasOwnProperty("reason"));
    invariant(result.hasOwnProperty("filePath"));
    invariant(result.hasOwnProperty("line"));
    invariant(!isNaN(result.line));
    invariant(result.hasOwnProperty("column"));
    invariant(!isNaN(result.column));
    return result;
  }

  _unmarshallReadyResult(): ReadyResult {
    let result: ReadyResult = {
      kind: "ready",
    };
    return result;
  }
}<|MERGE_RESOLUTION|>--- conflicted
+++ resolved
@@ -61,11 +61,7 @@
       filePath: filePath,
       line: line,
       column: column,
-<<<<<<< HEAD
-      message: message || "",
-=======
       message: message,
->>>>>>> d5bb04fb
     };
     return `${this._lastRunRequestID} ${DebugMessage.STOPPED_RESPONSE} ${JSON.stringify(result)}`;
   }
