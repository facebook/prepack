/**
 * Copyright (c) 2017-present, Facebook, Inc.
 * All rights reserved.
 *
 * This source code is licensed under the BSD-style license found in the
 * LICENSE file in the root directory of this source tree. An additional grant
 * of patent rights can be found in the PATENTS file in the same directory.
 */

/* @flow */

import type { typeAnnotation } from "babel-types";
import invariant from "../invariant.js";
import traverse from "babel-traverse";
import { BabelNode } from "babel-types";
import * as t from "babel-types";

<<<<<<< HEAD
export function flowAnnotationToObjectTypeTemplate(annotation: typeAnnotation) {
  if (annotation.type === "TypeAnnotation") {
    return flowAnnotationToObjectTypeTemplate(annotation.typeAnnotation);
  } else if (annotation.type === "GenericTypeAnnotation") {
    if (annotation.id.type === "Identifier") {
      let identifier = annotation.id.name;

      switch (identifier) {
        case "Function":
          return "function";
        case "Object":
          return "object";
        case "Array":
          return "array";
        case "any":
        case "empty":
          return "empty";
        default:
          // get the Flow type
          invariant(false, "Flow types are currently not supported");
      }
    } else {
      invariant(false, "unknown generic Flow type annotation node");
    }
  } else if (annotation.type === "EmptyTypeAnnotation") {
    return "empty";
  } else if (annotation.type === "BooleanTypeAnnotation") {
    return "boolean";
  } else if (annotation.type === "StringTypeAnnotation") {
    return "string";
  } else if (annotation.type === "NumberTypeAnnotation") {
    return "number";
  } else if (annotation.type === "FunctionTypeAnnotation") {
    return "function";
  } else if (annotation.type === "ArrayTypeAnnotation") {
    return "array";
  } else if (annotation.type === "ObjectTypeAnnotation") {
    let obj = {};
    annotation.properties.forEach(property => {
      if (property.type === "ObjectTypeProperty") {
        if (property.key.type === "Identifier") {
          obj[property.key.name] = flowAnnotationToObjectTypeTemplate(property.value);
        } else {
          invariant(false, "only Identifier nodes are supported in ObjectTypeProperty keys");
        }
      } else {
        invariant(false, "only ObjectTypeProperty properties are supported in ObjectTypeAnnotation");
      }
    });
    return obj;
  } else if (annotation.type === "AnyTypeAnnotation") {
    return "empty";
  } else {
    invariant(false, "unknown Flow type annotation node");
  }
}

// taken directly from Babel:
// https://github.com/babel/babel/blob/master/packages/babel-plugin-transform-flow-strip-types/src/index.js
=======
// Taken directly from Babel:
// https://github.com/babel/babel/blob/cde005422701a69ff21044c138c29a5ad23b6d0a/packages/babel-plugin-transform-flow-strip-types/src/index.js#L32-L107
// Copyright 2015-present Sebastian McKenzie / Babel project (https://github.com/babel)
// only the lines reflected in the above were used
>>>>>>> e63daa55
export function stripFlowTypeAnnotations(ast: BabelNode): void {
  traverse(
    ast,
    {
      ImportDeclaration(path) {
        if (!path.node.specifiers.length) return;
        let typeCount = 0;
        path.node.specifiers.forEach(({ importKind }) => {
          if (importKind === "type" || importKind === "typeof") {
            typeCount++;
          }
        });
        if (typeCount === path.node.specifiers.length) {
          path.remove();
        }
      },
      Flow(path) {
        path.remove();
      },
      ClassProperty(path) {
        path.node.variance = null;
        path.node.typeAnnotation = null;
        if (!path.node.value) path.remove();
      },
      Class(path) {
        path.node.implements = null;
        path.get("body.body").forEach(child => {
          if (child.isClassProperty()) {
            child.node.typeAnnotation = null;
            if (!child.node.value) child.remove();
          }
        });
      },
      AssignmentPattern({ node }) {
        node.left.optional = false;
      },
      Function({ node }) {
        for (let i = 0; i < node.params.length; i++) {
          const param = node.params[i];
          param.optional = false;
          if (param.type === "AssignmentPattern") {
            param.left.optional = false;
          }
        }
        node.predicate = null;
      },
      TypeCastExpression(path) {
        let { node } = path;
        do {
          node = node.expression;
        } while (t.isTypeCastExpression(node));
        path.replaceWith(node);
      },
    },
    undefined,
    (undefined: any),
    undefined
  );
}<|MERGE_RESOLUTION|>--- conflicted
+++ resolved
@@ -15,7 +15,6 @@
 import { BabelNode } from "babel-types";
 import * as t from "babel-types";
 
-<<<<<<< HEAD
 export function flowAnnotationToObjectTypeTemplate(annotation: typeAnnotation) {
   if (annotation.type === "TypeAnnotation") {
     return flowAnnotationToObjectTypeTemplate(annotation.typeAnnotation);
@@ -73,14 +72,10 @@
   }
 }
 
-// taken directly from Babel:
-// https://github.com/babel/babel/blob/master/packages/babel-plugin-transform-flow-strip-types/src/index.js
-=======
 // Taken directly from Babel:
 // https://github.com/babel/babel/blob/cde005422701a69ff21044c138c29a5ad23b6d0a/packages/babel-plugin-transform-flow-strip-types/src/index.js#L32-L107
 // Copyright 2015-present Sebastian McKenzie / Babel project (https://github.com/babel)
 // only the lines reflected in the above were used
->>>>>>> e63daa55
 export function stripFlowTypeAnnotations(ast: BabelNode): void {
   traverse(
     ast,
