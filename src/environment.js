/**
 * Copyright (c) 2017-present, Facebook, Inc.
 * All rights reserved.
 *
 * This source code is licensed under the BSD-style license found in the
 * LICENSE file in the root directory of this source tree. An additional grant
 * of patent rights can be found in the PATENTS file in the same directory.
 */

/* @flow */

import type { BabelNode, BabelNodeFile, BabelNodeStatement } from "babel-types";
import type { Realm } from "./realm.js";
<<<<<<< HEAD
import type { SourceType } from "./types.js";
import { DeferredErrorsError } from "./errors.js";
=======
import type { SourceMap, SourceType } from "./types.js";
>>>>>>> 8a55a231

import { AbruptCompletion, Completion, JoinedAbruptCompletions, NormalCompletion, PossiblyNormalCompletion, ThrowCompletion } from "./completions.js";
import { ExecutionContext } from "./realm.js";
import { Value } from "./values/index.js";
import { AbstractValue, NullValue, SymbolValue, BooleanValue, FunctionValue, ObjectValue, AbstractObjectValue, UndefinedValue } from "./values/index.js";
import generate from "babel-generator";
import parse from "./utils/parse.js";
import invariant from "./invariant.js";
import traverse from "./traverse.js";
import {
  ToBooleanPartial,
  HasProperty,
  Get,
  GetValue,
  DefinePropertyOrThrow,
  Set,
  IsExtensible,
  HasOwnProperty,
  IsDataDescriptor,
  ThrowIfMightHaveBeenDeleted,
} from "./methods/index.js";

const sourceMap = require('source-map');

// ECMA262 8.1.1
export class EnvironmentRecord {
  realm: Realm;
  isReadOnly: boolean;
  $NewTarget: void | ObjectValue;

  constructor(realm: Realm) {
    invariant(realm, "expected realm");
    this.realm = realm;
    this.isReadOnly = false;
  }

  +HasBinding: (N: string) => boolean;
  +CreateMutableBinding: (N: string, D: boolean) => Value;
  +CreateImmutableBinding: (N: string, S: boolean) => Value;
  +InitializeBinding: (N: string, V: Value) => Value;
  +SetMutableBinding: (N: string, V: Value, S: boolean) => Value;
  +GetBindingValue: (N: string, S: boolean) => Value;
  +DeleteBinding: (N: string) => boolean;
  +HasThisBinding: () => boolean;
  +GetThisBinding: () => NullValue | ObjectValue | AbstractObjectValue | UndefinedValue;
  +HasSuperBinding: () => boolean;
  +WithBaseObject: () => Value;
  +BindThisValue: (V: NullValue | ObjectValue | AbstractObjectValue | UndefinedValue) => NullValue | ObjectValue | AbstractObjectValue | UndefinedValue;
}

export type Binding = {
  value?: Value;
  initialized?: boolean;
  mutable?: boolean;
  deletable?: boolean;
}

// ECMA262 8.1.1.1
export class DeclarativeEnvironmentRecord extends EnvironmentRecord {
  constructor(realm: Realm) {
    super(realm);
    this.bindings = Object.create(null);
  }

  bindings: { [name: string]: Binding };

  // ECMA262 8.1.1.1.1
  HasBinding(N: string): boolean {
    // 1. Let envRec be the declarative Environment Record for which the method was invoked.
    let envRec = this;

    // 2. If envRec has a binding for the name that is the value of N, return true.
    if (envRec.bindings[N]) return true;

    // 3. Return false.
    return false;
  }

  // ECMA262 8.1.1.1.2
  CreateMutableBinding(N: string, D: boolean): Value {
    let realm = this.realm;

    // 1. Let envRec be the declarative Environment Record for which the method was invoked.
    let envRec = this;

    // 2. Assert: envRec does not already have a binding for N.
    invariant(!envRec.bindings[N], `shouldn't have the binding ${N}`);

    // 3. Create a mutable binding in envRec for N and record that it is uninitialized. If D is true, record that the newly created binding may be deleted by a subsequent DeleteBinding call.
    this.bindings[N] = realm.recordModifiedBinding({
      initialized: false,
      mutable: true,
      deletable: D
    }, envRec);

    // 4. Return NormalCompletion(empty).
    return realm.intrinsics.undefined;
  }

  // ECMA262 8.1.1.1.3
  CreateImmutableBinding(N: string, S: boolean): Value {
    let realm = this.realm;

    // 1. Let envRec be the declarative Environment Record for which the method was invoked.
    let envRec = this;

    // 2. Assert: envRec does not already have a binding for N.
    invariant(!envRec.bindings[N], `shouldn't have the binding ${N}`);

    // 3. Create an immutable binding in envRec for N and record that it is uninitialized. If S is true, record that the newly created binding is a strict binding.
    this.bindings[N] = realm.recordModifiedBinding({
      initialized: false,
      strict: S,
      deletable: false
    }, envRec);

    // 4. Return NormalCompletion(empty).
    return realm.intrinsics.undefined;
  }

  // ECMA262 8.1.1.1.4
  InitializeBinding(N: string, V: Value): Value {
    // 1. Let envRec be the declarative Environment Record for which the method was invoked.
    let envRec = this;

    let binding = envRec.bindings[N];

    // 2. Assert: envRec must have an uninitialized binding for N.
    invariant(binding && !binding.initialized, `shouldn't have the binding ${N}`);

    // 3. Set the bound value for N in envRec to V.
    this.realm.recordModifiedBinding(binding, envRec).value = V;

    // 4. Record that the binding for N in envRec has been initialized.
    binding.initialized = true;

    // 5. Return NormalCompletion(empty).
    return this.realm.intrinsics.empty;
  }

  // ECMA262 8.1.1.1.5
  SetMutableBinding(N: string, V: Value, S: boolean): Value {
    let realm = this.realm;

    // 1. Let envRec be the declarative Environment Record for which the method was invoked.
    let envRec = this;

    let binding = envRec.bindings[N];

    // 2. If envRec does not have a binding for N, then
    if (!binding) {
      // a. If S is true, throw a ReferenceError exception.
      if (S) {
        throw realm.createErrorThrowCompletion(realm.intrinsics.ReferenceError, `${N} not found`);
      }

      // b. Perform envRec.CreateMutableBinding(N, true).
      envRec.CreateMutableBinding(N, true);

      // c. Perform envRec.InitializeBinding(N, V).
      envRec.InitializeBinding(N, V);

      // d. Return NormalCompletion(empty).
      return this.realm.intrinsics.empty;
    }

    // 3. If the binding for N in envRec is a strict binding, let S be true.
    if (binding.strict) S = true;

    // 4. If the binding for N in envRec has not yet been initialized, throw a ReferenceError exception.
    if (!binding.initialized) {
      throw realm.createErrorThrowCompletion(realm.intrinsics.ReferenceError, `${N} has not yet been initialized`);
    } else if (binding.mutable) { // 5. Else if the binding for N in envRec is a mutable binding, change its bound value to V.
       realm.recordModifiedBinding(binding, envRec).value = V;
    } else { // 6. Else,
      // a. Assert: This is an attempt to change the value of an immutable binding.

      // b. If S is true, throw a TypeError exception.
      if (S) {
        throw realm.createErrorThrowCompletion(realm.intrinsics.TypeError, "attempt to change immutable binding");
      }
    }

    // 7. Return NormalCompletion(empty).
    return this.realm.intrinsics.empty;
  }

  // ECMA262 8.1.1.1.6
  GetBindingValue(N: string, S: boolean): Value {
    let realm = this.realm;

    // 1. Let envRec be the declarative Environment Record for which the method was invoked.
    let envRec = this;

    let binding = envRec.bindings[N];

    // 2. Assert: envRec has a binding for N.
    invariant(binding, "expected binding");

    // 3. If the binding for N in envRec is an uninitialized binding, throw a ReferenceError exception.
    if (!binding.initialized) {
      throw realm.createErrorThrowCompletion(realm.intrinsics.ReferenceError);
    }

    // 4. Return the value currently bound to N in envRec.
    invariant(binding.value);
    return binding.value;
  }

  // ECMA262 8.1.1.1.7
  DeleteBinding(N: string): boolean {
    // 1. Let envRec be the declarative Environment Record for which the method was invoked.
    let envRec = this;

    // 2. Assert: envRec has a binding for the name that is the value of N.
    invariant(envRec.bindings[N], "expected binding to exist");

    // 3. If the binding for N in envRec cannot be deleted, return false.
    if (!envRec.bindings[N].deletable) return false;

    // 4. Remove the binding for N from envRec.
    this.realm.recordModifiedBinding(envRec.bindings[N], envRec).value = undefined;
    delete envRec.bindings[N];

    // 5. Return true.
    return true;
  }

  // ECMA262 8.1.1.1.8
  HasThisBinding(): boolean {
    // 1. Return false.
    return false;
  }

  // ECMA262 8.1.1.1.9
  HasSuperBinding(): boolean {
    // 1. Return false.
    return false;
  }

  // ECMA262 8.1.1.1.10
  WithBaseObject(): Value {
    // 1. Return undefined.
    return this.realm.intrinsics.undefined;
  }
}

// ECMA262 8.1.1.2
export class ObjectEnvironmentRecord extends EnvironmentRecord {
  object: ObjectValue | AbstractObjectValue;
  withEnvironment: boolean;

  constructor(realm: Realm, obj: ObjectValue | AbstractObjectValue) {
    super(realm);
    this.object = obj;
  }

  // ECMA262 8.1.1.2.1
  HasBinding(N: string): boolean {
    let realm = this.realm;

    // 1. Let envRec be the object Environment Record for which the method was invoked.
    let envRec = this;

    // 2. Let bindings be the binding object for envRec.
    let bindings = this.object;

    // 3. Let foundBinding be ? HasProperty(bindings, N).
    let foundBinding = HasProperty(realm, bindings, N);

    // 4. If foundBinding is false, return false.
    if (!foundBinding) return false;

    // 5. If the withEnvironment flag of envRec is false, return true.
    if (!envRec.withEnvironment) return true;

    // 6. Let unscopables be ? Get(bindings, @@unscopables).
    let unscopables = Get(realm, bindings, realm.intrinsics.SymbolUnscopables);

    // 7. If Type(unscopables) is Object, then
    if (unscopables instanceof ObjectValue || unscopables instanceof AbstractObjectValue) {
      // a. Let blocked be ToBoolean(? Get(unscopables, N)).
      let blocked = ToBooleanPartial(realm, Get(realm, unscopables, N));

      // b. If blocked is true, return false.
      if (blocked) return false;
    }

    // 8. Return true.
    return true;
  }

  // ECMA262 8.1.1.2.2
  CreateMutableBinding(N: string, D: boolean): Value {
    let realm = this.realm;

    // 1. Let envRec be the object Environment Record for which the method was invoked.
    let envRec = this;

    // 2. Let bindings be the binding object for envRec.
    let bindings = envRec.object;

    // 3. If D is true, let configValue be true; otherwise let configValue be false.
    let configValue = D ? true : false;

    // 4. Return ? DefinePropertyOrThrow(bindings, N, PropertyDescriptor{[[Value]]: undefined, [[Writable]]: true, [[Enumerable]]: true, [[Configurable]]: configValue}).
    return new BooleanValue(realm, DefinePropertyOrThrow(realm, bindings, N, {
      value: realm.intrinsics.undefined,
      writable: true,
      enumerable: true,
      configurable: configValue
    }));
  }

  // ECMA262 8.1.1.2.3
  CreateImmutableBinding(N: string, S: boolean): Value {
    // The concrete Environment Record method CreateImmutableBinding is never used within this specification in association with object Environment Records.
    throw new Error("unreachable");
  }

  // ECMA262 8.1.1.2.4
  InitializeBinding(N: string, V: Value): Value {
    // 1. Let envRec be the object Environment Record for which the method was invoked.
    let envRec = this;

    // 2. Assert: envRec must have an uninitialized binding for N.
    // 3. Record that the binding for N in envRec has been initialized.

    // 4. Return ? envRec.SetMutableBinding(N, V, false).
    return envRec.SetMutableBinding(N, V, false);
  }

  // ECMA262 8.1.1.2.5
  SetMutableBinding(N: string, V: Value, S: boolean): Value {
    let realm = this.realm;

    // 1. Let envRec be the object Environment Record for which the method was invoked.
    let envRec = this;

    // 2. Let bindings be the binding object for envRec.
    let bindings = envRec.object;

    // 3. Return ? Set(bindings, N, V, S).
    return new BooleanValue(realm, Set(realm, bindings, N, V, S));
  }

  // ECMA262 8.1.1.2.6
  GetBindingValue(N: string, S: boolean): Value {
    let realm = this.realm;

    // 1. Let envRec be the object Environment Record for which the method was invoked.
    let envRec = this;

    // 2. Let bindings be the binding object for envRec.
    let bindings = envRec.object;

    // 3. Let value be ? HasProperty(bindings, N).
    let value = HasProperty(realm, bindings, N);

    // 4. If value is false, then
    if (!value) {
      // a. If S is false, return the value undefined; otherwise throw a ReferenceError exception.
      if (!S) {
        return realm.intrinsics.undefined;
      } else {
        throw realm.createErrorThrowCompletion(realm.intrinsics.TypeError);
      }
    }

    // 5. Return ? Get(bindings, N).
    return Get(realm, bindings, N);
  }

  // ECMA262 8.1.1.2.7
  DeleteBinding(N: string): boolean {
    // 1. Let envRec be the object Environment Record for which the method was invoked.
    let envRec = this;

    // 2. Let bindings be the binding object for envRec.
    let bindings = envRec.object;

    // 3. Return ? bindings.[[Delete]](N).
    return bindings.$Delete(N);
  }

  // ECMA262 8.1.1.2.8
  HasThisBinding(): boolean {
    // 1. Return false.
    return false;
  }

  // ECMA262 8.1.1.2.9
  HasSuperBinding(): boolean {
    // 1. Return false.
    return false;
  }

  // ECMA262 8.1.1.2.10
  WithBaseObject(): Value {
    // 1. Let envRec be the object Environment Record for which the method was invoked.
    let envRec = this;

    // 2. If the withEnvironment flag of envRec is true, return the binding object for envRec.
    if (envRec.withEnvironment) return envRec.object;

    // 3. Otherwise, return undefined.
    return this.realm.intrinsics.undefined;
  }
}

// ECMA262 8.1.1.3
export class FunctionEnvironmentRecord extends DeclarativeEnvironmentRecord {
  $ThisBindingStatus: "lexical" | "initialized" | "uninitialized";
  $ThisValue: UndefinedValue | NullValue | ObjectValue | AbstractObjectValue;
  $HomeObject: void | ObjectValue;
  $FunctionObject: FunctionValue;

  // ECMA262 8.1.1.3.1
  BindThisValue(V: NullValue | ObjectValue | AbstractObjectValue | UndefinedValue): NullValue | ObjectValue | AbstractObjectValue | UndefinedValue {
    let realm = this.realm;

    // 1. Let envRec be the function Environment Record for which the method was invoked.
    let envRec = this;

    // 2. Assert: envRec.[[ThisBindingStatus]] is not "lexical".
    invariant(envRec.$ThisBindingStatus !== "lexical", "this binding status shouldn't be lexical");

    // 3. If envRec.[[ThisBindingStatus]] is "initialized", throw a ReferenceError exception.
    if (envRec.$ThisBindingStatus === "initialized") {
      throw realm.createErrorThrowCompletion(realm.intrinsics.TypeError);
    }

    // 4. Set envRec.[[ThisValue]] to V.
    envRec.$ThisValue = V;

    // 5. Set envRec.[[ThisBindingStatus]] to "initialized".
    envRec.$ThisBindingStatus = "initialized";

    // 6. Return V.
    return V;
  }

  // ECMA262 8.1.1.3.2
  HasThisBinding(): boolean {
    // 1. Let envRec be the function Environment Record for which the method was invoked.
    let envRec = this;

    // 2. If envRec.[[ThisBindingStatus]] is "lexical", return false; otherwise, return true.
    return envRec.$ThisBindingStatus === "lexical" ? false : true;
  }

  // ECMA262 8.1.1.3.3
  HasSuperBinding(): boolean {
    // 1. Let envRec be the function Environment Record for which the method was invoked.
    let envRec = this;

    // 2. If envRec.[[ThisBindingStatus]] is "lexical", return false.
    if (envRec.$ThisBindingStatus === "lexical") return false;

    // 3. If envRec.[[HomeObject]] has the value undefined, return false; otherwise, return true.
    if (envRec.$HomeObject === undefined) {
      return false;
    } else {
      return true;
    }
  }

  // ECMA262 8.1.1.3.4
  GetThisBinding(): NullValue | ObjectValue | AbstractObjectValue | UndefinedValue {
    let realm = this.realm;

    // 1. Let envRec be the function Environment Record for which the method was invoked.
    let envRec = this;

    // 2. Assert: envRec.[[ThisBindingStatus]] is not "lexical".
    invariant(envRec.$ThisBindingStatus !== "lexical", "this binding status shouldn't be lexical");

    // 3. If envRec.[[ThisBindingStatus]] is "uninitialized", throw a ReferenceError exception.
    if (envRec.$ThisBindingStatus === "uninitialized") {
      throw realm.createErrorThrowCompletion(realm.intrinsics.TypeError);
    }

    // 4. Return envRec.[[ThisValue]].
    return envRec.$ThisValue;
  }

  // ECMA262 8.1.1.3.5
  GetSuperBase(): ObjectValue | NullValue | UndefinedValue {
    // 1. Let envRec be the function Environment Record for which the method was invoked.
    let envRec = this;

    // 2. Let home be the value of envRec.[[HomeObject]].
    let home = envRec.$HomeObject;

    // 3. If home has the value undefined, return undefined.
    if (home === undefined) return this.realm.intrinsics.undefined;

    // 4. Assert: Type(home) is Object.
    invariant(home instanceof ObjectValue, "expected object value");

    // 5. Return ? home.[[GetPrototypeOf]]().
    return home.$GetPrototypeOf();
  }
}

// ECMA262 8.1.1.4
export class GlobalEnvironmentRecord extends EnvironmentRecord {
  $DeclarativeRecord: EnvironmentRecord;
  $ObjectRecord: ObjectEnvironmentRecord;
  $VarNames: Array<string>;
  $GlobalThisValue: ObjectValue;

  // ECMA262 8.1.1.4.1
  HasBinding(N: string): boolean {
    // 1. Let envRec be the global Environment Record for which the method was invoked.
    let envRec = this;

    // 2. Let DclRec be envRec.[[DeclarativeRecord]].
    let DclRec = envRec.$DeclarativeRecord;

    // 3. If DclRec.HasBinding(N) is true, return true.
    if (DclRec.HasBinding(N)) return true;

    // 4. Let ObjRec be envRec.[[ObjectRecord]].
    let ObjRec = envRec.$ObjectRecord;

    // 5. Return ? ObjRec.HasBinding(N).
    return ObjRec.HasBinding(N);
  }

  // ECMA262 8.1.1.4.2
  CreateMutableBinding(N: string, D: boolean): Value {
    let realm = this.realm;

    // 1. Let envRec be the global Environment Record for which the method was invoked.
    let envRec = this;

    // 2. Let DclRec be envRec.[[DeclarativeRecord]].
    let DclRec = envRec.$DeclarativeRecord;

    // 3. If DclRec.HasBinding(N) is true, throw a TypeError exception.
    if (DclRec.HasBinding(N)) {
      throw realm.createErrorThrowCompletion(realm.intrinsics.TypeError);
    }

    // 4. Return DclRec.CreateMutableBinding(N, D).
    return DclRec.CreateMutableBinding(N, D);
  }

  // ECMA262 8.1.1.4.3
  CreateImmutableBinding(N: string, S: boolean): Value {
    let realm = this.realm;

    // 1. Let envRec be the global Environment Record for which the method was invoked.
    let envRec = this;

    // 2. Let DclRec be envRec.[[DeclarativeRecord]].
    let DclRec = envRec.$DeclarativeRecord;

    // 3. If DclRec.HasBinding(N) is true, throw a TypeError exception.
    if (DclRec.HasBinding(N)) {
      throw realm.createErrorThrowCompletion(realm.intrinsics.TypeError);
    }

    // 4. Return DclRec.CreateImmutableBinding(N, S).
    return DclRec.CreateImmutableBinding(N, S);
  }

  // ECMA262 8.1.1.4.4
  InitializeBinding(N: string, V: Value): Value {
    // 1. Let envRec be the global Environment Record for which the method was invoked.
    let envRec = this;

    // 2. Let DclRec be envRec.[[DeclarativeRecord]].
    let DclRec = envRec.$DeclarativeRecord;

    // 3. If DclRec.HasBinding(N) is true, then
    if (DclRec.HasBinding(N)) {
      // a. Return DclRec.InitializeBinding(N, V).
      return DclRec.InitializeBinding(N, V);
    }

    // 4. Assert: If the binding exists, it must be in the object Environment Record.

    // 5. Let ObjRec be envRec.[[ObjectRecord]].
    let ObjRec = envRec.$ObjectRecord;

    // 6. Return ? ObjRec.InitializeBinding(N, V).
    return ObjRec.InitializeBinding(N, V);
  }

  // ECMA262 8.1.1.4.5
  SetMutableBinding(N: string, V: Value, S: boolean): Value {
    // 1. Let envRec be the global Environment Record for which the method was invoked.
    let envRec = this;

    // 2. Let DclRec be envRec.[[DeclarativeRecord]].
    let DclRec = envRec.$DeclarativeRecord;

    // 3. If DclRec.HasBinding(N) is true, then
    if (DclRec.HasBinding(N)) {
      // a. Return DclRec.SetMutableBinding(N, V, S).
      return DclRec.SetMutableBinding(N, V, S);
    }

    // 4. Let ObjRec be envRec.[[ObjectRecord]].
    let ObjRec = envRec.$ObjectRecord;

    // 5. Return ? ObjRec.SetMutableBinding(N, V, S).
    return ObjRec.SetMutableBinding(N, V, S);
  }

  // ECMA262 8.1.1.4.6
  GetBindingValue(N: string, S: boolean): Value {
    // 1. Let envRec be the global Environment Record for which the method was invoked.
    let envRec = this;

    // 2. Let DclRec be envRec.[[DeclarativeRecord]].
    let DclRec = envRec.$DeclarativeRecord;

    // 3. If DclRec.HasBinding(N) is true, then
    if (DclRec.HasBinding(N)) {
      // a. Return DclRec.GetBindingValue(N, S).
      return DclRec.GetBindingValue(N, S);
    }

    // 4. Let ObjRec be envRec.[[ObjectRecord]].
    let ObjRec = envRec.$ObjectRecord;

    // 5. Return ? ObjRec.GetBindingValue(N, S).
    return ObjRec.GetBindingValue(N, S);
  }

  // ECMA262 8.1.1.4.7
  DeleteBinding(N: string): boolean {
    let realm = this.realm;

    // 1. Let envRec be the global Environment Record for which the method was invoked.
    let envRec = this;

    // 2. Let DclRec be envRec.[[DeclarativeRecord]].
    let DclRec = envRec.$DeclarativeRecord;

    // 3. If DclRec.HasBinding(N) is true, then
    if (DclRec.HasBinding(N)) {
      // a. Return DclRec.DeleteBinding(N).
      return DclRec.DeleteBinding(N);
    }

    // 4. Let ObjRec be envRec.[[ObjectRecord]].
    let ObjRec = envRec.$ObjectRecord;

    // 5. Let globalObject be the binding object for ObjRec.
    let globalObject = ObjRec.object;

    // 6. Let existingProp be ? HasOwnProperty(globalObject, N).
    let existingProp = HasOwnProperty(realm, globalObject, N);

    // 7. If existingProp is true, then
    if (existingProp) {
      // a. Let status be ? ObjRec.DeleteBinding(N).
      let status = ObjRec.DeleteBinding(N);

      // b. If status is true, then
      if (status) {
        // i. Let varNames be envRec.[[VarNames]].
        let varNames = envRec.$VarNames;

        // ii. If N is an element of varNames, remove that element from the varNames.
        if (varNames.indexOf(N) >= 0) {
          varNames.splice(varNames.indexOf(N), 1);
        }
      }

      // c. Return status.
      return status;
    }

    // 8. Return true.
    return true;
  }

  // ECMA262 8.1.1.4.8
  HasThisBinding(): boolean {
    // 1. Return true.
    return true;
  }

  // ECMA262 8.1.1.4.9
  HasSuperBinding(): boolean {
    // 1. Return true.
    return true;
  }

  // ECMA262 8.1.1.4.10
  WithBaseObject(): Value {
    // 1. Return undefined.
    return this.realm.intrinsics.undefined;
  }

  // ECMA262 8.1.1.4.11
  GetThisBinding(): NullValue | ObjectValue | AbstractObjectValue | UndefinedValue {
    // 1. Let envRec be the global Environment Record for which the method was invoked.
    let envRec = this;

    invariant(envRec.$GlobalThisValue);
    // 2. Return envRec.[[GlobalThisValue]].
    return envRec.$GlobalThisValue;
  }

  // ECMA262 8.1.1.4.12
  HasVarDeclaration(N: string): boolean {
    // 1. Let envRec be the global Environment Record for which the method was invoked.
    let envRec = this;

    // 2. Let varDeclaredNames be envRec.[[VarNames]].
    let varDeclaredNames = envRec.$VarNames;

    // 3. If varDeclaredNames contains the value of N, return true.
    if (varDeclaredNames.indexOf(N) >= 0) return true;

    // 4. Return false.
    return false;
  }

  // ECMA262 8.1.1.4.13
  HasLexicalDeclaration(N: string): boolean {
    // 1. Let envRec be the global Environment Record for which the method was invoked.
    let envRec = this;

    // 2. Let DclRec be envRec.[[DeclarativeRecord]].
    let DclRec = envRec.$DeclarativeRecord;

    // 3. Return DclRec.HasBinding(N).
    return DclRec.HasBinding(N);
  }

  // ECMA262 8.1.1.4.14
  HasRestrictedGlobalProperty(N: string): boolean {
    // 1. Let envRec be the global Environment Record for which the method was invoked.
    let envRec = this;

    // 2. Let ObjRec be envRec.[[ObjectRecord]].
    let ObjRec = envRec.$ObjectRecord;

    // 3. Let globalObject be the binding object for ObjRec.
    let globalObject = ObjRec.object;

    // 4. Let existingProp be ? globalObject.[[GetOwnProperty]](N).
    let existingProp = globalObject.$GetOwnProperty(N);

    // 5. If existingProp is undefined, return false.
    if (!existingProp) return false;
    ThrowIfMightHaveBeenDeleted(existingProp.value);

    // 6. If existingProp.[[Configurable]] is true, return false.
    if (existingProp.configurable) return false;

    // 7. Return true.
    return true;
  }

  // ECMA262 8.1.1.4.15
  CanDeclareGlobalVar(N: string): boolean {
    let realm = this.realm;

    // 1. Let envRec be the global Environment Record for which the method was invoked.
    let envRec = this;

    // 2. Let ObjRec be envRec.[[ObjectRecord]].
    let ObjRec = envRec.$ObjectRecord;

    // 3. Let globalObject be the binding object for ObjRec.
    let globalObject = ObjRec.object;

    // 4. Let hasProperty be ? HasOwnProperty(globalObject, N).
    let hasProperty = HasOwnProperty(realm, globalObject, N);

    // 5. If hasProperty is true, return true.
    if (hasProperty) return true;

    // 6. Return ? IsExtensible(globalObject).
    return IsExtensible(realm, globalObject);
  }

  // ECMA262 8.1.1.4.16
  CanDeclareGlobalFunction(N: string): boolean {
    let realm = this.realm;

    // 1. Let envRec be the global Environment Record for which the method was invoked.
    let envRec = this;

    // 2. Let ObjRec be envRec.[[ObjectRecord]].
    let ObjRec = envRec.$ObjectRecord;

    // 3. Let globalObject be the binding object for ObjRec.
    let globalObject = ObjRec.object;

    // 4. Let existingProp be ? globalObject.[[GetOwnProperty]](N).
    let existingProp = globalObject.$GetOwnProperty(N);

    // 5. If existingProp is undefined, return ? IsExtensible(globalObject).
    if (!existingProp) return IsExtensible(realm, globalObject);
    ThrowIfMightHaveBeenDeleted(existingProp.value);

    // 6. If existingProp.[[Configurable]] is true, return true.
    if (existingProp.configurable) return true;

    // 7. If IsDataDescriptor(existingProp) is true and existingProp has attribute values {[[Writable]]: true, [[Enumerable]]: true}, return true.
    if (IsDataDescriptor(realm, existingProp) && existingProp.writable && existingProp.enumerable) {
      return true;
    }

    // 8. Return false.
    return false;
  }

  // ECMA262 8.1.1.4.17
  CreateGlobalVarBinding(N: string, D: boolean) {
    let realm = this.realm;

    // 1. Let envRec be the global Environment Record for which the method was invoked.
    let envRec = this;

    // 2. Let ObjRec be envRec.[[ObjectRecord]].
    let ObjRec = envRec.$ObjectRecord;

    // 3. Let globalObject be the binding object for ObjRec.
    let globalObject = ObjRec.object;

    // 4. Let hasProperty be ? HasOwnProperty(globalObject, N).
    let hasProperty = HasOwnProperty(realm, globalObject, N);

    // 5. Let extensible be ? IsExtensible(globalObject).
    let extensible = IsExtensible(realm, globalObject);

    // 6. If hasProperty is false and extensible is true, then
    if (!hasProperty && extensible) {
      // a. Perform ? ObjRec.CreateMutableBinding(N, D).
      ObjRec.CreateMutableBinding(N, D);

      // b. Perform ? ObjRec.InitializeBinding(N, undefined).
      ObjRec.InitializeBinding(N, this.realm.intrinsics.undefined);
    }

    // 7. Let varDeclaredNames be envRec.[[VarNames]].
    let varDeclaredNames = envRec.$VarNames;

    // 8. If varDeclaredNames does not contain the value of N, then
    if (varDeclaredNames.indexOf(N) < 0) {
      // a. Append N to varDeclaredNames.
      varDeclaredNames.push(N);
    }

    // 9. Return NormalCompletion(empty).
  }

  // ECMA262 8.1.1.4.18
  CreateGlobalFunctionBinding(N: string, V: Value, D: boolean) {
    // 1. Let envRec be the global Environment Record for which the method was invoked.
    let envRec = this;

    // 2. Let ObjRec be envRec.[[ObjectRecord]].
    let ObjRec = envRec.$ObjectRecord;

    // 3. Let globalObject be the binding object for ObjRec.
    let globalObject = ObjRec.object;

    // 4. Let existingProp be ? globalObject.[[GetOwnProperty]](N).
    let existingProp = globalObject.$GetOwnProperty(N);

    // 5. If existingProp is undefined or existingProp.[[Configurable]] is true, then
    let desc;
    if (!existingProp || existingProp.configurable) {
      // a. Let desc be the PropertyDescriptor{[[Value]]: V, [[Writable]]: true, [[Enumerable]]: true, [[Configurable]]: D}.
      desc = { value: V, writable: true, enumerable: true, configurable: D };
    } else { // 6. Else,
      ThrowIfMightHaveBeenDeleted(existingProp.value);
      // a. Let desc be the PropertyDescriptor{[[Value]]: V }.
      desc = { value: V };
    }

    // 7. Perform ? DefinePropertyOrThrow(globalObject, N, desc).
    DefinePropertyOrThrow(this.realm, globalObject, N, desc);

    // TODO? 8. Record that the binding for N in ObjRec has been initialized.

    // 9. Perform ? Set(globalObject, N, V, false).
    Set(this.realm, globalObject, N, V, false);

    // 10. Let varDeclaredNames be envRec.[[VarNames]].
    let varDeclaredNames = envRec.$VarNames;

    // 11. If varDeclaredNames does not contain the value of N, then
    if (varDeclaredNames.indexOf(N) < 0) {
      // a. Append N to varDeclaredNames.
      varDeclaredNames.push(N);
    }

    // 12. Return NormalCompletion(empty).
  }
}

// ECMA262 8.1.1.5
export class ModuleEnvironmentRecord extends DeclarativeEnvironmentRecord {
  // ECMA262 8.1.1.3.1
  BindThisValue(V: NullValue | ObjectValue | AbstractObjectValue | UndefinedValue): NullValue | ObjectValue | AbstractObjectValue | UndefinedValue {
    throw new Error("TODO: implement modules");
  }

  // ECMA262 8.1.1.3.2
  HasThisBinding(): boolean {
    throw new Error("TODO: implement modules");
  }

  // ECMA262 8.1.1.3.3
  HasSuperBinding(): boolean {
    throw new Error("TODO: implement modules");
  }

  // ECMA262 8.1.1.3.4
  GetThisBinding(): NullValue | ObjectValue | AbstractObjectValue | UndefinedValue {
    throw new Error("TODO: implement modules");
  }

  // ECMA262 8.1.1.3.5
  GetSuperBase(): NullValue | ObjectValue | UndefinedValue  {
    throw new Error("TODO: implement modules");
  }
}

// ECMA262 8.1
export class LexicalEnvironment {
  constructor(realm: Realm) {
    invariant(realm, "expected realm");
    this.realm = realm;
  }

  environmentRecord: EnvironmentRecord;
  parent: null | LexicalEnvironment;
  realm: Realm;

  partiallyEvaluateCompletionDeref(
    ast: BabelNode, strictCode: boolean, metadata?: any
  ): [Completion | Value, BabelNode, Array<BabelNodeStatement>] {
    let [result, partial_ast, partial_io] = this.partiallyEvaluateCompletion(ast, strictCode, metadata);
    if (result instanceof Reference) {
      result = GetValue(this.realm, result);
    }
    return [result, partial_ast, partial_io];
  }

  partiallyEvaluateCompletion(
    ast: BabelNode, strictCode: boolean, metadata?: any
  ): [Completion | Reference | Value, BabelNode, Array<BabelNodeStatement>] {
    try {
      return this.partiallyEvaluate(ast, strictCode, metadata);
    } catch (err) {
      if (err instanceof AbruptCompletion)
        return [err, ast, []];
      if (err instanceof Error)
        // rethrowing Error should preserve stack trace
        throw err;
      // let's wrap into a proper Error to create stack trace
      throw new Error(err);
    }
  }

  evaluateCompletionDeref(ast: BabelNode, strictCode: boolean, metadata?: any): AbruptCompletion | Value {
    let result = this.evaluateCompletion(ast, strictCode, metadata);
    if (result instanceof Reference)
      result = GetValue(this.realm, result);
    return result;
  }

  evaluateCompletion(ast: BabelNode, strictCode: boolean, metadata?: any): AbruptCompletion | Value | Reference {
    try {
      return this.evaluate(ast, strictCode, metadata);
    } catch (err) {
      if (err instanceof JoinedAbruptCompletions || err instanceof PossiblyNormalCompletion)
        return AbstractValue.createIntrospectionErrorThrowCompletion(err.joinCondition);
      if (err instanceof AbruptCompletion)
        return err;
      if (err instanceof Error)
        // rethrowing Error should preserve stack trace
        throw err;
      // let's wrap into a proper Error to create stack trace
      throw new Error(err);
    }
  }

  evaluateAbstractCompletion(ast: BabelNode, strictCode: boolean, metadata?: any): Completion | Value | Reference {
    try {
      return this.evaluateAbstract(ast, strictCode, metadata);
    } catch (err) {
      if (err instanceof AbruptCompletion)
        return err;
      if (err instanceof Error)
        // rethrowing Error should preserve stack trace
        throw err;
      // let's wrap into a proper Error to create stack trace
      throw new Error(err);
    }
  }

  execute(code: string, filename: string, map: string = "",
      sourceType: SourceType = "script", onParse: void | ((BabelNodeFile) => void) = undefined): AbruptCompletion | Value {
    let context = new ExecutionContext();
    context.lexicalEnvironment = this;
    context.variableEnvironment = this;
    context.realm = this.realm;

    this.realm.pushContext(context);

    let ast, res;
    try {
      try {
        ast = parse(this.realm, code, filename, sourceType);
      } catch (e) {
        if (e instanceof ThrowCompletion) return e;
        throw e;
      }
      if (onParse) onParse(ast);
      res = this.evaluateCompletion(ast, false);
      if (map.length > 0) this.fixup_source_locations(ast, map);
    } finally {
      this.realm.popContext(context);
    }
    if (res instanceof AbruptCompletion) return res;

    // We support "recovering" from errors such that we continue to evaluate the
    // code and can report more than one error per run (as opposed to bailing on
    // the first error we encounter), but when we perform such a recovery, the
    // end result of execution is not valid.
    if (this.realm.hasErrors) {
      throw new DeferredErrorsError("Errors encountered during execution");
    }

    return GetValue(this.realm, res);
  }

  executePartialEvaluator(
      filename: string, code: string, sourceMaps: string = "",
      sourceType: SourceType = "script"): AbruptCompletion | { code: string, map?: SourceMap } {
    let context = new ExecutionContext();
    context.lexicalEnvironment = this;
    context.variableEnvironment = this;
    context.realm = this.realm;

    this.realm.pushContext(context);

    try {
      let ast;
      try {
        ast = parse(this.realm, code, filename, sourceType);
      } catch (e) {
        if (e instanceof ThrowCompletion) return e;
        throw e;
      }
      let [res, partial_ast] = this.partiallyEvaluateCompletionDeref(ast, false);
      if (res instanceof AbruptCompletion) return res;
      if (sourceMaps.length > 0) this.fixup_source_locations(partial_ast, sourceMaps);
      return generate(
        partial_ast,
        { sourceMaps: sourceMaps, sourceFileName: filename },
        code);
    } finally {
      this.realm.popContext(context);
    }
  }

  fixup_source_locations(ast: BabelNode, map: string) {
    const smc = new sourceMap.SourceMapConsumer(map);
    traverse(ast, function (node) {
      let loc = node.loc;
      if (loc == null || loc.start == null) return false;
      let new_pos = loc.start;
      let old_pos = smc.originalPositionFor(
        { line: new_pos.line, column: new_pos.column });
      if (old_pos.source == null) return false;
      new_pos.line = old_pos.line;
      new_pos.column = old_pos.column;
      loc.source = old_pos.source;
      return false;
    });
  }

  evaluate(ast: BabelNode, strictCode: boolean, metadata?: any): Value | Reference {
    let res = this.evaluateAbstract(ast, strictCode, metadata);
    if (res instanceof PossiblyNormalCompletion)
      throw AbstractValue.createIntrospectionErrorThrowCompletion(res.joinCondition);
    invariant(res instanceof Value || res instanceof Reference, ast.type);
    return res;
  }

  evaluateAbstract(ast: BabelNode, strictCode: boolean, metadata?: any): NormalCompletion | Value | Reference {
    this.realm.currentLocation = ast.loc;
    this.realm.testTimeout();

    let evaluator = this.realm.evaluators[(ast.type: string)];
    if (evaluator) {
      return evaluator(ast, strictCode, this, this.realm, metadata);
    }

    throw new TypeError(`Unsupported node type ${ast.type}`);
  }

  partiallyEvaluate(
    ast: BabelNode, strictCode: boolean, metadata?: any
  ): [Completion | Reference | Value, BabelNode, Array<BabelNodeStatement>] {
    let partialEvaluator = this.realm.partialEvaluators[(ast.type: string)];
    if (partialEvaluator) {
      return partialEvaluator(ast, strictCode, this, this.realm, metadata);
    }

    let err = new TypeError(`Unsupported node type ${ast.type}`);
    throw err;
  }

}

//
export class Reference {
  base: void | Value | EnvironmentRecord;
  referencedName: AbstractValue | string | SymbolValue;
  strict: boolean;
  thisValue: void | Value;

  constructor(base: void | Value | EnvironmentRecord,
      refName: AbstractValue | string | SymbolValue,
      strict: boolean, thisValue?: void | Value) {
    this.base = base;
    this.referencedName = refName;
    invariant(!(refName instanceof AbstractValue) || !refName.mightNotBeString());
    this.strict = strict;
    this.thisValue = thisValue;
    invariant(thisValue === undefined || !(base instanceof EnvironmentRecord));
  }
}<|MERGE_RESOLUTION|>--- conflicted
+++ resolved
@@ -11,12 +11,8 @@
 
 import type { BabelNode, BabelNodeFile, BabelNodeStatement } from "babel-types";
 import type { Realm } from "./realm.js";
-<<<<<<< HEAD
-import type { SourceType } from "./types.js";
+import type { SourceMap, SourceType } from "./types.js";
 import { DeferredErrorsError } from "./errors.js";
-=======
-import type { SourceMap, SourceType } from "./types.js";
->>>>>>> 8a55a231
 
 import { AbruptCompletion, Completion, JoinedAbruptCompletions, NormalCompletion, PossiblyNormalCompletion, ThrowCompletion } from "./completions.js";
 import { ExecutionContext } from "./realm.js";
