--- conflicted
+++ resolved
@@ -65,24 +65,11 @@
 export function leakBinding(binding: Binding): void {
   let realm = binding.environment.realm;
   if (!binding.hasLeaked) {
-<<<<<<< HEAD
     if (binding.mutable) {
       realm.recordModifiedBinding(binding).hasLeaked = true;
     } else {
       binding.hasLeaked = true;
     }
-    if (value !== undefined) {
-      let realmGenerator = realm.generator;
-      if (realmGenerator !== undefined && value !== realm.intrinsics.undefined)
-        realmGenerator.emitBindingAssignment(binding, value);
-      if (binding.mutable === true) {
-        // For mutable, i.e. non-const bindings, the actual value is no longer directly available.
-        // Thus, we reset the value to undefined to prevent any use of the last known value.
-        binding.value = undefined;
-      }
-    }
-=======
-    realm.recordModifiedBinding(binding).hasLeaked = true;
     materializeBinding(realm, binding);
   }
 
@@ -91,7 +78,6 @@
     // For mutable, i.e. non-const bindings, the actual value is no longer directly available.
     // Thus, we reset the value to undefined to prevent any use of the last known value.
     binding.value = undefined;
->>>>>>> 3baf6e37
   }
 }
 
