--- conflicted
+++ resolved
@@ -769,13 +769,12 @@
         await runTest(directory, "fb20.js");
       });
 
-<<<<<<< HEAD
       it("fb-www 21", async () => {
         await runTest(directory, "fb21.js");
-=======
+      });
+
       it("fb-www 22", async () => {
         await runTest(directory, "fb22.js");
->>>>>>> 4fcc2382
       });
 
       it("repl example", async () => {
