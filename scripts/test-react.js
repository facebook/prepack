/**
 * Copyright (c) 2017-present, Facebook, Inc.
 * All rights reserved.
 *
 * This source code is licensed under the BSD-style license found in the
 * LICENSE file in the root directory of this source tree. An additional grant
 * of patent rights can be found in the PATENTS file in the same directory.
 */

/* @flow */

let fs = require("fs");
let path = require("path");
let { prepackSources } = require("../lib/prepack-node.js");
let babel = require("babel-core");
let React = require("react");
let PropTypes = require("prop-types");
let ReactRelay = require("react-relay");
let ReactTestRenderer = require("react-test-renderer");
let { mergeAdacentJSONTextNodes } = require("../lib/utils/json.js");
/* eslint-disable no-undef */
let { expect, describe, it } = global;

function cxShim(...args) {
  let classNames = [];
  for (let arg of args) {
    if (typeof arg === "string") {
      classNames.push(arg);
    } else if (typeof arg === "object" && arg !== null) {
      let keys = Object.keys(arg);
      for (let key of keys) {
        if (arg[key]) {
          classNames.push(key);
        }
      }
    }
  }
  return classNames.join(" ");
}

// assign for tests that use the cx() global
global.cx = cxShim;

function getDataFile(directory, name) {
  let reactTestRoot = path.join(__dirname, "../test/react/");
  let data = fs.readFileSync(path.join(reactTestRoot, directory, name)).toString();
  return data;
}

function runTestSuite(outputJsx, shouldTranspileSource) {
  let errorsCaptured = [];
  let reactTestRoot = path.join(__dirname, "../test/react/");
  let prepackOptions = {
    errorHandler: diag => {
      errorsCaptured.push(diag);
      if (diag.severity !== "Warning" && diag.severity !== "Information") {
        return "Fail";
      }
      return "Recover";
    },
    compatibility: "fb-www",
    internalDebug: true,
    serialize: true,
    uniqueSuffix: "",
    maxStackDepth: 100,
    reactEnabled: true,
    reactOutput: outputJsx ? "jsx" : "create-element",
    inlineExpressions: true,
    omitInvariants: true,
    abstractEffectsInAdditionalFunctions: true,
    stripFlow: true,
  };

  function compileSourceWithPrepack(source) {
    let code = `(function(){${source}})()`;
    let serialized;
    errorsCaptured = [];
    try {
      serialized = prepackSources([{ filePath: "", fileContents: code, sourceMapContents: "" }], prepackOptions);
    } catch (e) {
      errorsCaptured.forEach(error => {
        console.error(error);
      });
      throw e;
    }
    if (serialized == null || serialized.reactStatistics == null) {
      throw new Error("React test runner failed during serialization");
    }
    return {
      compiledSource: serialized.code,
      statistics: serialized.reactStatistics,
    };
  }

  function transpileSource(source) {
    return babel.transform(source, {
      presets: ["babel-preset-react"],
      plugins: ["transform-object-rest-spread"],
    }).code;
  }

  function runSource(source) {
    let transformedSource = transpileSource(source);
    /* eslint-disable no-new-func */
    let fn = new Function("require", "module", transformedSource);
    let moduleShim = { exports: null };
    let requireShim = name => {
      switch (name) {
        case "React":
        case "react":
          return React;
        case "PropTypes":
        case "prop-types":
          return PropTypes;
        case "RelayModern":
          return ReactRelay;
        case "cx":
          return cxShim;
        case "FBEnvironment":
          return {};
        default:
          throw new Error(`Unrecognized import: "${name}".`);
      }
    };
    try {
      // $FlowFixMe flow doesn't new Function
      fn(requireShim, moduleShim);
    } catch (e) {
      console.error(transformedSource);
      throw e;
    }
    return moduleShim.exports;
  }

  async function runTest(directory, name, firstRenderOnly = false, data) {
    let source = fs.readFileSync(path.join(reactTestRoot, directory, name)).toString();
    if (shouldTranspileSource) {
      source = transpileSource(source);
    }
    let { compiledSource, statistics } = compileSourceWithPrepack(source);

    expect(statistics).toMatchSnapshot();
    let A = runSource(source);
    let B = runSource(compiledSource);

    expect(typeof A).toBe(typeof B);
    if (typeof A !== "function") {
      // Test without exports just verifies that the file compiles.
      return;
    }

    let rendererA = ReactTestRenderer.create(null);
    let rendererB = ReactTestRenderer.create(null);
    if (A == null || B == null) {
      throw new Error("React test runner issue");
    }
    // Use the original version of the test in case transforming messes it up.
    let { getTrials } = A;
    // Run tests that assert the rendered output matches.
    let resultA = getTrials(rendererA, A, data);
    let resultB = getTrials(rendererB, B, data);

    // The test has returned many values for us to check
    for (let i = 0; i < resultA.length; i++) {
      let [nameA, valueA] = resultA[i];
      let [nameB, valueB] = resultB[i];
      expect(mergeAdacentJSONTextNodes(valueB, firstRenderOnly)).toEqual(
        mergeAdacentJSONTextNodes(valueA, firstRenderOnly)
      );
      expect(nameB).toEqual(nameA);
    }
  }

  async function stubReactRelay(f) {
    let oldReactRelay = ReactRelay;
    ReactRelay = {
      QueryRenderer(props) {
        return props.render({ props: {}, error: null });
      },
      createFragmentContainer() {
        return null;
      },
      graphql() {
        return null;
      },
    };
    try {
      await f();
    } finally {
      ReactRelay = oldReactRelay;
    }
  }

  // Jest tests
  let originalConsoleError = global.console.error;
  // we don't want React's errors printed, it's too much noise
  let excludeErrorsContaining = [
    "Nothing was returned from render. This usually means a return statement is missing. Or, to render nothing, return null",
    "Consider adding an error boundary to your tree to customize error handling behavior.",
    "Warning:",
  ];
  global.console.error = function(...args) {
    let text = args[0];

    if (typeof text === "string") {
      for (let excludeError of excludeErrorsContaining) {
        if (text.indexOf(excludeError) !== -1) {
          return;
        }
      }
    }
    originalConsoleError.apply(this, args);
  };

  describe(`Test React with ${shouldTranspileSource ? "create-element input" : "JSX input"}, ${outputJsx
    ? "JSX output"
    : "create-element output"}`, () => {
    describe("Functional component folding", () => {
      let directory = "functional-components";

      it("Simple", async () => {
        await runTest(directory, "simple.js");
      });

      it("Simple 2", async () => {
        await runTest(directory, "simple-2.js");
      });

      it("Simple 3", async () => {
        await runTest(directory, "simple-3.js");
      });

      it("Simple 4", async () => {
        await runTest(directory, "simple-4.js");
      });

      it("Simple 5", async () => {
        await runTest(directory, "simple-5.js");
      });

      it("Simple 6", async () => {
        await runTest(directory, "simple-6.js");
      });

      it("Simple 7", async () => {
        await runTest(directory, "simple-7.js");
      });

      it("Simple fragments", async () => {
        await runTest(directory, "simple-fragments.js");
      });

      it("Simple children", async () => {
        await runTest(directory, "simple-children.js");
      });

      it("Simple refs", async () => {
        await runTest(directory, "simple-refs.js");
      });

      it("Simple with abstract props", async () => {
        await runTest(directory, "simple-with-abstract-props.js");
      });

      it("Simple with unary expressions", async () => {
        await runTest(directory, "simple-with-unary.js");
      });

      it("Simple with multiple JSX spreads", async () => {
        await runTest(directory, "simple-with-jsx-spread.js");
      });

      it("Simple with multiple JSX spreads #2", async () => {
        await runTest(directory, "simple-with-jsx-spread2.js");
      });

      it("Simple with multiple JSX spreads #3", async () => {
        await runTest(directory, "simple-with-jsx-spread3.js");
      });

      it("Simple with multiple JSX spreads #4", async () => {
        await runTest(directory, "simple-with-jsx-spread4.js");
      });

      it("Simple with multiple JSX spreads #5", async () => {
        await runTest(directory, "simple-with-jsx-spread5.js");
      });

      it("Simple with multiple JSX spreads #6", async () => {
        await runTest(directory, "simple-with-jsx-spread6.js");
      });

      it("Simple with Object.assign", async () => {
        await runTest(directory, "simple-assign.js");
      });

      it("Simple with Object.assign #2", async () => {
        await runTest(directory, "simple-assign2.js");
      });

      it("Simple with Object.assign #3", async () => {
        await runTest(directory, "simple-assign3.js");
      });

      it("Simple with Object.assign #4", async () => {
        await runTest(directory, "simple-assign4.js");
      });

      it("Simple with Object.assign #5", async () => {
        await runTest(directory, "simple-assign5.js");
      });

      it("Circular reference", async () => {
        await runTest(directory, "circular-reference.js");
      });

      it("Conditional", async () => {
        await runTest(directory, "conditional.js");
      });

      it("Key nesting", async () => {
        await runTest(directory, "key-nesting.js");
      });

      it("Key nesting 2", async () => {
        await runTest(directory, "key-nesting-2.js");
      });

      it("Key nesting 3", async () => {
        await runTest(directory, "key-nesting-3.js");
      });

      it("Key change", async () => {
        await runTest(directory, "key-change.js");
      });

      it("Delete element prop key", async () => {
        await runTest(directory, "delete-element-prop-key.js");
      });

      it("Key change with fragments", async () => {
        await runTest(directory, "key-change-fragments.js");
      });

      it("Key not changing with fragments", async () => {
        await runTest(directory, "key-not-change-fragments.js");
      });

      it("Component type change", async () => {
        await runTest(directory, "type-change.js");
      });

      it("Component type same", async () => {
        await runTest(directory, "type-same.js");
      });

      it("Dynamic props", async () => {
        await runTest(directory, "dynamic-props.js");
      });

      it("Dynamic context", async () => {
        await runTest(directory, "dynamic-context.js");
      });

      it("React.cloneElement", async () => {
        await runTest(directory, "clone-element.js");
      });

      it("Return text", async () => {
        await runTest(directory, "return-text.js");
      });

      it("Render array twice", async () => {
        await runTest(directory, "array-twice.js");
      });

      it("Render nested array children", async () => {
        await runTest(directory, "nested-array-children.js");
      });

      it("Return undefined", async () => {
        await runTest(directory, "return-undefined.js");
      });

      it("Event handlers", async () => {
        await runTest(directory, "event-handlers.js");
      });

      it("Class component as root", async () => {
        await runTest(directory, "class-root.js");
      });

      it("Class component as root with multiple render methods", async () => {
        await runTest(directory, "class-root-with-render-methods.js");
      });

      it("Class component as root with props", async () => {
        await runTest(directory, "class-root-with-props.js");
      });

      it("Class component as root with state", async () => {
        await runTest(directory, "class-root-with-state.js");
      });

      it("Class component as root with refs", async () => {
        await runTest(directory, "class-root-with-refs.js");
      });

      it("Class component as root with instance variables", async () => {
        await runTest(directory, "class-root-with-instance-vars.js");
      });

      it("Class component as root with instance variables #2", async () => {
        await runTest(directory, "class-root-with-instance-vars-2.js");
      });

      it("Additional functions closure scope capturing", async () => {
        await runTest(directory, "additional-function-regression.js");
      });
    });

    describe("Class component folding", () => {
      let directory = "class-components";

      it("Simple classes", async () => {
        await runTest(directory, "simple-classes.js");
      });

      it("Simple classes #2", async () => {
        await runTest(directory, "simple-classes-2.js");
      });

      it("Simple classes #3", async () => {
        await runTest(directory, "simple-classes-3.js");
      });

      it("Inheritance chaining", async () => {
        await runTest(directory, "inheritance-chain.js");
      });

      it("Classes with state", async () => {
        await runTest(directory, "classes-with-state.js");
      });

      it("Complex class components folding into functional root component", async () => {
        await runTest(directory, "complex-class-into-functional-root.js");
      });

      it("Complex class components folding into functional root component #2", async () => {
        await runTest(directory, "complex-class-into-functional-root2.js");
      });

      it("Complex class components folding into functional root component #3", async () => {
        await runTest(directory, "complex-class-into-functional-root3.js");
      });

      it("Complex class components folding into functional root component #4", async () => {
        await runTest(directory, "complex-class-into-functional-root4.js");
      });

      it("Complex class components folding into functional root component #5", async () => {
        await runTest(directory, "complex-class-into-functional-root5.js");
      });
    });

    describe("Factory class component folding", () => {
      let directory = "factory-components";

      it("Simple factory classes", async () => {
        await runTest(directory, "simple.js");
      });

      it("Simple factory classes 2", async () => {
        await runTest(directory, "simple2.js");
      });
    });

    describe("Render props", () => {
      let directory = "render-props";

      it("Relay QueryRenderer", async () => {
        await runTest(directory, "relay-query-renderer.js");
      });

      it("Relay QueryRenderer 2", async () => {
        await runTest(directory, "relay-query-renderer2.js");
      });

      it("Relay QueryRenderer 3", async () => {
        await runTest(directory, "relay-query-renderer3.js");
      });
    });

    describe("First render only", () => {
      let directory = "first-render-only";

      it("Simple", async () => {
        await runTest(directory, "simple.js", true);
      });

<<<<<<< HEAD
      it("Simple #2", async () => {
        await runTest(directory, "simple-2.js", true);
=======
      it("Class component as root with refs", async () => {
        await runTest(directory, "class-root-with-refs.js", true);
>>>>>>> fb2786d4
      });

      it("componentWillMount", async () => {
        await runTest(directory, "will-mount.js", true);
      });
    });

    describe("fb-www mocks", () => {
      let directory = "mocks";

      it("fb-www", async () => {
        await stubReactRelay(async () => {
          await runTest(directory, "fb1.js");
        });
      });

      it("fb-www 2", async () => {
        await runTest(directory, "fb2.js");
      });

      it("fb-www 3", async () => {
        await stubReactRelay(async () => {
          await runTest(directory, "fb3.js");
        });
      });

      it("fb-www 4", async () => {
        await stubReactRelay(async () => {
          await runTest(directory, "fb4.js");
        });
      });

      it("fb-www 5", async () => {
        await runTest(directory, "fb5.js");
      });

      it("fb-www 6", async () => {
        await runTest(directory, "fb6.js");
      });

      it("fb-www 7", async () => {
        await runTest(directory, "fb7.js");
      });

      it("fb-www 8", async () => {
        await runTest(directory, "fb8.js");
      });

      it("fb-www 9", async () => {
        await runTest(directory, "fb9.js");
      });

      it("fb-www 10", async () => {
        await runTest(directory, "fb10.js");
      });

      it("fb-www 11", async () => {
        await runTest(directory, "fb11.js");
      });

      it("repl example", async () => {
        await runTest(directory, "repl-example.js");
      });

      it("Hacker News app", async () => {
        let data = JSON.parse(getDataFile(directory, "hacker-news.json"));
        await runTest(directory, "hacker-news.js", false, data);
      });
    });
  });
}

// pre non-transpiled
runTestSuite(true, false);
runTestSuite(false, false);
// pre transpiled
runTestSuite(true, true);
runTestSuite(false, true);<|MERGE_RESOLUTION|>--- conflicted
+++ resolved
@@ -498,13 +498,12 @@
         await runTest(directory, "simple.js", true);
       });
 
-<<<<<<< HEAD
       it("Simple #2", async () => {
         await runTest(directory, "simple-2.js", true);
-=======
+      });
+
       it("Class component as root with refs", async () => {
         await runTest(directory, "class-root-with-refs.js", true);
->>>>>>> fb2786d4
       });
 
       it("componentWillMount", async () => {
