--- conflicted
+++ resolved
@@ -719,14 +719,13 @@
         await runTest(directory, "fb14.js");
       });
 
-<<<<<<< HEAD
       // Skip for now, there's more issues to fix before we can enable
       it.skip("fb-www 16", async () => {
         await runTest(directory, "fb16.js");
-=======
+      });
+
       it("fb-www 15", async () => {
         await runTest(directory, "fb15.js");
->>>>>>> de523275
       });
 
       it("repl example", async () => {
