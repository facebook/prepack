/**
 * Copyright (c) 2017-present, Facebook, Inc.
 * All rights reserved.
 *
 * This source code is licensed under the BSD-style license found in the
 * LICENSE file in the root directory of this source tree. An additional grant
 * of patent rights can be found in the PATENTS file in the same directory.
 */

/* @flow */

let fs = require("fs");
let path = require("path");
let { prepackSources } = require("../lib/prepack-node.js");
let babel = require("babel-core");
let React = require("react");
let PropTypes = require("prop-types");
let ReactRelay = require("react-relay");
let ReactTestRenderer = require("react-test-renderer");
let { mergeAdacentJSONTextNodes } = require("../lib/utils/json.js");
/* eslint-disable no-undef */
let { expect, describe, it } = global;

function cxShim(...args) {
  let classNames = [];
  for (let arg of args) {
    if (typeof arg === "string") {
      classNames.push(arg);
    } else if (typeof arg === "object" && arg !== null) {
      let keys = Object.keys(arg);
      for (let key of keys) {
        if (arg[key]) {
          classNames.push(key);
        }
      }
    }
  }
  return classNames.join(" ");
}

// assign for tests that use the cx() global
global.cx = cxShim;

function getDataFile(directory, name) {
  let reactTestRoot = path.join(__dirname, "../test/react/");
  let data = fs.readFileSync(path.join(reactTestRoot, directory, name)).toString();
  return data;
}

function MockURI(url) {
  this.url = url;
}

MockURI.prototype.addQueryData = function() {
  this.url += "&queryData";
  return this;
};

MockURI.prototype.makeString = function() {
  return this.url;
};

function runTestSuite(outputJsx, shouldTranspileSource) {
  let errorsCaptured = [];
  let reactTestRoot = path.join(__dirname, "../test/react/");
  let prepackOptions = {
    errorHandler: diag => {
      errorsCaptured.push(diag);
      if (diag.severity !== "Warning" && diag.severity !== "Information") {
        return "Fail";
      }
      return "Recover";
    },
    compatibility: "fb-www",
    internalDebug: true,
    serialize: true,
    uniqueSuffix: "",
    maxStackDepth: 100,
    reactEnabled: true,
    reactOutput: outputJsx ? "jsx" : "create-element",
    inlineExpressions: true,
    invariantLevel: 0,
    stripFlow: true,
  };

  function compileSourceWithPrepack(source) {
    let code = `(function(){${source}})()`;
    let serialized;
    errorsCaptured = [];
    try {
      serialized = prepackSources([{ filePath: "", fileContents: code, sourceMapContents: "" }], prepackOptions);
    } catch (e) {
      errorsCaptured.forEach(error => {
        console.error(error);
      });
      throw e;
    }
    if (serialized == null || serialized.reactStatistics == null) {
      throw new Error("React test runner failed during serialization");
    }
    return {
      compiledSource: serialized.code,
      statistics: serialized.reactStatistics,
    };
  }

  function transpileSource(source) {
    return babel.transform(source, {
      presets: ["babel-preset-react"],
      plugins: ["transform-object-rest-spread"],
    }).code;
  }

  function runSource(source) {
    let transformedSource = transpileSource(source);
    /* eslint-disable no-new-func */
    let fn = new Function("require", "module", transformedSource);
    let moduleShim = { exports: null };
    let requireShim = name => {
      switch (name) {
        case "React":
        case "react":
          return React;
        case "PropTypes":
        case "prop-types":
          return PropTypes;
        case "RelayModern":
          return ReactRelay;
        case "cx":
          return cxShim;
        case "FBEnvironment":
          return {};
        case "URI":
          return MockURI;
        default:
          throw new Error(`Unrecognized import: "${name}".`);
      }
    };
    try {
      // $FlowFixMe flow doesn't new Function
      fn(requireShim, moduleShim);
    } catch (e) {
      console.error(transformedSource);
      throw e;
    }
    return moduleShim.exports;
  }

  async function runTest(directory, name, firstRenderOnly = false, data) {
    let source = fs.readFileSync(path.join(reactTestRoot, directory, name)).toString();
    if (shouldTranspileSource) {
      source = transpileSource(source);
    }
    let { compiledSource, statistics } = compileSourceWithPrepack(source);

    expect(statistics).toMatchSnapshot();
    let A = runSource(source);
    let B = runSource(compiledSource);

    expect(typeof A).toBe(typeof B);
    if (typeof A !== "function") {
      // Test without exports just verifies that the file compiles.
      return;
    }

    let config = {
      createNodeMock(x) {
        return x;
      },
    };
    let rendererA = ReactTestRenderer.create(null, config);
    let rendererB = ReactTestRenderer.create(null, config);
    if (A == null || B == null) {
      throw new Error("React test runner issue");
    }
    // Use the original version of the test in case transforming messes it up.
    let { getTrials } = A;
    // Run tests that assert the rendered output matches.
    let resultA = getTrials(rendererA, A, data);
    let resultB = getTrials(rendererB, B, data);

    // The test has returned many values for us to check
    for (let i = 0; i < resultA.length; i++) {
      let [nameA, valueA] = resultA[i];
      let [nameB, valueB] = resultB[i];
      expect(mergeAdacentJSONTextNodes(valueB, firstRenderOnly)).toEqual(
        mergeAdacentJSONTextNodes(valueA, firstRenderOnly)
      );
      expect(nameB).toEqual(nameA);
    }
  }

  async function stubReactRelay(f) {
    let oldReactRelay = ReactRelay;
    ReactRelay = {
      QueryRenderer(props) {
        return props.render({ props: {}, error: null });
      },
      createFragmentContainer() {
        return null;
      },
      graphql() {
        return null;
      },
    };
    try {
      await f();
    } finally {
      ReactRelay = oldReactRelay;
    }
  }

  // Jest tests
  let originalConsoleError = global.console.error;
  // we don't want React's errors printed, it's too much noise
  let excludeErrorsContaining = [
    "Nothing was returned from render. This usually means a return statement is missing. Or, to render nothing, return null",
    "Consider adding an error boundary to your tree to customize error handling behavior.",
    "Warning:",
  ];
  global.console.error = function(...args) {
    let text = args[0];

    if (typeof text === "string") {
      for (let excludeError of excludeErrorsContaining) {
        if (text.indexOf(excludeError) !== -1) {
          return;
        }
      }
    }
    originalConsoleError.apply(this, args);
  };

  describe(`Test React with ${shouldTranspileSource ? "create-element input" : "JSX input"}, ${
    outputJsx ? "JSX output" : "create-element output"
  }`, () => {
    describe("Functional component folding", () => {
      let directory = "functional-components";

      it("Simple", async () => {
        await runTest(directory, "simple.js");
      });

      it("Simple 2", async () => {
        await runTest(directory, "simple-2.js");
      });

      it("Simple 3", async () => {
        await runTest(directory, "simple-3.js");
      });

      it("Simple 4", async () => {
        await runTest(directory, "simple-4.js");
      });

      it("Simple 5", async () => {
        await runTest(directory, "simple-5.js");
      });

      it("Simple 6", async () => {
        await runTest(directory, "simple-6.js");
      });

      it("Simple 7", async () => {
        await runTest(directory, "simple-7.js");
      });

      it("Simple 8", async () => {
        await runTest(directory, "simple-8.js");
      });

      it("Simple 9", async () => {
        await runTest(directory, "simple-9.js");
      });

      it("Simple 10", async () => {
        await runTest(directory, "simple-10.js");
      });

<<<<<<< HEAD
      it("Simple 11", async () => {
        await runTest(directory, "simple-11.js");
=======
      it("Handle mapped arrays", async () => {
        await runTest(directory, "array-map.js");
      });

      it("Handle mapped arrays 2", async () => {
        await runTest(directory, "array-map2.js");
>>>>>>> 3fb0ee1a
      });

      it("Simple fragments", async () => {
        await runTest(directory, "simple-fragments.js");
      });

      it("Simple children", async () => {
        await runTest(directory, "simple-children.js");
      });

      it("Simple with new expression", async () => {
        await runTest(directory, "simple-with-new-expression.js");
      });

      it("Simple refs", async () => {
        await runTest(directory, "simple-refs.js");
      });

      it("16.3 refs", async () => {
        await runTest(directory, "refs.js");
      });

      it("16.3 refs 2", async () => {
        await runTest(directory, "refs2.js");
      });

      it("16.3 refs 3", async () => {
        await runTest(directory, "refs3.js");
      });

      it("Simple with abstract props", async () => {
        await runTest(directory, "simple-with-abstract-props.js");
      });

      it("Simple with unary expressions", async () => {
        await runTest(directory, "simple-with-unary.js");
      });

      it("Simple with multiple JSX spreads", async () => {
        await runTest(directory, "simple-with-jsx-spread.js");
      });

      it("Simple with multiple JSX spreads #2", async () => {
        await runTest(directory, "simple-with-jsx-spread2.js");
      });

      it("Simple with multiple JSX spreads #3", async () => {
        await runTest(directory, "simple-with-jsx-spread3.js");
      });

      it("Simple with multiple JSX spreads #4", async () => {
        await runTest(directory, "simple-with-jsx-spread4.js");
      });

      it("Simple with multiple JSX spreads #5", async () => {
        await runTest(directory, "simple-with-jsx-spread5.js");
      });

      it("Simple with multiple JSX spreads #6", async () => {
        await runTest(directory, "simple-with-jsx-spread6.js");
      });

      it("Simple with Object.assign", async () => {
        await runTest(directory, "simple-assign.js");
      });

      it("Simple with Object.assign #2", async () => {
        await runTest(directory, "simple-assign2.js");
      });

      it("Simple with Object.assign #3", async () => {
        await runTest(directory, "simple-assign3.js");
      });

      it("Simple with Object.assign #4", async () => {
        await runTest(directory, "simple-assign4.js");
      });

      it("Simple with Object.assign #5", async () => {
        await runTest(directory, "simple-assign5.js");
      });

      it("Circular reference", async () => {
        await runTest(directory, "circular-reference.js");
      });

      it("Conditional", async () => {
        await runTest(directory, "conditional.js");
      });

      it("Key nesting", async () => {
        await runTest(directory, "key-nesting.js");
      });

      it("Key nesting 2", async () => {
        await runTest(directory, "key-nesting-2.js");
      });

      it("Key nesting 3", async () => {
        await runTest(directory, "key-nesting-3.js");
      });

      it("Key change", async () => {
        await runTest(directory, "key-change.js");
      });

      it("Delete element prop key", async () => {
        await runTest(directory, "delete-element-prop-key.js");
      });

      it("Key change with fragments", async () => {
        await runTest(directory, "key-change-fragments.js");
      });

      it("Key not changing with fragments", async () => {
        await runTest(directory, "key-not-change-fragments.js");
      });

      it("Component type change", async () => {
        await runTest(directory, "type-change.js");
      });

      it("Component type same", async () => {
        await runTest(directory, "type-same.js");
      });

      it("Dynamic props", async () => {
        await runTest(directory, "dynamic-props.js");
      });

      it("Dynamic context", async () => {
        await runTest(directory, "dynamic-context.js");
      });

      it("React.cloneElement", async () => {
        await runTest(directory, "clone-element.js");
      });

      it("Return text", async () => {
        await runTest(directory, "return-text.js");
      });

      it("Render array twice", async () => {
        await runTest(directory, "array-twice.js");
      });

      it("Render nested array children", async () => {
        await runTest(directory, "nested-array-children.js");
      });

      it("Return undefined", async () => {
        await runTest(directory, "return-undefined.js");
      });

      it("Null or undefined props", async () => {
        await runTest(directory, "null-or-undefined-props.js");
      });

      it("Event handlers", async () => {
        await runTest(directory, "event-handlers.js");
      });

      it("Class component as root", async () => {
        await runTest(directory, "class-root.js");
      });

      it("Class component as root with multiple render methods", async () => {
        await runTest(directory, "class-root-with-render-methods.js");
      });

      it("Class component as root with props", async () => {
        await runTest(directory, "class-root-with-props.js");
      });

      it("Class component as root with state", async () => {
        await runTest(directory, "class-root-with-state.js");
      });

      it("Class component as root with refs", async () => {
        await runTest(directory, "class-root-with-refs.js");
      });

      it("Class component as root with instance variables", async () => {
        await runTest(directory, "class-root-with-instance-vars.js");
      });

      it("Class component as root with instance variables #2", async () => {
        await runTest(directory, "class-root-with-instance-vars-2.js");
      });

      it("Additional functions closure scope capturing", async () => {
        await runTest(directory, "additional-function-regression.js");
      });

      it("Dynamic ReactElement type", async () => {
        await runTest(directory, "dynamic-type.js");
      });

      it("Dynamic ReactElement type #2", async () => {
        await runTest(directory, "dynamic-type2.js");
      });
    });

    describe("Class component folding", () => {
      let directory = "class-components";

      it("Simple", async () => {
        await runTest(directory, "simple.js");
      });

      it("Simple classes", async () => {
        await runTest(directory, "simple-classes.js");
      });

      it("Simple classes #2", async () => {
        await runTest(directory, "simple-classes-2.js");
      });

      it("Simple classes #3", async () => {
        await runTest(directory, "simple-classes-3.js");
      });

      // These fail due to a nested optimized function bug
      // it("Simple classes with Array.from", async () => {
      //   await runTest(directory, "array-from.js");
      // });

      // it("Simple classes with Array.from 2", async () => {
      //   await runTest(directory, "array-from2.js");
      // });

      it("Inheritance chaining", async () => {
        await runTest(directory, "inheritance-chain.js");
      });

      it("Classes with state", async () => {
        await runTest(directory, "classes-with-state.js");
      });

      it("Complex class components folding into functional root component", async () => {
        await runTest(directory, "complex-class-into-functional-root.js");
      });

      it("Complex class components folding into functional root component #2", async () => {
        await runTest(directory, "complex-class-into-functional-root2.js");
      });

      it("Complex class components folding into functional root component #3", async () => {
        await runTest(directory, "complex-class-into-functional-root3.js");
      });

      it("Complex class components folding into functional root component #4", async () => {
        await runTest(directory, "complex-class-into-functional-root4.js");
      });

      it("Complex class components folding into functional root component #5", async () => {
        await runTest(directory, "complex-class-into-functional-root5.js");
      });
    });

    describe("Factory class component folding", () => {
      let directory = "factory-components";

      it("Simple factory classes", async () => {
        await runTest(directory, "simple.js");
      });

      it("Simple factory classes 2", async () => {
        await runTest(directory, "simple2.js");
      });
    });

    describe("Render props", () => {
      let directory = "render-props";

      it("Relay QueryRenderer", async () => {
        await runTest(directory, "relay-query-renderer.js");
      });

      it("Relay QueryRenderer 2", async () => {
        await runTest(directory, "relay-query-renderer2.js");
      });

      it("Relay QueryRenderer 3", async () => {
        await runTest(directory, "relay-query-renderer3.js");
      });

      it("React Context", async () => {
        await runTest(directory, "react-context.js");
      });

      it("React Context 2", async () => {
        await runTest(directory, "react-context2.js");
      });

      it("React Context 3", async () => {
        await runTest(directory, "react-context3.js");
      });

      it("React Context 4", async () => {
        await runTest(directory, "react-context4.js");
      });

      it("React Context 5", async () => {
        await runTest(directory, "react-context5.js");
      });

      it("React Context 6", async () => {
        await runTest(directory, "react-context6.js");
      });
    });

    describe("First render only", () => {
      let directory = "first-render-only";

      it("Simple", async () => {
        await runTest(directory, "simple.js", true);
      });

      it("Simple #2", async () => {
        await runTest(directory, "simple-2.js", true);
      });

      it("Class component as root with refs", async () => {
        await runTest(directory, "class-root-with-refs.js", true);
      });

      it("componentWillMount", async () => {
        await runTest(directory, "will-mount.js", true);
      });

      it("getDerivedStateFromProps", async () => {
        await runTest(directory, "get-derived-state-from-props.js", true);
      });

      it("getDerivedStateFromProps 2", async () => {
        await runTest(directory, "get-derived-state-from-props2.js", true);
      });

      it("getDerivedStateFromProps 3", async () => {
        await runTest(directory, "get-derived-state-from-props3.js", true);
      });

      it("getDerivedStateFromProps 4", async () => {
        await runTest(directory, "get-derived-state-from-props4.js", true);
      });

      it("getDerivedStateFromProps 5", async () => {
        await runTest(directory, "get-derived-state-from-props5.js", true);
      });

      it("React Context", async () => {
        await runTest(directory, "react-context.js");
      });

      it("React Context 2", async () => {
        await runTest(directory, "react-context2.js");
      });

      it("React Context 3", async () => {
        await runTest(directory, "react-context3.js");
      });

      it("React Context 4", async () => {
        await runTest(directory, "react-context4.js");
      });

      it("React Context 5", async () => {
        await runTest(directory, "react-context5.js");
      });

      it.skip("Replace this in callbacks", async () => {
        await runTest(directory, "replace-this-in-callbacks.js");
      });

      it("Replace this in callbacks 2", async () => {
        await runTest(directory, "replace-this-in-callbacks2.js");
      });

      it("Replace this in callbacks 3", async () => {
        await runTest(directory, "replace-this-in-callbacks3.js");
      });
    });

    describe("fb-www mocks", () => {
      let directory = "mocks";

      it("fb-www", async () => {
        await stubReactRelay(async () => {
          await runTest(directory, "fb1.js");
        });
      });

      it("fb-www 2", async () => {
        await runTest(directory, "fb2.js");
      });

      it("fb-www 3", async () => {
        await stubReactRelay(async () => {
          await runTest(directory, "fb3.js");
        });
      });

      it("fb-www 4", async () => {
        await stubReactRelay(async () => {
          await runTest(directory, "fb4.js");
        });
      });

      it("fb-www 5", async () => {
        await runTest(directory, "fb5.js");
      });

      it("fb-www 6", async () => {
        await runTest(directory, "fb6.js");
      });

      it("fb-www 7", async () => {
        await runTest(directory, "fb7.js");
      });

      it("fb-www 8", async () => {
        await runTest(directory, "fb8.js");
      });

      it("fb-www 9", async () => {
        await runTest(directory, "fb9.js");
      });

      it("fb-www 10", async () => {
        await runTest(directory, "fb10.js");
      });

      it("fb-www 11", async () => {
        await runTest(directory, "fb11.js");
      });

      it("fb-www 13", async () => {
        await runTest(directory, "fb13.js");
      });

      it("fb-www 14", async () => {
        await runTest(directory, "fb14.js");
      });

      // Skip for now, there's more issues to fix before we can enable
      it.skip("fb-www 16", async () => {
        await runTest(directory, "fb16.js");
      });

      it("fb-www 15", async () => {
        await runTest(directory, "fb15.js");
      });

      it("repl example", async () => {
        await runTest(directory, "repl-example.js");
      });

      it("Hacker News app", async () => {
        let data = JSON.parse(getDataFile(directory, "hacker-news.json"));
        await runTest(directory, "hacker-news.js", false, data);
      });

      // awaiting PR on nested additional support #1626,
      // issues is that both the parent and child additional
      // function share the same variable, so the serializer
      // incorrectly emits it in the MainGenerator scope
      it("Function bind", async () => {
        await runTest(directory, "function-bind.js");
      });
    });
  });
}

// pre non-transpiled
runTestSuite(true, false);
runTestSuite(false, false);
// pre transpiled
runTestSuite(true, true);
runTestSuite(false, true);<|MERGE_RESOLUTION|>--- conflicted
+++ resolved
@@ -277,17 +277,16 @@
         await runTest(directory, "simple-10.js");
       });
 
-<<<<<<< HEAD
       it("Simple 11", async () => {
         await runTest(directory, "simple-11.js");
-=======
+      });
+
       it("Handle mapped arrays", async () => {
         await runTest(directory, "array-map.js");
       });
 
       it("Handle mapped arrays 2", async () => {
         await runTest(directory, "array-map2.js");
->>>>>>> 3fb0ee1a
       });
 
       it("Simple fragments", async () => {
