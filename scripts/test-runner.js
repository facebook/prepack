--- conflicted
+++ resolved
@@ -222,17 +222,12 @@
       expectedCode = transformWithBabel(expectedCode, ["transform-react-jsx"]);
     }
     try {
-<<<<<<< HEAD
-      expected = exec(`${addedCode}\n(function () {${expectedCode} // keep newline here as code may end with comment
-}).call(this);`);
-=======
       try {
-        expected = exec(`${addedCode}\n(function () {${code} // keep newline here as code may end with comment
+        expected = exec(`${addedCode}\n(function () {${expectedCode} // keep newline here as code may end with comment
   }).call(this);`);
       } catch (e) {
         expected = e;
       }
->>>>>>> b0e97713
 
       let i = 0;
       let max = addedCode ? 1 : 4;
