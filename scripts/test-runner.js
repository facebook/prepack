/**
 * Copyright (c) 2017-present, Facebook, Inc.
 * All rights reserved.
 *
 * This source code is licensed under the BSD-style license found in the
 * LICENSE file in the root directory of this source tree. An additional grant
 * of patent rights can be found in the PATENTS file in the same directory.
 */

/* @flow */

import invariant from "../lib/invariant.js";
let FatalError = require("../lib/errors.js").FatalError;
let prepackSources = require("../lib/prepack-node.js").prepackSources;
import type { PrepackOptions } from "../lib/prepack-options";

function serialRun(promises: Array<() => Promise<void>>, i: number) {
  if (promises[i] instanceof Function) {
    return promises[i]().then(function() {
      return serialRun(promises, i + 1);
    });
  } else {
    return Promise.resolve();
  }
}

function SerialPromises(promises: Array<() => Promise<void>>) {
  return serialRun(promises, 0);
}

let Serializer = require("../lib/serializer/index.js").default;
let SerializerStatistics = require("../lib/serializer/statistics.js").SerializerStatistics;
let construct_realm = require("../lib/construct_realm.js").default;
let initializeGlobals = require("../lib/globals.js").default;
let chalk = require("chalk");
let path = require("path");
let fs = require("fs");
let vm = require("vm");
let os = require("os");
let minimist = require("minimist");
let babel = require("babel-core");
let child_process = require("child_process");
const EOL = os.EOL;
let execSpec;
let JSONTokenizer = require("../lib/utils/JSONTokenizer.js").default;
let { Linter } = require("eslint");
let lintConfig = require("./lint-config");

function transformWithBabel(code, plugins, presets) {
  return babel.transform(code, {
    plugins: plugins,
    presets: presets,
  }).code;
}

function lintCompiledSource(source) {
  let linter = new Linter();
  let errors = linter.verify(source, lintConfig);
  if (errors.length > 0) {
    console.log("\nTest output failed lint due to:\n");
    for (let error of errors) {
      console.log(`${chalk.red(error.message)} ${chalk.gray(`(${error.line}:${error.column})`)}`);
    }
    console.log();
    throw new Error("Test failed lint");
  }
}

function search(dir, relative) {
  let tests = [];

  for (let name of fs.readdirSync(dir)) {
    let loc = path.join(dir, name);
    let stat = fs.statSync(loc);

    if (stat.isFile()) {
      tests.push({
        file: fs.readFileSync(loc, "utf8"),
        name: path.join(relative, name),
      });
    } else if (stat.isDirectory()) {
      tests = tests.concat(search(loc, path.join(relative, name)));
    }
  }

  return tests;
}

const LAZY_OBJECTS_RUNTIME_NAME = "LazyObjectsRuntime";
let tests = search(`${__dirname}/../test/serializer`, "test/serializer");

// run JS subprocess
// externalSpec defines how to invoke external REPL and how to print.
//  - cmd - cmd to execute, script is piped into this.
//  - printName - name of function which can be used to print to stdout.
function execExternal(externalSpec, code) {
  // essentially the code from execInContext run through babel
  let script = `
  var global = this;
  var self = this;
  var _logOutput = "";
  function write(prefix, values) {
    _logOutput += "\\n" + prefix + values.join("");
  }
  var cachePrint = ${externalSpec.printName};
  global.console = {}
  global.console.log = function log() {
      for (var _len = arguments.length, s = Array(_len), _key = 0; _key < _len; _key++) {
        s[_key] = arguments[_key];
      }
      write("", s);
    };
    global.console.warn = function warn() {
      for (var _len2 = arguments.length, s = Array(_len2), _key2 = 0; _key2 < _len2; _key2++) {
        s[_key2] = arguments[_key2];
      }
      write("WARN:", s);
    };
    global.console.error = function error() {
      for (var _len3 = arguments.length, s = Array(_len3), _key3 = 0; _key3 < _len3; _key3++) {
        s[_key3] = arguments[_key3];
      }
      write("ERROR:", s);
    };
  try {
    ${code}
    let inspectResult = inspect();
    if (inspectResult && typeof inspectResult.then === 'function') {
      return inspectResult.then(function (resultOutput) {
        cachePrint(resultOutput + _logOutput);
      });
    } else {
      cachePrint(inspectResult + _logOutput);
    }
  } catch (e) {
    cachePrint(e);
  }`;

  let child = child_process.spawnSync(externalSpec.cmd, { input: script });

  let output = String(child.stdout);

  return Promise.resolve(String(output.trim()));
}

function augmentCodeWithLazyObjectSupport(code, lazyRuntimeName) {
  const mockLazyObjectsSupport = `
    /* Lazy objects mock support begin */
    var ${lazyRuntimeName} = {
      _lazyObjectIds: new Map(),
      _callback: null,
      setLazyObjectInitializer: function(callback) {
        this._callback = callback;
      },
      createLazyObject: function(id) {
        var obj = {};
        this._lazyObjectIds.set(obj, id);
        return obj;
      },
      hydrateObject: function(obj) {
        const AlreadyHydratedLazyId = -1;
        const lazyId = this._lazyObjectIds.get(obj);
        if (lazyId === AlreadyHydratedLazyId) {
          return;
        }
        this._callback(obj, lazyId);
        this._lazyObjectIds.set(obj, AlreadyHydratedLazyId);
      }
    };

    var __hydrationHook = {
      get: function(target, prop) {
        ${LAZY_OBJECTS_RUNTIME_NAME}.hydrateObject(target);
        return Reflect.get(target, prop);
      },
      set: function(target, property, value, receiver) {
        ${LAZY_OBJECTS_RUNTIME_NAME}.hydrateObject(target);
        return Reflect.set(target, property, value, receiver);
      },
      has: function(target, prop) {
        ${LAZY_OBJECTS_RUNTIME_NAME}.hydrateObject(target);
        return Reflect.has(target, prop);
      },
      getOwnPropertyDescriptor: function(target, prop) {
        ${LAZY_OBJECTS_RUNTIME_NAME}.hydrateObject(target);
        return Reflect.getOwnPropertyDescriptor(target, prop);
      },
      ownKeys: function(target) {
        ${LAZY_OBJECTS_RUNTIME_NAME}.hydrateObject(target);
        return Reflect.ownKeys(target);
      },
      defineProperty: function(target, property, descriptor) {
        ${LAZY_OBJECTS_RUNTIME_NAME}.hydrateObject(target);
        return Reflect.defineProperty(target, property, descriptor);
      },
      isExtensible: function(target) {
        ${LAZY_OBJECTS_RUNTIME_NAME}.hydrateObject(target);
        return Reflect.isExtensible(target);
      },
      preventExtensions: function(target) {
        ${LAZY_OBJECTS_RUNTIME_NAME}.hydrateObject(target);
        return Reflect.preventExtensions(target);
      },
      deleteProperty: function(target, prop) {
        ${LAZY_OBJECTS_RUNTIME_NAME}.hydrateObject(target);
        return Reflect.deleteProperty(target, prop);
      },
      getPrototypeOf: function(target) {
        ${LAZY_OBJECTS_RUNTIME_NAME}.hydrateObject(target);
        return Reflect.getPrototypeOf(target);
      },
      setPrototypeOf: function(target, prototype) {
        ${LAZY_OBJECTS_RUNTIME_NAME}.hydrateObject(target);
        return Reflect.setPrototypeOf(target, prototype);
      },
      apply: function(target, thisArg, argumentsList) {
        ${LAZY_OBJECTS_RUNTIME_NAME}.hydrateObject(target);
        return Reflect.apply(target, thisArg, argumentsList);
      },
      construct: function(target, argumentsList, newTarget) {
        ${LAZY_OBJECTS_RUNTIME_NAME}.hydrateObject(target);
        return Reflect.construct(target, argumentsList, newTarget);
      }
    };
    /* Lazy objects mock support end */
  `;
  function wrapLazyObjectWithProxyHook(lazyCode) {
    const lazyObjectCreationRegex = new RegExp(`(${lazyRuntimeName}\.createLazyObject\\(\\d+\\))`, "g");
    return lazyCode.replace(lazyObjectCreationRegex, "new Proxy($1, __hydrationHook)");
  }
  code = wrapLazyObjectWithProxyHook(code);
  return `${mockLazyObjectsSupport}
    ${code}; // keep newline here as code may end with comment`;
}

// run code in a seperate context
function execInContext(code) {
  let result = "";
  let logOutput = "";

  function write(prefix, values) {
    logOutput += "\n" + prefix + values.join("");
  }

  try {
    new vm.Script(
      `var global = this;
      var self = this;
      ${code}
      report(inspect());`,
      { cachedDataProduced: false }
    ).runInNewContext({
      setTimeout: setTimeout,
      setInterval: setInterval,
      clearTimeout: clearTimeout,
      clearInterval: clearInterval,
      report: function(s) {
        result = s;
      },
      console: {
        log(...s) {
          write("", s);
        },
        warn(...s) {
          write("WARN:", s);
        },
        error(...s) {
          write("ERROR:", s);
        },
      },
    });
  } catch (e) {
    return Promise.reject(e);
  }
  if (result && typeof result.then === "function") {
    return result.then(function(resultOutput) {
      return (resultOutput + logOutput).trim();
    });
  } else {
    return Promise.resolve((result + logOutput).trim());
  }
}

function parseFunctionOrderings(code: string): Array<number> {
  const orders = [];
  const functionOrderPattern = /Function ordering: (\d+)/g;
  let match;
  while ((match = functionOrderPattern.exec(code)) != null) {
    invariant(match !== null);
    orders.push(+match[1]);
  }
  return orders;
}

function verifyFunctionOrderings(code: string): boolean {
  const orders = parseFunctionOrderings(code);
  for (let i = 1; i < orders.length; ++i) {
    invariant(orders[i] !== orders[i - 1]);
    if (orders[i] < orders[i - 1]) {
      console.error(chalk.red(`Funtion ordering is not preserved: function ${orders[i - 1]} is before ${orders[i]}`));
      return false;
    }
  }
  return true;
}

function unescapleUniqueSuffix(code: string, uniqueSuffix?: string) {
  return uniqueSuffix != null ? code.replace(new RegExp(uniqueSuffix, "g"), "") : code;
}

function runTest(name, code, options: PrepackOptions, args) {
  console.log(chalk.inverse(name) + " " + JSON.stringify(options));
  let compatibility = code.includes("// jsc") ? "jsc-600-1-4-17" : undefined;
  let initializeMoreModules = code.includes("// initialize more modules");
  let delayUnsupportedRequires = code.includes("// delay unsupported requires");
  if (args.verbose || code.includes("// inline expressions")) options.inlineExpressions = true;
  if (code.includes("// do not inline expressions")) options.inlineExpressions = false;
  options.invariantLevel = code.includes("// omit invariants") || args.verbose ? 0 : 99;
  if (code.includes("// emit concrete model")) options.emitConcreteModel = true;
  if (code.includes("// exceeds stack limit")) options.maxStackDepth = 10;
  if (code.includes("// react")) {
    options.reactEnabled = true;
    options.reactOutput = "jsx";
  }
  let compileJSXWithBabel = code.includes("// babel:jsx");
  let functionCloneCountMatch = code.match(/\/\/ serialized function clone count: (\d+)/);
  options = ((Object.assign({}, options, {
    compatibility,
    debugNames: args.debugNames,
    debugScopes: args.debugScopes,
    initializeMoreModules,
    delayUnsupportedRequires,
    errorHandler: diag => "Fail",
    internalDebug: true,
    serialize: true,
    uniqueSuffix: "",
  }): any): PrepackOptions); // Since PrepackOptions is an exact type I have to cast
  if (code.includes("// throws introspection error")) {
    try {
      let realmOptions = {
        serialize: true,
        compatibility,
        uniqueSuffix: "",
        errorHandler: diag => "Fail",
        maxStackDepth: options.maxStackDepth,
      };
      let realm = construct_realm(realmOptions, undefined, new SerializerStatistics());
      initializeGlobals(realm);
      let serializerOptions = {
        initializeMoreModules,
        delayUnsupportedRequires,
        internalDebug: true,
        lazyObjectsRuntime: options.lazyObjectsRuntime,
      };
      let serializer = new Serializer(realm, serializerOptions);
      let sources = [{ filePath: name, fileContents: code }];
      let serialized = serializer.init(sources, false);
      if (!serialized) {
        console.error(chalk.red("Error during serialization"));
      } else {
        console.error(chalk.red("Test should have caused introspection error!"));
      }
    } catch (err) {
      if (err instanceof FatalError) return Promise.resolve(true);
      console.error("Test should have caused introspection error, but instead caused a different internal error!");
      console.error(err);
      console.error(err.stack);
    }
    return Promise.resolve(false);
  } else if (code.includes("// cannot serialize")) {
    try {
      prepackSources([{ filePath: name, fileContents: code, sourceMapContents: "" }], options);
    } catch (err) {
      if (err instanceof FatalError) {
        return Promise.resolve(true);
      }
      console.error(err);
      console.error(err.stack);
    }
    console.error(chalk.red("Test should have caused error during serialization!"));
    return Promise.resolve(false);
  } else if (code.includes("// no effect")) {
    try {
      let serialized = prepackSources([{ filePath: name, fileContents: code, sourceMapContents: "" }], options);
      if (!serialized) {
        console.error(chalk.red("Error during serialization!"));
        return Promise.resolve(false);
      }
      if (!serialized.code.trim()) {
        return Promise.resolve(true);
      }
      console.error(chalk.red("Generated code should be empty but isn't!"));
      console.error(chalk.underline("original code"));
      console.error(code);
      console.error(chalk.underline(`generated code`));
      console.error(serialized.code);
    } catch (err) {
      console.error(err);
      console.error(err.stack);
    }
    return Promise.resolve(false);
  } else {
    let codeIterations = [];
    let markersToFind = [];
    for (let [positive, marker] of [[true, "// does contain:"], [false, "// does not contain:"]]) {
      if (code.includes(marker)) {
        let i = code.indexOf(marker);
        let value = code.substring(i + marker.length, code.indexOf("\n", i));
        markersToFind.push({ positive, value });
      }
    }
    let copiesToFind = new Map();
    const copyMarker = "// Copies of ";
    let searchStart = code.indexOf(copyMarker);
    while (searchStart !== -1) {
      let searchEnd = code.indexOf(":", searchStart);
      let value = code.substring(searchStart + copyMarker.length, searchEnd);
      let newline = code.indexOf("\n", searchStart);
      let count = parseInt(code.substring(searchEnd + 1, newline), 10);
      copiesToFind.set(new RegExp(value.replace(/[[\]]/g, "\\$&"), "gi"), count);
      searchStart = code.indexOf(copyMarker, newline);
    }
    let addedCode = "";
    let injectAtRuntime = "// add at runtime:";
    if (code.includes(injectAtRuntime)) {
      let i = code.indexOf(injectAtRuntime);
      addedCode = code.substring(i + injectAtRuntime.length, code.indexOf("\n", i));
      options.residual = false;
    }
    if (delayUnsupportedRequires) options.residual = false;
    if (args.es5) {
      code = transformWithBabel(code, [], [["env", { forceAllTransforms: true, modules: false }]]);
    }
    let unique = 27277;
    let oldUniqueSuffix = "";
    let expectedCode = code;
    let actualStack;
    if (compileJSXWithBabel) {
      expectedCode = transformWithBabel(expectedCode, ["transform-react-jsx"]);
    }

    return execInContext(
      `${addedCode}\n(function () {${expectedCode} // keep newline here as code may end with comment
  }).call(this);`
    )
      .catch(e => "" + e)
      .then(function(expected) {
        let i = 0;
        const singleIterationOnly = addedCode || copiesToFind.size > 0 || args.fast;
        let max = singleIterationOnly ? 1 : 4;
        let oldCode = code;
        let anyDelayedValues = false;

        let actual;
        return SerialPromises(
          new Array(singleIterationOnly ? 1 : max).fill(0).map(function() {
            let newUniqueSuffix = `_unique${unique++}`;
            if (!singleIterationOnly) options.uniqueSuffix = newUniqueSuffix;
            let serialized = prepackSources([{ filePath: name, fileContents: code, sourceMapContents: "" }], options);
            if (serialized.statistics && serialized.statistics.delayedValues > 0) anyDelayedValues = true;
            if (!serialized) {
              console.error(chalk.red("Error during serialization!"));
              return () => Promise.reject();
            }
            let newCode = serialized.code;
            if (compileJSXWithBabel) {
              newCode = transformWithBabel(newCode, ["transform-react-jsx"]);
            }
            let markersIssue = false;
            for (let { positive, value } of markersToFind) {
              let found = newCode.includes(value);
              if (found !== positive) {
                console.error(
                  chalk.red(`Output ${positive ? "does not contain required" : "contains forbidden"} string: ${value}`)
                );
                markersIssue = true;
                console.error(newCode);
              }
            }
            let matchesIssue = false;
            for (let [pattern, count] of copiesToFind) {
              let matches = serialized.code.match(pattern);
              if ((!matches && count > 0) || (matches && matches.length !== count)) {
                matchesIssue = true;
                console.error(
                  chalk.red(
                    `Wrong number of occurrances of ${pattern.toString()} got ${
                      matches ? matches.length : 0
                    } instead of ${count}`
                  )
                );
                console.error(newCode);
              }
            }
            if (markersIssue || matchesIssue) return () => Promise.reject({ type: "MARKER" });
            let codeToRun = addedCode + newCode;
            if (!execSpec && options.lazyObjectsRuntime !== undefined) {
              codeToRun = augmentCodeWithLazyObjectSupport(codeToRun, args.lazyObjectsRuntime);
            }
            if (args.verbose) console.log(codeToRun);
            codeIterations.push(unescapleUniqueSuffix(codeToRun, options.uniqueSuffix));
            if (args.es5) {
              codeToRun = transformWithBabel(codeToRun, [], [["env", { forceAllTransforms: true, modules: false }]]);
            }
            // lint output
            lintCompiledSource(codeToRun);
            let actualPromise;
            if (execSpec) {
              actualPromise = execExternal(execSpec, codeToRun);
            } else {
              actualPromise = execInContext(codeToRun);
            }
            return () =>
              actualPromise
                .catch(function(execError) {
                  // execInContext/execExternal failed
                  // always compare strings.
                  actual = "" + execError;
                  actualStack = execError.stack;
                  return Promise.resolve("" + execError);
                })
                .then(function(_actual) {
                  actual = _actual;
                  if (expected !== actual) {
                    console.error(chalk.red("Output mismatch!"));
                    return Promise.reject({ type: "BREAK" });
                  }
                  if (!verifyFunctionOrderings(codeToRun)) {
                    return Promise.reject({ type: "BREAK" });
                  }
                  // Test the number of clone functions generated with the inital prepack call
                  if (i === 0 && functionCloneCountMatch) {
                    let functionCount = parseInt(functionCloneCountMatch[1], 10);
                    if (serialized.statistics && functionCount !== serialized.statistics.functionClones) {
                      console.error(
                        chalk.red(
                          `Code generation serialized an unexpected number of clone functions. Expected: ${functionCount}, Got: ${
                            serialized.statistics.functionClones
                          }`
                        )
                      );
                      return Promise.reject({ type: "BREAK" });
                    }
                  }
                  if (singleIterationOnly) return Promise.reject({ type: "RETURN", value: true });
                  if (
                    unescapleUniqueSuffix(oldCode, oldUniqueSuffix) ===
                      unescapleUniqueSuffix(newCode, newUniqueSuffix) ||
                    delayUnsupportedRequires
                  ) {
                    // The generated code reached a fixed point!
                    return Promise.reject({ type: "RETURN", value: true });
                  }
                  oldCode = newCode;
                  oldUniqueSuffix = newUniqueSuffix;
                  i++;
                });
          })
        ).catch(function(err) {
          const { type, value } = err;
          if (type === "BREAK") {
            if (i === max) {
              if (anyDelayedValues) {
                // TODO #835: Make delayed initializations logic more sophisticated in order to still reach a fixed point.
                return Promise.resolve(true);
              }
              console.error(chalk.red(`Code generation did not reach fixed point after ${max} iterations!`));
            }

            console.log(chalk.underline("original code"));
            console.log(code);
            console.log(chalk.underline("output of inspect() on original code"));
            console.log(expected);
            for (let ii = 0; ii < codeIterations.length; ii++) {
              console.log(chalk.underline(`generated code in iteration ${ii}`));
              console.log(codeIterations[ii]);
            }
            console.log(chalk.underline("output of inspect() on last generated code iteration"));
            console.log(actual);
            if (actualStack) console.log(actualStack);
            return Promise.resolve(false);
          } else if (type === "RETURN") {
            return value;
          } else if (type === "MARKER") {
            return undefined;
          } else {
            console.error(err);
            console.error(err.stack);
          }
        });
      })
      .catch(function(err) {
        console.error(err);
        console.error(err.stack);
      });
  }
}

function prepareReplExternalSepc(procPath) {
  if (!fs.existsSync(procPath)) {
    throw new ArgsParseError(`runtime ${procPath} does not exist`);
  }
  // find out how to print
  let script = `
    if (typeof (console) !== 'undefined' && console.log !== undefined) {
      console.log('console.log')
    }
    else if (typeof('print') !== 'undefined') {
      print('print')
    }`;
  let out = child_process.spawnSync(procPath, { input: script });
  let output = String(out.stdout);
  if (output.trim() === "") {
    throw new ArgsParseError(`could not figure out how to print in inferior repl ${procPath}`);
  }
  return { printName: output.trim(), cmd: procPath.trim() };
}

function runWithCpuProfiler(args) {
  let profiler;
  try {
    profiler = require("v8-profiler");
  } catch (e) {
    // Profiler optional dependency failed
    console.error("v8-profiler doesn't work correctly on Windows, see issue #1695");
    throw e;
  }
  profiler.setSamplingInterval(100); // default is 1000us
  profiler.startProfiling("");
  let result = run(args);
  let data = profiler.stopProfiling("");
  let start = Date.now();
  let stream = fs.createWriteStream(args.cpuprofilePath);
  let getNextToken = JSONTokenizer(data);
  let write = () => {
    for (let token = getNextToken(); token !== undefined; token = getNextToken()) {
      if (!stream.write(token)) {
        stream.once("drain", write);
        return;
      }
    }
    stream.end();
    console.log(`Wrote ${args.cpuprofilePath} in ${Date.now() - start}ms`);
  };
  write();
  return result;
}

function run(args) {
  let failed = 0;
  let passed = 0;
  let total = 0;
  if (args.outOfProcessRuntime !== "") {
    execSpec = prepareReplExternalSepc(args.outOfProcessRuntime);
  }

  let failedTests = [];

  return SerialPromises(
    // filter hidden files
    tests
      .filter(test => {
        return (
          path.basename(test.name)[0] !== "." &&
          !test.name.endsWith("~") &&
          !test.file.includes("// skip this test for now") &&
          !(args.es5 && test.file.includes("// es6")) &&
          //only run specific tests if desired
          test.name.includes(args.filter)
        );
      })
      .map(function(test) {
        const isAdditionalFunctionTest = test.file.includes("__optimize");
        const isPureFunctionTest = test.name.includes("pure-functions");
        const isCaptureTest = test.name.includes("Closure") || test.name.includes("Capture");
        // Skip lazy objects mode for certain known incompatible tests, react compiler and additional-functions tests.
        const skipLazyObjects =
          test.file.includes("// skip lazy objects") ||
          isAdditionalFunctionTest ||
          isPureFunctionTest ||
          test.name.includes("react");

        let flagPermutations = [
          [false, false, undefined, false],
          [true, true, undefined, false],
          [false, false, args.lazyObjectsRuntime, false],
        ];
        if (isAdditionalFunctionTest || isCaptureTest) {
          flagPermutations.push([false, false, undefined, true]);
          flagPermutations.push([false, true, undefined, false]);
        }
<<<<<<< HEAD
        if (args.fast) flagPermutations = [[false, false, undefined, isSimpleClosureTest]];
=======
        if (args.fast) flagPermutations = [[false, false, undefined, true]];
        let lastFailed = failed;
>>>>>>> 359a85ca
        return () =>
          SerialPromises(
            flagPermutations
              .filter(function([delayInitializations, inlineExpressions, lazyObjectsRuntime]) {
                return !(skipLazyObjects || args.noLazySupport) || !lazyObjectsRuntime;
              })
              .map(function([delayInitializations, inlineExpressions, lazyObjectsRuntime, selectivelyInlineFunctions]) {
                total++;
                let options = {
                  delayInitializations,
                  inlineExpressions,
                  lazyObjectsRuntime,
                  residual: args && args.residual,
                  selectivelyInlineFunctions,
                };
                return () =>
                  runTest(test.name, test.file, options, args).then(testResult => {
                    if (testResult) {
                      passed++;
                    } else {
                      failed++;
                      failedTests.push(test);
                    }
                  });
              })
          );
      })
  ).then(function() {
    failedTests.sort((x, y) => y.file.length - x.file.length);
    if (failedTests.length > 0) {
      console.log("Summary of failed tests:");
      for (let ft of failedTests) {
        console.log(`  ${ft.name} (${ft.file.length} bytes)`);
      }
    }
    console.log("Passed:", `${passed}/${total}`, (Math.floor((passed / total) * 100) || 0) + "%");
    return failed === 0;
  });
}

// Object to store all command line arguments
class ProgramArgs {
  debugNames: boolean;
  debugScopes: boolean;
  verbose: boolean;
  filter: string;
  outOfProcessRuntime: string;
  es5: boolean;
  lazyObjectsRuntime: string;
  noLazySupport: boolean;
  fast: boolean;
  residual: boolean;
  cpuprofilePath: string;
  constructor(
    debugNames: boolean,
    debugScopes: boolean,
    verbose: boolean,
    filter: string,
    outOfProcessRuntime: string,
    es5: boolean,
    lazyObjectsRuntime: string,
    noLazySupport: boolean,
    fast: boolean,
    residual: boolean,
    cpuProfilePath: string
  ) {
    this.debugNames = debugNames;
    this.debugScopes = debugScopes;
    this.verbose = verbose;
    this.filter = filter; //lets user choose specific test files, runs all tests if omitted
    this.outOfProcessRuntime = outOfProcessRuntime;
    this.es5 = es5;
    this.lazyObjectsRuntime = lazyObjectsRuntime;
    this.noLazySupport = noLazySupport;
    this.fast = fast;
    this.residual = residual;
    this.cpuprofilePath = cpuProfilePath;
  }
}

// Execution of tests begins here
function main(): void {
  let args = {};
  try {
    args = argsParse();
  } catch (e) {
    if (e instanceof ArgsParseError) {
      console.error("Illegal argument: %s.\n%s", e.message, usage());
    }
    process.exit(1);
  }
  (args && args.cpuprofilePath ? runWithCpuProfiler : run)(args)
    .then(function(result) {
      if (!result) {
        process.exit(1);
      } else {
        process.exit(0);
      }
    })
    .catch(function(e) {
      console.error(e);
      process.exit(1);
    });
}

// Helper function to provide correct usage information to the user
function usage(): string {
  return (
    `Usage: ${process.argv[0]} ${process.argv[1]} ` +
    EOL +
    `[--debugNames] [--debugScopes] [--es5] [--fast] [--noLazySupport] [--verbose] [--filter <string>] [--outOfProcessRuntime <path>] `
  );
}

// NOTE: inheriting from Error does not seem to pass through an instanceof
// check
class ArgsParseError {
  message: string;
  constructor(message: string) {
    this.message = message;
  }
}

// Parses through the command line arguments and throws errors if usage is incorrect
function argsParse(): ProgramArgs {
  let parsedArgs = minimist(process.argv.slice(2), {
    string: ["filter", "outOfProcessRuntime", "cpuprofilePath"],
    boolean: ["debugNames", "debugScopes", "verbose", "es5", "fast"],
    default: {
      debugNames: false,
      debugScopes: false,
      verbose: false,
      es5: false, // if true test marked as es6 only are not run
      filter: "",
      outOfProcessRuntime: "", // if set, assumed to be a JS runtime and is used
      // to run tests. If not a seperate node context used.
      lazyObjectsRuntime: LAZY_OBJECTS_RUNTIME_NAME,
      noLazySupport: false,
      fast: false,
      residual: false,
      cpuprofilePath: "",
    },
  });
  if (typeof parsedArgs.debugNames !== "boolean") {
    throw new ArgsParseError("debugNames must be a boolean (either --debugNames or not)");
  }
  if (typeof parsedArgs.debugScopes !== "boolean") {
    throw new ArgsParseError("debugScopes must be a boolean (either --debugScopes or not)");
  }
  if (typeof parsedArgs.verbose !== "boolean") {
    throw new ArgsParseError("verbose must be a boolean (either --verbose or not)");
  }
  if (typeof parsedArgs.es5 !== "boolean") {
    throw new ArgsParseError("es5 must be a boolean (either --es5 or not)");
  }
  if (typeof parsedArgs.fast !== "boolean") {
    throw new ArgsParseError("fast must be a boolean (either --fast or not)");
  }
  if (typeof parsedArgs.filter !== "string") {
    throw new ArgsParseError(
      "filter must be a string (relative path from serialize directory) (--filter abstract/Residual.js)"
    );
  }
  if (typeof parsedArgs.outOfProcessRuntime !== "string") {
    throw new ArgsParseError("outOfProcessRuntime must be path pointing to an javascript runtime");
  }
  if (typeof parsedArgs.lazyObjectsRuntime !== "string") {
    throw new ArgsParseError("lazyObjectsRuntime must be a string");
  }
  if (typeof parsedArgs.noLazySupport !== "boolean") {
    throw new ArgsParseError("noLazySupport must be a boolean (either --noLazySupport or not)");
  }
  if (typeof parsedArgs.residual !== "boolean") {
    throw new ArgsParseError("residual must be a boolean (either --residual or not)");
  }
  if (typeof parsedArgs.cpuprofilePath !== "string") {
    throw new ArgsParseError("cpuprofilePath must be a string");
  }
  let programArgs = new ProgramArgs(
    parsedArgs.debugNames,
    parsedArgs.debugScopes,
    parsedArgs.verbose,
    parsedArgs.filter,
    parsedArgs.outOfProcessRuntime,
    parsedArgs.es5,
    parsedArgs.lazyObjectsRuntime,
    parsedArgs.noLazySupport,
    parsedArgs.fast,
    parsedArgs.residual,
    parsedArgs.cpuprofilePath
  );
  return programArgs;
}

main();<|MERGE_RESOLUTION|>--- conflicted
+++ resolved
@@ -689,12 +689,7 @@
           flagPermutations.push([false, false, undefined, true]);
           flagPermutations.push([false, true, undefined, false]);
         }
-<<<<<<< HEAD
-        if (args.fast) flagPermutations = [[false, false, undefined, isSimpleClosureTest]];
-=======
         if (args.fast) flagPermutations = [[false, false, undefined, true]];
-        let lastFailed = failed;
->>>>>>> 359a85ca
         return () =>
           SerialPromises(
             flagPermutations
