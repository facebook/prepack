--- conflicted
+++ resolved
@@ -3660,51 +3660,61 @@
 }
 `;
 
-<<<<<<< HEAD
 exports[`Test React with JSX input, JSX output fb-www mocks fb-www 21 1`] = `
 ReactStatistics {
   "componentsEvaluated": 4,
-=======
+  "evaluatedRootNodes": Array [
+    Object {
+      "children": Array [
+        Object {
+          "children": Array [],
+          "message": "",
+          "name": "A",
+          "status": "INLINED",
+        },
+        Object {
+          "children": Array [],
+          "message": "",
+          "name": "B",
+          "status": "INLINED",
+        },
+        Object {
+          "children": Array [],
+          "message": "",
+          "name": "C",
+          "status": "INLINED",
+        },
+      ],
+      "message": "",
+      "name": "App",
+      "status": "ROOT",
+    },
+  ],
+  "inlinedComponents": 3,
+  "optimizedNestedClosures": 0,
+  "optimizedTrees": 1,
+}
+`;
+
 exports[`Test React with JSX input, JSX output fb-www mocks fb-www 22 1`] = `
 ReactStatistics {
   "componentsEvaluated": 2,
->>>>>>> 4fcc2382
-  "evaluatedRootNodes": Array [
-    Object {
-      "children": Array [
-        Object {
-          "children": Array [],
-          "message": "",
-<<<<<<< HEAD
-          "name": "A",
-          "status": "INLINED",
-        },
-        Object {
-          "children": Array [],
-          "message": "",
-          "name": "B",
-          "status": "INLINED",
-        },
-        Object {
-          "children": Array [],
-          "message": "",
-          "name": "C",
-=======
+  "evaluatedRootNodes": Array [
+    Object {
+      "children": Array [
+        Object {
+          "children": Array [],
+          "message": "",
           "name": "React.Fragment",
->>>>>>> 4fcc2382
-          "status": "INLINED",
-        },
-      ],
-      "message": "",
-      "name": "App",
-      "status": "ROOT",
-    },
-  ],
-<<<<<<< HEAD
-  "inlinedComponents": 3,
-=======
+          "status": "INLINED",
+        },
+      ],
+      "message": "",
+      "name": "App",
+      "status": "ROOT",
+    },
+  ],
   "inlinedComponents": 1,
->>>>>>> 4fcc2382
   "optimizedNestedClosures": 0,
   "optimizedTrees": 1,
 }
@@ -7427,51 +7437,61 @@
 }
 `;
 
-<<<<<<< HEAD
 exports[`Test React with JSX input, create-element output fb-www mocks fb-www 21 1`] = `
 ReactStatistics {
   "componentsEvaluated": 4,
-=======
+  "evaluatedRootNodes": Array [
+    Object {
+      "children": Array [
+        Object {
+          "children": Array [],
+          "message": "",
+          "name": "A",
+          "status": "INLINED",
+        },
+        Object {
+          "children": Array [],
+          "message": "",
+          "name": "B",
+          "status": "INLINED",
+        },
+        Object {
+          "children": Array [],
+          "message": "",
+          "name": "C",
+          "status": "INLINED",
+        },
+      ],
+      "message": "",
+      "name": "App",
+      "status": "ROOT",
+    },
+  ],
+  "inlinedComponents": 3,
+  "optimizedNestedClosures": 0,
+  "optimizedTrees": 1,
+}
+`;
+
 exports[`Test React with JSX input, create-element output fb-www mocks fb-www 22 1`] = `
 ReactStatistics {
   "componentsEvaluated": 2,
->>>>>>> 4fcc2382
-  "evaluatedRootNodes": Array [
-    Object {
-      "children": Array [
-        Object {
-          "children": Array [],
-          "message": "",
-<<<<<<< HEAD
-          "name": "A",
-          "status": "INLINED",
-        },
-        Object {
-          "children": Array [],
-          "message": "",
-          "name": "B",
-          "status": "INLINED",
-        },
-        Object {
-          "children": Array [],
-          "message": "",
-          "name": "C",
-=======
+  "evaluatedRootNodes": Array [
+    Object {
+      "children": Array [
+        Object {
+          "children": Array [],
+          "message": "",
           "name": "React.Fragment",
->>>>>>> 4fcc2382
-          "status": "INLINED",
-        },
-      ],
-      "message": "",
-      "name": "App",
-      "status": "ROOT",
-    },
-  ],
-<<<<<<< HEAD
-  "inlinedComponents": 3,
-=======
+          "status": "INLINED",
+        },
+      ],
+      "message": "",
+      "name": "App",
+      "status": "ROOT",
+    },
+  ],
   "inlinedComponents": 1,
->>>>>>> 4fcc2382
   "optimizedNestedClosures": 0,
   "optimizedTrees": 1,
 }
@@ -11159,51 +11179,61 @@
 }
 `;
 
-<<<<<<< HEAD
 exports[`Test React with create-element input, JSX output fb-www mocks fb-www 21 1`] = `
 ReactStatistics {
   "componentsEvaluated": 4,
-=======
+  "evaluatedRootNodes": Array [
+    Object {
+      "children": Array [
+        Object {
+          "children": Array [],
+          "message": "",
+          "name": "A",
+          "status": "INLINED",
+        },
+        Object {
+          "children": Array [],
+          "message": "",
+          "name": "B",
+          "status": "INLINED",
+        },
+        Object {
+          "children": Array [],
+          "message": "",
+          "name": "C",
+          "status": "INLINED",
+        },
+      ],
+      "message": "",
+      "name": "App",
+      "status": "ROOT",
+    },
+  ],
+  "inlinedComponents": 3,
+  "optimizedNestedClosures": 0,
+  "optimizedTrees": 1,
+}
+`;
+
 exports[`Test React with create-element input, JSX output fb-www mocks fb-www 22 1`] = `
 ReactStatistics {
   "componentsEvaluated": 2,
->>>>>>> 4fcc2382
-  "evaluatedRootNodes": Array [
-    Object {
-      "children": Array [
-        Object {
-          "children": Array [],
-          "message": "",
-<<<<<<< HEAD
-          "name": "A",
-          "status": "INLINED",
-        },
-        Object {
-          "children": Array [],
-          "message": "",
-          "name": "B",
-          "status": "INLINED",
-        },
-        Object {
-          "children": Array [],
-          "message": "",
-          "name": "C",
-=======
+  "evaluatedRootNodes": Array [
+    Object {
+      "children": Array [
+        Object {
+          "children": Array [],
+          "message": "",
           "name": "React.Fragment",
->>>>>>> 4fcc2382
-          "status": "INLINED",
-        },
-      ],
-      "message": "",
-      "name": "App",
-      "status": "ROOT",
-    },
-  ],
-<<<<<<< HEAD
-  "inlinedComponents": 3,
-=======
+          "status": "INLINED",
+        },
+      ],
+      "message": "",
+      "name": "App",
+      "status": "ROOT",
+    },
+  ],
   "inlinedComponents": 1,
->>>>>>> 4fcc2382
   "optimizedNestedClosures": 0,
   "optimizedTrees": 1,
 }
@@ -14891,51 +14921,61 @@
 }
 `;
 
-<<<<<<< HEAD
 exports[`Test React with create-element input, create-element output fb-www mocks fb-www 21 1`] = `
 ReactStatistics {
   "componentsEvaluated": 4,
-=======
+  "evaluatedRootNodes": Array [
+    Object {
+      "children": Array [
+        Object {
+          "children": Array [],
+          "message": "",
+          "name": "A",
+          "status": "INLINED",
+        },
+        Object {
+          "children": Array [],
+          "message": "",
+          "name": "B",
+          "status": "INLINED",
+        },
+        Object {
+          "children": Array [],
+          "message": "",
+          "name": "C",
+          "status": "INLINED",
+        },
+      ],
+      "message": "",
+      "name": "App",
+      "status": "ROOT",
+    },
+  ],
+  "inlinedComponents": 3,
+  "optimizedNestedClosures": 0,
+  "optimizedTrees": 1,
+}
+`;
+
 exports[`Test React with create-element input, create-element output fb-www mocks fb-www 22 1`] = `
 ReactStatistics {
   "componentsEvaluated": 2,
->>>>>>> 4fcc2382
-  "evaluatedRootNodes": Array [
-    Object {
-      "children": Array [
-        Object {
-          "children": Array [],
-          "message": "",
-<<<<<<< HEAD
-          "name": "A",
-          "status": "INLINED",
-        },
-        Object {
-          "children": Array [],
-          "message": "",
-          "name": "B",
-          "status": "INLINED",
-        },
-        Object {
-          "children": Array [],
-          "message": "",
-          "name": "C",
-=======
+  "evaluatedRootNodes": Array [
+    Object {
+      "children": Array [
+        Object {
+          "children": Array [],
+          "message": "",
           "name": "React.Fragment",
->>>>>>> 4fcc2382
-          "status": "INLINED",
-        },
-      ],
-      "message": "",
-      "name": "App",
-      "status": "ROOT",
-    },
-  ],
-<<<<<<< HEAD
-  "inlinedComponents": 3,
-=======
+          "status": "INLINED",
+        },
+      ],
+      "message": "",
+      "name": "App",
+      "status": "ROOT",
+    },
+  ],
   "inlinedComponents": 1,
->>>>>>> 4fcc2382
   "optimizedNestedClosures": 0,
   "optimizedTrees": 1,
 }
