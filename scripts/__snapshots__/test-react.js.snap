// Jest Snapshot v1, https://goo.gl/fbAQLP

exports[`Test React with JSX input, JSX output Class component folding Classes with state 1`] = `
ReactStatistics {
  "componentsEvaluated": 1,
  "evaluatedRootNodes": Array [
    Object {
      "children": Array [],
      "message": "",
      "name": "App",
      "status": "ROOT",
    },
  ],
  "inlinedComponents": 0,
  "optimizedNestedClosures": 0,
  "optimizedTrees": 1,
}
`;

exports[`Test React with JSX input, JSX output Class component folding Complex class components folding into functional root component #2 1`] = `
ReactStatistics {
  "componentsEvaluated": 4,
  "evaluatedRootNodes": Array [
    Object {
      "children": Array [
        Object {
          "children": Array [
            Object {
              "children": Array [],
              "message": "",
              "name": "Child2",
              "status": "INLINED",
            },
          ],
          "message": "",
          "name": "Child",
          "status": "NEW_TREE",
        },
      ],
      "message": "",
      "name": "App",
      "status": "ROOT",
    },
  ],
  "inlinedComponents": 1,
  "optimizedNestedClosures": 0,
  "optimizedTrees": 2,
}
`;

exports[`Test React with JSX input, JSX output Class component folding Complex class components folding into functional root component #3 1`] = `
ReactStatistics {
  "componentsEvaluated": 4,
  "evaluatedRootNodes": Array [
    Object {
      "children": Array [
        Object {
          "children": Array [
            Object {
              "children": Array [],
              "message": "",
              "name": "Child2",
              "status": "INLINED",
            },
          ],
          "message": "",
          "name": "Child",
          "status": "NEW_TREE",
        },
      ],
      "message": "",
      "name": "App",
      "status": "ROOT",
    },
  ],
  "inlinedComponents": 1,
  "optimizedNestedClosures": 0,
  "optimizedTrees": 2,
}
`;

exports[`Test React with JSX input, JSX output Class component folding Complex class components folding into functional root component #4 1`] = `
ReactStatistics {
  "componentsEvaluated": 12,
  "evaluatedRootNodes": Array [
    Object {
      "children": Array [
        Object {
          "children": Array [],
          "message": "",
          "name": "Child",
          "status": "NEW_TREE",
        },
        Object {
          "children": Array [],
          "message": "",
          "name": "Child",
          "status": "NEW_TREE",
        },
        Object {
          "children": Array [],
          "message": "",
          "name": "Child",
          "status": "NEW_TREE",
        },
        Object {
          "children": Array [],
          "message": "",
          "name": "Child",
          "status": "NEW_TREE",
        },
        Object {
          "children": Array [],
          "message": "",
          "name": "Child",
          "status": "NEW_TREE",
        },
        Object {
          "children": Array [],
          "message": "",
          "name": "Child",
          "status": "NEW_TREE",
        },
        Object {
          "children": Array [],
          "message": "",
          "name": "Child",
          "status": "NEW_TREE",
        },
        Object {
          "children": Array [],
          "message": "",
          "name": "Child",
          "status": "NEW_TREE",
        },
        Object {
          "children": Array [],
          "message": "",
          "name": "Child",
          "status": "NEW_TREE",
        },
        Object {
          "children": Array [],
          "message": "",
          "name": "Child",
          "status": "NEW_TREE",
        },
      ],
      "message": "",
      "name": "App",
      "status": "ROOT",
    },
  ],
  "inlinedComponents": 0,
  "optimizedNestedClosures": 0,
  "optimizedTrees": 2,
}
`;

exports[`Test React with JSX input, JSX output Class component folding Complex class components folding into functional root component #5 1`] = `
ReactStatistics {
  "componentsEvaluated": 4,
  "evaluatedRootNodes": Array [
    Object {
      "children": Array [
        Object {
          "children": Array [
            Object {
              "children": Array [],
              "message": "",
              "name": "Child2",
              "status": "INLINED",
            },
          ],
          "message": "",
          "name": "Child",
          "status": "NEW_TREE",
        },
      ],
      "message": "",
      "name": "App",
      "status": "ROOT",
    },
  ],
  "inlinedComponents": 1,
  "optimizedNestedClosures": 0,
  "optimizedTrees": 2,
}
`;

exports[`Test React with JSX input, JSX output Class component folding Complex class components folding into functional root component 1`] = `
ReactStatistics {
  "componentsEvaluated": 3,
  "evaluatedRootNodes": Array [
    Object {
      "children": Array [
        Object {
          "children": Array [],
          "message": "",
          "name": "Child",
          "status": "NEW_TREE",
        },
      ],
      "message": "",
      "name": "App",
      "status": "ROOT",
    },
  ],
  "inlinedComponents": 0,
  "optimizedNestedClosures": 0,
  "optimizedTrees": 2,
}
`;

exports[`Test React with JSX input, JSX output Class component folding Inheritance chaining 1`] = `
ReactStatistics {
  "componentsEvaluated": 3,
  "evaluatedRootNodes": Array [
    Object {
      "children": Array [
        Object {
          "children": Array [],
          "message": "",
          "name": "Child",
          "status": "NEW_TREE",
        },
      ],
      "message": "",
      "name": "App",
      "status": "ROOT",
    },
  ],
  "inlinedComponents": 0,
  "optimizedNestedClosures": 0,
  "optimizedTrees": 2,
}
`;

exports[`Test React with JSX input, JSX output Class component folding Simple 1`] = `
ReactStatistics {
  "componentsEvaluated": 1,
  "evaluatedRootNodes": Array [
    Object {
      "children": Array [],
      "message": "",
      "name": "MyComponent",
      "status": "ROOT",
    },
  ],
  "inlinedComponents": 0,
  "optimizedNestedClosures": 0,
  "optimizedTrees": 1,
}
`;

exports[`Test React with JSX input, JSX output Class component folding Simple classes #2 1`] = `
ReactStatistics {
  "componentsEvaluated": 1,
  "evaluatedRootNodes": Array [
    Object {
      "children": Array [],
      "message": "",
      "name": "App",
      "status": "ROOT",
    },
  ],
  "inlinedComponents": 0,
  "optimizedNestedClosures": 0,
  "optimizedTrees": 1,
}
`;

exports[`Test React with JSX input, JSX output Class component folding Simple classes #3 1`] = `
ReactStatistics {
  "componentsEvaluated": 3,
  "evaluatedRootNodes": Array [
    Object {
      "children": Array [
        Object {
          "children": Array [],
          "message": "",
          "name": "Child",
          "status": "NEW_TREE",
        },
      ],
      "message": "",
      "name": "App",
      "status": "ROOT",
    },
  ],
  "inlinedComponents": 0,
  "optimizedNestedClosures": 0,
  "optimizedTrees": 2,
}
`;

exports[`Test React with JSX input, JSX output Class component folding Simple classes 1`] = `
ReactStatistics {
  "componentsEvaluated": 2,
  "evaluatedRootNodes": Array [
    Object {
      "children": Array [
        Object {
          "children": Array [],
          "message": "",
          "name": "Child",
          "status": "INLINED",
        },
      ],
      "message": "",
      "name": "App",
      "status": "ROOT",
    },
  ],
  "inlinedComponents": 1,
  "optimizedNestedClosures": 0,
  "optimizedTrees": 1,
}
`;

exports[`Test React with JSX input, JSX output Factory class component folding Simple factory classes 1`] = `
ReactStatistics {
  "componentsEvaluated": 1,
  "evaluatedRootNodes": Array [
    Object {
      "children": Array [],
      "message": "",
      "name": "FactoryComponent",
      "status": "ROOT",
    },
  ],
  "inlinedComponents": 0,
  "optimizedNestedClosures": 0,
  "optimizedTrees": 1,
}
`;

exports[`Test React with JSX input, JSX output Factory class component folding Simple factory classes 2 1`] = `
ReactStatistics {
  "componentsEvaluated": 3,
  "evaluatedRootNodes": Array [
    Object {
      "children": Array [
        Object {
          "children": Array [],
          "message": "",
          "name": "FactoryComponent",
          "status": "INLINED",
        },
        Object {
          "children": Array [],
          "message": "non-root factory class components are not suppoted",
          "name": "FactoryComponent",
          "status": "BAIL-OUT",
        },
      ],
      "message": "",
      "name": "App",
      "status": "ROOT",
    },
  ],
  "inlinedComponents": 0,
  "optimizedNestedClosures": 0,
  "optimizedTrees": 2,
}
`;

exports[`Test React with JSX input, JSX output First render only Class component as root with refs 1`] = `
ReactStatistics {
  "componentsEvaluated": 3,
  "evaluatedRootNodes": Array [
    Object {
      "children": Array [
        Object {
          "children": Array [
            Object {
              "children": Array [],
              "message": "",
              "name": "SubChild",
              "status": "INLINED",
            },
          ],
          "message": "",
          "name": "Child",
          "status": "INLINED",
        },
      ],
      "message": "",
      "name": "App",
      "status": "ROOT",
    },
  ],
  "inlinedComponents": 2,
  "optimizedNestedClosures": 0,
  "optimizedTrees": 1,
}
`;

exports[`Test React with JSX input, JSX output First render only React Context 1`] = `
ReactStatistics {
  "componentsEvaluated": 4,
  "evaluatedRootNodes": Array [
    Object {
      "children": Array [
        Object {
          "children": Array [
            Object {
              "children": Array [
                Object {
                  "children": Array [],
                  "message": "",
                  "name": "Context.Consumer",
                  "status": "INLINED",
                },
              ],
              "message": "",
              "name": "Child",
              "status": "INLINED",
            },
          ],
          "message": "",
          "name": "Context.Provider",
          "status": "INLINED",
        },
      ],
      "message": "",
      "name": "App",
      "status": "ROOT",
    },
  ],
  "inlinedComponents": 3,
  "optimizedNestedClosures": 0,
  "optimizedTrees": 1,
}
`;

exports[`Test React with JSX input, JSX output First render only React Context 2 1`] = `
ReactStatistics {
  "componentsEvaluated": 4,
  "evaluatedRootNodes": Array [
    Object {
      "children": Array [
        Object {
          "children": Array [
            Object {
              "children": Array [
                Object {
                  "children": Array [],
                  "message": "",
                  "name": "Context.Consumer",
                  "status": "INLINED",
                },
              ],
              "message": "",
              "name": "Child",
              "status": "INLINED",
            },
          ],
          "message": "",
          "name": "Context.Provider",
          "status": "INLINED",
        },
      ],
      "message": "",
      "name": "App",
      "status": "ROOT",
    },
  ],
  "inlinedComponents": 3,
  "optimizedNestedClosures": 0,
  "optimizedTrees": 1,
}
`;

exports[`Test React with JSX input, JSX output First render only React Context 3 1`] = `
ReactStatistics {
  "componentsEvaluated": 2,
  "evaluatedRootNodes": Array [
    Object {
      "children": Array [
        Object {
          "children": Array [
            Object {
              "children": Array [],
              "message": "",
              "name": "Context.Consumer",
              "status": "RENDER_PROPS",
            },
          ],
          "message": "",
          "name": "Child",
          "status": "INLINED",
        },
      ],
      "message": "",
      "name": "App",
      "status": "ROOT",
    },
  ],
  "inlinedComponents": 1,
  "optimizedNestedClosures": 1,
  "optimizedTrees": 1,
}
`;

exports[`Test React with JSX input, JSX output First render only React Context 4 1`] = `
ReactStatistics {
  "componentsEvaluated": 7,
  "evaluatedRootNodes": Array [
    Object {
      "children": Array [
        Object {
          "children": Array [
            Object {
              "children": Array [
                Object {
                  "children": Array [
                    Object {
                      "children": Array [],
                      "message": "",
                      "name": "Context.Consumer",
                      "status": "INLINED",
                    },
                  ],
                  "message": "",
                  "name": "Child",
                  "status": "INLINED",
                },
              ],
              "message": "",
              "name": "Context.Provider",
              "status": "INLINED",
            },
            Object {
              "children": Array [
                Object {
                  "children": Array [],
                  "message": "",
                  "name": "Context.Consumer",
                  "status": "INLINED",
                },
              ],
              "message": "",
              "name": "Child",
              "status": "INLINED",
            },
          ],
          "message": "",
          "name": "Context.Provider",
          "status": "INLINED",
        },
      ],
      "message": "",
      "name": "App",
      "status": "ROOT",
    },
  ],
  "inlinedComponents": 6,
  "optimizedNestedClosures": 0,
  "optimizedTrees": 1,
}
`;

exports[`Test React with JSX input, JSX output First render only React Context 5 1`] = `
ReactStatistics {
  "componentsEvaluated": 5,
  "evaluatedRootNodes": Array [
    Object {
      "children": Array [
        Object {
          "children": Array [
            Object {
              "children": Array [
                Object {
                  "children": Array [],
                  "message": "",
                  "name": "Context.Consumer",
                  "status": "INLINED",
                },
              ],
              "message": "",
              "name": "Child",
              "status": "INLINED",
            },
          ],
          "message": "",
          "name": "Context.Provider",
          "status": "INLINED",
        },
        Object {
          "children": Array [
            Object {
              "children": Array [],
              "message": "",
              "name": "Context.Consumer",
              "status": "RENDER_PROPS",
            },
          ],
          "message": "",
          "name": "Child",
          "status": "INLINED",
        },
      ],
      "message": "",
      "name": "App",
      "status": "ROOT",
    },
  ],
  "inlinedComponents": 4,
  "optimizedNestedClosures": 1,
  "optimizedTrees": 1,
}
`;

exports[`Test React with JSX input, JSX output First render only Replace this in callbacks 2 1`] = `
ReactStatistics {
  "componentsEvaluated": 2,
  "evaluatedRootNodes": Array [
    Object {
      "children": Array [
        Object {
          "children": Array [],
          "message": "",
          "name": "Child1",
          "status": "INLINED",
        },
      ],
      "message": "",
      "name": "App",
      "status": "ROOT",
    },
  ],
  "inlinedComponents": 1,
  "optimizedNestedClosures": 0,
  "optimizedTrees": 1,
}
`;

exports[`Test React with JSX input, JSX output First render only Replace this in callbacks 3 1`] = `
ReactStatistics {
  "componentsEvaluated": 2,
  "evaluatedRootNodes": Array [
    Object {
      "children": Array [
        Object {
          "children": Array [],
          "message": "",
          "name": "Child1",
          "status": "INLINED",
        },
      ],
      "message": "",
      "name": "App",
      "status": "ROOT",
    },
  ],
  "inlinedComponents": 1,
  "optimizedNestedClosures": 0,
  "optimizedTrees": 1,
}
`;

exports[`Test React with JSX input, JSX output First render only Simple #2 1`] = `
ReactStatistics {
  "componentsEvaluated": 2,
  "evaluatedRootNodes": Array [
    Object {
      "children": Array [
        Object {
          "children": Array [],
          "message": "",
          "name": "A",
          "status": "INLINED",
        },
      ],
      "message": "",
      "name": "App",
      "status": "ROOT",
    },
  ],
  "inlinedComponents": 1,
  "optimizedNestedClosures": 0,
  "optimizedTrees": 1,
}
`;

exports[`Test React with JSX input, JSX output First render only Simple 1`] = `
ReactStatistics {
  "componentsEvaluated": 4,
  "evaluatedRootNodes": Array [
    Object {
      "children": Array [
        Object {
          "children": Array [
            Object {
              "children": Array [
                Object {
                  "children": Array [],
                  "message": "",
                  "name": "React.Fragment",
                  "status": "INLINED",
                },
              ],
              "message": "",
              "name": "Child2",
              "status": "INLINED",
            },
          ],
          "message": "",
          "name": "Child1",
          "status": "INLINED",
        },
      ],
      "message": "",
      "name": "App",
      "status": "ROOT",
    },
  ],
  "inlinedComponents": 3,
  "optimizedNestedClosures": 0,
  "optimizedTrees": 1,
}
`;

exports[`Test React with JSX input, JSX output First render only componentWillMount 1`] = `
ReactStatistics {
  "componentsEvaluated": 4,
  "evaluatedRootNodes": Array [
    Object {
      "children": Array [
        Object {
          "children": Array [
            Object {
              "children": Array [
                Object {
                  "children": Array [],
                  "message": "",
                  "name": "React.Fragment",
                  "status": "INLINED",
                },
              ],
              "message": "",
              "name": "Child2",
              "status": "INLINED",
            },
          ],
          "message": "",
          "name": "Child1",
          "status": "INLINED",
        },
      ],
      "message": "",
      "name": "App",
      "status": "ROOT",
    },
  ],
  "inlinedComponents": 3,
  "optimizedNestedClosures": 0,
  "optimizedTrees": 1,
}
`;

exports[`Test React with JSX input, JSX output First render only getDerivedStateFromProps 1`] = `
ReactStatistics {
  "componentsEvaluated": 4,
  "evaluatedRootNodes": Array [
    Object {
      "children": Array [
        Object {
          "children": Array [
            Object {
              "children": Array [
                Object {
                  "children": Array [],
                  "message": "",
                  "name": "React.Fragment",
                  "status": "INLINED",
                },
              ],
              "message": "",
              "name": "Child2",
              "status": "INLINED",
            },
          ],
          "message": "",
          "name": "Child1",
          "status": "INLINED",
        },
      ],
      "message": "",
      "name": "App",
      "status": "ROOT",
    },
  ],
  "inlinedComponents": 3,
  "optimizedNestedClosures": 0,
  "optimizedTrees": 1,
}
`;

exports[`Test React with JSX input, JSX output Functional component folding 16.3 refs 1`] = `
ReactStatistics {
  "componentsEvaluated": 2,
  "evaluatedRootNodes": Array [
    Object {
      "children": Array [
        Object {
          "children": Array [
            Object {
              "children": Array [],
              "message": "",
              "name": "Child",
              "status": "INLINED",
            },
          ],
          "message": "",
          "name": "",
          "status": "FORWARD_REF",
        },
      ],
      "message": "",
      "name": "App",
      "status": "ROOT",
    },
  ],
  "inlinedComponents": 1,
  "optimizedNestedClosures": 0,
  "optimizedTrees": 1,
}
`;

exports[`Test React with JSX input, JSX output Functional component folding 16.3 refs 2 1`] = `
ReactStatistics {
  "componentsEvaluated": 2,
  "evaluatedRootNodes": Array [
    Object {
      "children": Array [
        Object {
          "children": Array [
            Object {
              "children": Array [],
              "message": "",
              "name": "Child",
              "status": "INLINED",
            },
          ],
          "message": "",
          "name": "",
          "status": "FORWARD_REF",
        },
      ],
      "message": "",
      "name": "App",
      "status": "ROOT",
    },
  ],
  "inlinedComponents": 1,
  "optimizedNestedClosures": 0,
  "optimizedTrees": 1,
}
`;

exports[`Test React with JSX input, JSX output Functional component folding 16.3 refs 3 1`] = `
ReactStatistics {
  "componentsEvaluated": 4,
  "evaluatedRootNodes": Array [
    Object {
      "children": Array [
        Object {
          "children": Array [
            Object {
              "children": Array [
                Object {
                  "children": Array [],
                  "message": "refs are not supported on <Components />",
                  "name": "ClassComponent",
                  "status": "BAIL-OUT",
                },
                Object {
                  "children": Array [],
                  "message": "",
                  "name": "ClassComponent",
                  "status": "BAIL-OUT",
                },
              ],
              "message": "",
              "name": "Child",
              "status": "INLINED",
            },
          ],
          "message": "",
          "name": "",
          "status": "FORWARD_REF",
        },
      ],
      "message": "",
      "name": "App",
      "status": "ROOT",
    },
  ],
  "inlinedComponents": 1,
  "optimizedNestedClosures": 0,
  "optimizedTrees": 2,
}
`;

exports[`Test React with JSX input, JSX output First render only getDerivedStateFromProps 2 1`] = `
ReactStatistics {
  "componentsEvaluated": 4,
  "evaluatedRootNodes": Array [
    Object {
      "children": Array [
        Object {
          "children": Array [
            Object {
              "children": Array [
                Object {
                  "children": Array [],
                  "message": "",
                  "name": "React.Fragment",
                  "status": "INLINED",
                },
              ],
              "message": "",
              "name": "Child2",
              "status": "INLINED",
            },
          ],
          "message": "",
          "name": "Child1",
          "status": "INLINED",
        },
      ],
      "message": "",
      "name": "App",
      "status": "ROOT",
    },
  ],
  "inlinedComponents": 3,
  "optimizedNestedClosures": 0,
  "optimizedTrees": 1,
}
`;

exports[`Test React with JSX input, JSX output First render only getDerivedStateFromProps 3 1`] = `
ReactStatistics {
  "componentsEvaluated": 4,
  "evaluatedRootNodes": Array [
    Object {
      "children": Array [
        Object {
          "children": Array [
            Object {
              "children": Array [
                Object {
                  "children": Array [],
                  "message": "",
                  "name": "React.Fragment",
                  "status": "INLINED",
                },
              ],
              "message": "",
              "name": "Child2",
              "status": "INLINED",
            },
          ],
          "message": "",
          "name": "Child1",
          "status": "INLINED",
        },
      ],
      "message": "",
      "name": "App",
      "status": "ROOT",
    },
  ],
  "inlinedComponents": 3,
  "optimizedNestedClosures": 0,
  "optimizedTrees": 1,
}
`;

exports[`Test React with JSX input, JSX output First render only getDerivedStateFromProps 4 1`] = `
ReactStatistics {
  "componentsEvaluated": 4,
  "evaluatedRootNodes": Array [
    Object {
      "children": Array [
        Object {
          "children": Array [
            Object {
              "children": Array [
                Object {
                  "children": Array [],
                  "message": "",
                  "name": "React.Fragment",
                  "status": "INLINED",
                },
              ],
              "message": "",
              "name": "Child2",
              "status": "INLINED",
            },
          ],
          "message": "",
          "name": "Child1",
          "status": "INLINED",
        },
      ],
      "message": "",
      "name": "App",
      "status": "ROOT",
    },
  ],
  "inlinedComponents": 3,
  "optimizedNestedClosures": 0,
  "optimizedTrees": 1,
}
`;

exports[`Test React with JSX input, JSX output Functional component folding Additional functions closure scope capturing 1`] = `
ReactStatistics {
  "componentsEvaluated": 1,
  "evaluatedRootNodes": Array [
    Object {
      "children": Array [],
      "message": "",
      "name": "App",
      "status": "ROOT",
    },
  ],
  "inlinedComponents": 0,
  "optimizedNestedClosures": 0,
  "optimizedTrees": 1,
}
`;

exports[`Test React with JSX input, JSX output Functional component folding Circular reference 1`] = `
ReactStatistics {
  "componentsEvaluated": 1,
  "evaluatedRootNodes": Array [
    Object {
      "children": Array [],
      "message": "",
      "name": "App",
      "status": "ROOT",
    },
  ],
  "inlinedComponents": 0,
  "optimizedNestedClosures": 0,
  "optimizedTrees": 1,
}
`;

exports[`Test React with JSX input, JSX output Functional component folding Class component as root 1`] = `
ReactStatistics {
  "componentsEvaluated": 3,
  "evaluatedRootNodes": Array [
    Object {
      "children": Array [
        Object {
          "children": Array [
            Object {
              "children": Array [],
              "message": "",
              "name": "SubChild",
              "status": "INLINED",
            },
          ],
          "message": "",
          "name": "Child",
          "status": "INLINED",
        },
      ],
      "message": "",
      "name": "App",
      "status": "ROOT",
    },
  ],
  "inlinedComponents": 2,
  "optimizedNestedClosures": 0,
  "optimizedTrees": 1,
}
`;

exports[`Test React with JSX input, JSX output Functional component folding Class component as root with instance variables #2 1`] = `
ReactStatistics {
  "componentsEvaluated": 3,
  "evaluatedRootNodes": Array [
    Object {
      "children": Array [
        Object {
          "children": Array [
            Object {
              "children": Array [],
              "message": "",
              "name": "SubChild",
              "status": "INLINED",
            },
          ],
          "message": "",
          "name": "Child",
          "status": "INLINED",
        },
      ],
      "message": "",
      "name": "App",
      "status": "ROOT",
    },
  ],
  "inlinedComponents": 2,
  "optimizedNestedClosures": 0,
  "optimizedTrees": 1,
}
`;

exports[`Test React with JSX input, JSX output Functional component folding Class component as root with instance variables 1`] = `
ReactStatistics {
  "componentsEvaluated": 3,
  "evaluatedRootNodes": Array [
    Object {
      "children": Array [
        Object {
          "children": Array [
            Object {
              "children": Array [],
              "message": "",
              "name": "SubChild",
              "status": "INLINED",
            },
          ],
          "message": "",
          "name": "Child",
          "status": "INLINED",
        },
      ],
      "message": "",
      "name": "App",
      "status": "ROOT",
    },
  ],
  "inlinedComponents": 2,
  "optimizedNestedClosures": 0,
  "optimizedTrees": 1,
}
`;

exports[`Test React with JSX input, JSX output Functional component folding Class component as root with multiple render methods 1`] = `
ReactStatistics {
  "componentsEvaluated": 3,
  "evaluatedRootNodes": Array [
    Object {
      "children": Array [
        Object {
          "children": Array [
            Object {
              "children": Array [],
              "message": "",
              "name": "SubChild",
              "status": "INLINED",
            },
          ],
          "message": "",
          "name": "Child",
          "status": "INLINED",
        },
      ],
      "message": "",
      "name": "App",
      "status": "ROOT",
    },
  ],
  "inlinedComponents": 2,
  "optimizedNestedClosures": 0,
  "optimizedTrees": 1,
}
`;

exports[`Test React with JSX input, JSX output Functional component folding Class component as root with props 1`] = `
ReactStatistics {
  "componentsEvaluated": 3,
  "evaluatedRootNodes": Array [
    Object {
      "children": Array [
        Object {
          "children": Array [
            Object {
              "children": Array [],
              "message": "",
              "name": "SubChild",
              "status": "INLINED",
            },
          ],
          "message": "",
          "name": "Child",
          "status": "INLINED",
        },
      ],
      "message": "",
      "name": "App",
      "status": "ROOT",
    },
  ],
  "inlinedComponents": 2,
  "optimizedNestedClosures": 0,
  "optimizedTrees": 1,
}
`;

exports[`Test React with JSX input, JSX output Functional component folding Class component as root with refs 1`] = `
ReactStatistics {
  "componentsEvaluated": 3,
  "evaluatedRootNodes": Array [
    Object {
      "children": Array [
        Object {
          "children": Array [
            Object {
              "children": Array [],
              "message": "",
              "name": "SubChild",
              "status": "INLINED",
            },
          ],
          "message": "",
          "name": "Child",
          "status": "INLINED",
        },
      ],
      "message": "",
      "name": "App",
      "status": "ROOT",
    },
  ],
  "inlinedComponents": 2,
  "optimizedNestedClosures": 0,
  "optimizedTrees": 1,
}
`;

exports[`Test React with JSX input, JSX output Functional component folding Class component as root with state 1`] = `
ReactStatistics {
  "componentsEvaluated": 3,
  "evaluatedRootNodes": Array [
    Object {
      "children": Array [
        Object {
          "children": Array [
            Object {
              "children": Array [],
              "message": "",
              "name": "SubChild",
              "status": "INLINED",
            },
          ],
          "message": "",
          "name": "Child",
          "status": "INLINED",
        },
      ],
      "message": "",
      "name": "App",
      "status": "ROOT",
    },
  ],
  "inlinedComponents": 2,
  "optimizedNestedClosures": 0,
  "optimizedTrees": 1,
}
`;

exports[`Test React with JSX input, JSX output Functional component folding Component type change 1`] = `
ReactStatistics {
  "componentsEvaluated": 6,
  "evaluatedRootNodes": Array [
    Object {
      "children": Array [
        Object {
          "children": Array [
            Object {
              "children": Array [],
              "message": "",
              "name": "Stateful",
              "status": "NEW_TREE",
            },
          ],
          "message": "",
          "name": "MessagePane",
          "status": "INLINED",
        },
        Object {
          "children": Array [
            Object {
              "children": Array [],
              "message": "",
              "name": "Stateful",
              "status": "NEW_TREE",
            },
          ],
          "message": "",
          "name": "SettingsPane",
          "status": "INLINED",
        },
      ],
      "message": "",
      "name": "App",
      "status": "ROOT",
    },
  ],
  "inlinedComponents": 2,
  "optimizedNestedClosures": 0,
  "optimizedTrees": 2,
}
`;

exports[`Test React with JSX input, JSX output Functional component folding Component type same 1`] = `
ReactStatistics {
  "componentsEvaluated": 3,
  "evaluatedRootNodes": Array [
    Object {
      "children": Array [
        Object {
          "children": Array [],
          "message": "",
          "name": "Foo",
          "status": "INLINED",
        },
        Object {
          "children": Array [],
          "message": "",
          "name": "Foo",
          "status": "INLINED",
        },
      ],
      "message": "",
      "name": "App",
      "status": "ROOT",
    },
  ],
  "inlinedComponents": 2,
  "optimizedNestedClosures": 0,
  "optimizedTrees": 1,
}
`;

exports[`Test React with JSX input, JSX output Functional component folding Conditional 1`] = `
ReactStatistics {
  "componentsEvaluated": 2,
  "evaluatedRootNodes": Array [
    Object {
      "children": Array [
        Object {
          "children": Array [],
          "message": "",
          "name": "MaybeShow",
          "status": "INLINED",
        },
      ],
      "message": "",
      "name": "App",
      "status": "ROOT",
    },
  ],
  "inlinedComponents": 1,
  "optimizedNestedClosures": 0,
  "optimizedTrees": 1,
}
`;

exports[`Test React with JSX input, JSX output Functional component folding Delete element prop key 1`] = `
ReactStatistics {
  "componentsEvaluated": 4,
  "evaluatedRootNodes": Array [
    Object {
      "children": Array [
        Object {
          "children": Array [],
          "message": "",
          "name": "A",
          "status": "INLINED",
        },
        Object {
          "children": Array [],
          "message": "",
          "name": "B",
          "status": "INLINED",
        },
        Object {
          "children": Array [],
          "message": "",
          "name": "C",
          "status": "INLINED",
        },
      ],
      "message": "",
      "name": "App",
      "status": "ROOT",
    },
  ],
  "inlinedComponents": 3,
  "optimizedNestedClosures": 0,
  "optimizedTrees": 1,
}
`;

exports[`Test React with JSX input, JSX output Functional component folding Dynamic ReactElement type #2 1`] = `
ReactStatistics {
  "componentsEvaluated": 4,
  "evaluatedRootNodes": Array [
    Object {
      "children": Array [
        Object {
          "children": Array [],
          "message": "",
          "name": "Foo",
          "status": "INLINED",
        },
        Object {
          "children": Array [],
          "message": "",
          "name": "Bar",
          "status": "INLINED",
        },
        Object {
          "children": Array [],
          "message": "",
          "name": "Bar",
          "status": "INLINED",
        },
      ],
      "message": "",
      "name": "App",
      "status": "ROOT",
    },
  ],
  "inlinedComponents": 3,
  "optimizedNestedClosures": 0,
  "optimizedTrees": 1,
}
`;

exports[`Test React with JSX input, JSX output Functional component folding Dynamic ReactElement type 1`] = `
ReactStatistics {
  "componentsEvaluated": 3,
  "evaluatedRootNodes": Array [
    Object {
      "children": Array [
        Object {
          "children": Array [],
          "message": "",
          "name": "Foo",
          "status": "INLINED",
        },
        Object {
          "children": Array [],
          "message": "",
          "name": "Bar",
          "status": "INLINED",
        },
      ],
      "message": "",
      "name": "App",
      "status": "ROOT",
    },
  ],
  "inlinedComponents": 2,
  "optimizedNestedClosures": 0,
  "optimizedTrees": 1,
}
`;

exports[`Test React with JSX input, JSX output Functional component folding Dynamic context 1`] = `
ReactStatistics {
  "componentsEvaluated": 2,
  "evaluatedRootNodes": Array [
    Object {
      "children": Array [
        Object {
          "children": Array [],
          "message": "",
          "name": "SubChild",
          "status": "INLINED",
        },
      ],
      "message": "",
      "name": "Child",
      "status": "ROOT",
    },
  ],
  "inlinedComponents": 1,
  "optimizedNestedClosures": 0,
  "optimizedTrees": 1,
}
`;

exports[`Test React with JSX input, JSX output Functional component folding Dynamic props 1`] = `
ReactStatistics {
  "componentsEvaluated": 2,
  "evaluatedRootNodes": Array [
    Object {
      "children": Array [
        Object {
          "children": Array [],
          "message": "",
          "name": "Fn",
          "status": "INLINED",
        },
      ],
      "message": "",
      "name": "App",
      "status": "ROOT",
    },
  ],
  "inlinedComponents": 1,
  "optimizedNestedClosures": 0,
  "optimizedTrees": 1,
}
`;

exports[`Test React with JSX input, JSX output Functional component folding Event handlers 1`] = `
ReactStatistics {
  "componentsEvaluated": 1,
  "evaluatedRootNodes": Array [
    Object {
      "children": Array [],
      "message": "",
      "name": "App",
      "status": "ROOT",
    },
  ],
  "inlinedComponents": 0,
  "optimizedNestedClosures": 0,
  "optimizedTrees": 1,
}
`;

exports[`Test React with JSX input, JSX output Functional component folding Key change 1`] = `
ReactStatistics {
  "componentsEvaluated": 4,
  "evaluatedRootNodes": Array [
    Object {
      "children": Array [
        Object {
          "children": Array [],
          "message": "",
          "name": "Stateful",
          "status": "NEW_TREE",
        },
        Object {
          "children": Array [],
          "message": "",
          "name": "Stateful",
          "status": "NEW_TREE",
        },
      ],
      "message": "",
      "name": "App",
      "status": "ROOT",
    },
  ],
  "inlinedComponents": 0,
  "optimizedNestedClosures": 0,
  "optimizedTrees": 2,
}
`;

exports[`Test React with JSX input, JSX output Functional component folding Key change with fragments 1`] = `
ReactStatistics {
  "componentsEvaluated": 5,
  "evaluatedRootNodes": Array [
    Object {
      "children": Array [
        Object {
          "children": Array [
            Object {
              "children": Array [],
              "message": "",
              "name": "Stateful",
              "status": "NEW_TREE",
            },
          ],
          "message": "",
          "name": "React.Fragment",
          "status": "NORMAL",
        },
        Object {
          "children": Array [],
          "message": "",
          "name": "Stateful",
          "status": "NEW_TREE",
        },
      ],
      "message": "",
      "name": "App",
      "status": "ROOT",
    },
  ],
  "inlinedComponents": 0,
  "optimizedNestedClosures": 0,
  "optimizedTrees": 2,
}
`;

exports[`Test React with JSX input, JSX output Functional component folding Key nesting 1`] = `
ReactStatistics {
  "componentsEvaluated": 6,
  "evaluatedRootNodes": Array [
    Object {
      "children": Array [
        Object {
          "children": Array [
            Object {
              "children": Array [],
              "message": "",
              "name": "Stateful",
              "status": "NEW_TREE",
            },
          ],
          "message": "",
          "name": "MessagePane",
          "status": "INLINED",
        },
        Object {
          "children": Array [
            Object {
              "children": Array [],
              "message": "",
              "name": "Stateful",
              "status": "NEW_TREE",
            },
          ],
          "message": "",
          "name": "SettingsPane",
          "status": "INLINED",
        },
      ],
      "message": "",
      "name": "App",
      "status": "ROOT",
    },
  ],
  "inlinedComponents": 2,
  "optimizedNestedClosures": 0,
  "optimizedTrees": 2,
}
`;

exports[`Test React with JSX input, JSX output Functional component folding Key nesting 2 1`] = `
ReactStatistics {
  "componentsEvaluated": 3,
  "evaluatedRootNodes": Array [
    Object {
      "children": Array [
        Object {
          "children": Array [],
          "message": "",
          "name": "Child",
          "status": "INLINED",
        },
        Object {
          "children": Array [],
          "message": "",
          "name": "Child",
          "status": "INLINED",
        },
      ],
      "message": "",
      "name": "App",
      "status": "ROOT",
    },
  ],
  "inlinedComponents": 2,
  "optimizedNestedClosures": 0,
  "optimizedTrees": 1,
}
`;

exports[`Test React with JSX input, JSX output Functional component folding Key nesting 3 1`] = `
ReactStatistics {
  "componentsEvaluated": 3,
  "evaluatedRootNodes": Array [
    Object {
      "children": Array [
        Object {
          "children": Array [],
          "message": "",
          "name": "Child",
          "status": "INLINED",
        },
        Object {
          "children": Array [],
          "message": "",
          "name": "Child",
          "status": "INLINED",
        },
      ],
      "message": "",
      "name": "App",
      "status": "ROOT",
    },
  ],
  "inlinedComponents": 2,
  "optimizedNestedClosures": 0,
  "optimizedTrees": 1,
}
`;

exports[`Test React with JSX input, JSX output Functional component folding Key not changing with fragments 1`] = `
ReactStatistics {
  "componentsEvaluated": 5,
  "evaluatedRootNodes": Array [
    Object {
      "children": Array [
        Object {
          "children": Array [
            Object {
              "children": Array [],
              "message": "",
              "name": "Stateful",
              "status": "NEW_TREE",
            },
          ],
          "message": "",
          "name": "React.Fragment",
          "status": "NORMAL",
        },
        Object {
          "children": Array [],
          "message": "",
          "name": "Stateful",
          "status": "NEW_TREE",
        },
      ],
      "message": "",
      "name": "App",
      "status": "ROOT",
    },
  ],
  "inlinedComponents": 0,
  "optimizedNestedClosures": 0,
  "optimizedTrees": 2,
}
`;

exports[`Test React with JSX input, JSX output Functional component folding React.cloneElement 1`] = `
ReactStatistics {
  "componentsEvaluated": 3,
  "evaluatedRootNodes": Array [
    Object {
      "children": Array [
        Object {
          "children": Array [
            Object {
              "children": Array [],
              "message": "",
              "name": "MaybeShow",
              "status": "INLINED",
            },
          ],
          "message": "",
          "name": "Override",
          "status": "INLINED",
        },
      ],
      "message": "",
      "name": "App",
      "status": "ROOT",
    },
  ],
  "inlinedComponents": 2,
  "optimizedNestedClosures": 0,
  "optimizedTrees": 1,
}
`;

exports[`Test React with JSX input, JSX output Functional component folding Render array twice 1`] = `
ReactStatistics {
  "componentsEvaluated": 2,
  "evaluatedRootNodes": Array [
    Object {
      "children": Array [
        Object {
          "children": Array [],
          "message": "",
          "name": "A",
          "status": "INLINED",
        },
      ],
      "message": "",
      "name": "App",
      "status": "ROOT",
    },
  ],
  "inlinedComponents": 1,
  "optimizedNestedClosures": 0,
  "optimizedTrees": 1,
}
`;

exports[`Test React with JSX input, JSX output Functional component folding Render nested array children 1`] = `
ReactStatistics {
  "componentsEvaluated": 2,
  "evaluatedRootNodes": Array [
    Object {
      "children": Array [
        Object {
          "children": Array [],
          "message": "",
          "name": "A",
          "status": "INLINED",
        },
      ],
      "message": "",
      "name": "App",
      "status": "ROOT",
    },
  ],
  "inlinedComponents": 1,
  "optimizedNestedClosures": 0,
  "optimizedTrees": 1,
}
`;

exports[`Test React with JSX input, JSX output Functional component folding Return text 1`] = `
ReactStatistics {
  "componentsEvaluated": 3,
  "evaluatedRootNodes": Array [
    Object {
      "children": Array [
        Object {
          "children": Array [],
          "message": "",
          "name": "A",
          "status": "INLINED",
        },
        Object {
          "children": Array [],
          "message": "",
          "name": "B",
          "status": "INLINED",
        },
      ],
      "message": "",
      "name": "App",
      "status": "ROOT",
    },
  ],
  "inlinedComponents": 2,
  "optimizedNestedClosures": 0,
  "optimizedTrees": 1,
}
`;

exports[`Test React with JSX input, JSX output Functional component folding Return undefined 1`] = `
ReactStatistics {
  "componentsEvaluated": 2,
  "evaluatedRootNodes": Array [
    Object {
      "children": Array [
        Object {
          "children": Array [],
          "message": "",
          "name": "A",
          "status": "INLINED",
        },
        Object {
          "children": Array [],
          "message": "undefined was returned from render",
          "name": "A",
          "status": "BAIL-OUT",
        },
      ],
      "message": "",
      "name": "App",
      "status": "ROOT",
    },
  ],
  "inlinedComponents": 1,
  "optimizedNestedClosures": 0,
  "optimizedTrees": 1,
}
`;

exports[`Test React with JSX input, JSX output Functional component folding Simple 1`] = `
ReactStatistics {
  "componentsEvaluated": 4,
  "evaluatedRootNodes": Array [
    Object {
      "children": Array [
        Object {
          "children": Array [],
          "message": "",
          "name": "A",
          "status": "INLINED",
        },
        Object {
          "children": Array [],
          "message": "",
          "name": "B",
          "status": "INLINED",
        },
        Object {
          "children": Array [],
          "message": "",
          "name": "C",
          "status": "INLINED",
        },
      ],
      "message": "",
      "name": "App",
      "status": "ROOT",
    },
  ],
  "inlinedComponents": 3,
  "optimizedNestedClosures": 0,
  "optimizedTrees": 1,
}
`;

exports[`Test React with JSX input, JSX output Functional component folding Simple 2 1`] = `
ReactStatistics {
  "componentsEvaluated": 2,
  "evaluatedRootNodes": Array [
    Object {
      "children": Array [
        Object {
          "children": Array [],
          "message": "",
          "name": "A",
          "status": "INLINED",
        },
      ],
      "message": "",
      "name": "App",
      "status": "ROOT",
    },
  ],
  "inlinedComponents": 1,
  "optimizedNestedClosures": 0,
  "optimizedTrees": 1,
}
`;

exports[`Test React with JSX input, JSX output Functional component folding Simple 3 1`] = `
ReactStatistics {
  "componentsEvaluated": 2,
  "evaluatedRootNodes": Array [
    Object {
      "children": Array [
        Object {
          "children": Array [],
          "message": "",
          "name": "A",
          "status": "INLINED",
        },
      ],
      "message": "",
      "name": "App",
      "status": "ROOT",
    },
  ],
  "inlinedComponents": 1,
  "optimizedNestedClosures": 0,
  "optimizedTrees": 1,
}
`;

exports[`Test React with JSX input, JSX output Functional component folding Simple 4 1`] = `
ReactStatistics {
  "componentsEvaluated": 3,
  "evaluatedRootNodes": Array [
    Object {
      "children": Array [
        Object {
          "children": Array [],
          "message": "",
          "name": "Child",
          "status": "NEW_TREE",
        },
      ],
      "message": "",
      "name": "App",
      "status": "ROOT",
    },
  ],
  "inlinedComponents": 0,
  "optimizedNestedClosures": 0,
  "optimizedTrees": 2,
}
`;

exports[`Test React with JSX input, JSX output Functional component folding Simple 5 1`] = `
ReactStatistics {
  "componentsEvaluated": 4,
  "evaluatedRootNodes": Array [
    Object {
      "children": Array [
        Object {
          "children": Array [],
          "message": "",
          "name": "Child",
          "status": "NEW_TREE",
        },
      ],
      "message": "",
      "name": "App",
      "status": "ROOT",
    },
    Object {
      "children": Array [],
      "message": "",
      "name": "Child",
      "status": "ROOT",
    },
  ],
  "inlinedComponents": 0,
  "optimizedNestedClosures": 0,
  "optimizedTrees": 3,
}
`;

exports[`Test React with JSX input, JSX output Functional component folding Simple 6 1`] = `
ReactStatistics {
  "componentsEvaluated": 1,
  "evaluatedRootNodes": Array [
    Object {
      "children": Array [],
      "message": "",
      "name": "App",
      "status": "ROOT",
    },
  ],
  "inlinedComponents": 0,
  "optimizedNestedClosures": 0,
  "optimizedTrees": 1,
}
`;

exports[`Test React with JSX input, JSX output Functional component folding Simple 7 1`] = `
ReactStatistics {
  "componentsEvaluated": 1,
  "evaluatedRootNodes": Array [
    Object {
      "children": Array [],
      "message": "",
      "name": "App",
      "status": "ROOT",
    },
  ],
  "inlinedComponents": 0,
  "optimizedNestedClosures": 0,
  "optimizedTrees": 1,
}
`;

exports[`Test React with JSX input, JSX output Functional component folding Simple 8 1`] = `
ReactStatistics {
  "componentsEvaluated": 4,
  "evaluatedRootNodes": Array [
    Object {
      "children": Array [
        Object {
          "children": Array [],
          "message": "",
          "name": "A",
          "status": "INLINED",
        },
        Object {
          "children": Array [],
          "message": "",
          "name": "A",
          "status": "INLINED",
        },
        Object {
          "children": Array [],
          "message": "",
          "name": "A",
          "status": "INLINED",
        },
      ],
      "message": "",
      "name": "App",
      "status": "ROOT",
    },
  ],
  "inlinedComponents": 3,
  "optimizedNestedClosures": 0,
  "optimizedTrees": 1,
}
`;

exports[`Test React with JSX input, JSX output Functional component folding Simple 9 1`] = `
ReactStatistics {
  "componentsEvaluated": 4,
  "evaluatedRootNodes": Array [
    Object {
      "children": Array [
        Object {
          "children": Array [],
          "message": "",
          "name": "A",
          "status": "INLINED",
        },
        Object {
          "children": Array [],
          "message": "",
          "name": "A",
          "status": "INLINED",
        },
        Object {
          "children": Array [],
          "message": "",
          "name": "A",
          "status": "INLINED",
        },
      ],
      "message": "",
      "name": "App",
      "status": "ROOT",
    },
  ],
  "inlinedComponents": 3,
  "optimizedNestedClosures": 0,
  "optimizedTrees": 1,
}
`;

exports[`Test React with JSX input, JSX output Functional component folding Simple 10 1`] = `
ReactStatistics {
  "componentsEvaluated": 4,
  "evaluatedRootNodes": Array [
    Object {
      "children": Array [
        Object {
          "children": Array [],
          "message": "",
          "name": "A",
          "status": "INLINED",
        },
      ],
      "message": "",
      "name": "App",
      "status": "ROOT",
    },
    Object {
      "children": Array [
        Object {
          "children": Array [],
          "message": "",
          "name": "A",
          "status": "INLINED",
        },
      ],
      "message": "",
      "name": "App2",
      "status": "WRITE-CONFLICTS",
    },
  ],
  "inlinedComponents": 2,
  "optimizedNestedClosures": 0,
  "optimizedTrees": 2,
}
`;

exports[`Test React with JSX input, JSX output Functional component folding Simple children 1`] = `
ReactStatistics {
  "componentsEvaluated": 3,
  "evaluatedRootNodes": Array [
    Object {
      "children": Array [
        Object {
          "children": Array [
            Object {
              "children": Array [],
              "message": "",
              "name": "A",
              "status": "INLINED",
            },
          ],
          "message": "",
          "name": "A",
          "status": "INLINED",
        },
      ],
      "message": "",
      "name": "App",
      "status": "ROOT",
    },
  ],
  "inlinedComponents": 2,
  "optimizedNestedClosures": 0,
  "optimizedTrees": 1,
}
`;

exports[`Test React with JSX input, JSX output Functional component folding Simple fragments 1`] = `
ReactStatistics {
  "componentsEvaluated": 5,
  "evaluatedRootNodes": Array [
    Object {
      "children": Array [
        Object {
          "children": Array [
            Object {
              "children": Array [],
              "message": "",
              "name": "A",
              "status": "INLINED",
            },
            Object {
              "children": Array [],
              "message": "",
              "name": "B",
              "status": "INLINED",
            },
            Object {
              "children": Array [],
              "message": "",
              "name": "C",
              "status": "INLINED",
            },
          ],
          "message": "",
          "name": "React.Fragment",
          "status": "NORMAL",
        },
      ],
      "message": "",
      "name": "App",
      "status": "ROOT",
    },
  ],
  "inlinedComponents": 3,
  "optimizedNestedClosures": 0,
  "optimizedTrees": 1,
}
`;

exports[`Test React with JSX input, JSX output Functional component folding Simple refs 1`] = `
ReactStatistics {
  "componentsEvaluated": 2,
  "evaluatedRootNodes": Array [
    Object {
      "children": Array [
        Object {
          "children": Array [],
          "message": "",
          "name": "A",
          "status": "INLINED",
        },
      ],
      "message": "",
      "name": "App",
      "status": "ROOT",
    },
  ],
  "inlinedComponents": 1,
  "optimizedNestedClosures": 0,
  "optimizedTrees": 1,
}
`;

exports[`Test React with JSX input, JSX output Functional component folding Simple with Object.assign #2 1`] = `
ReactStatistics {
  "componentsEvaluated": 2,
  "evaluatedRootNodes": Array [
    Object {
      "children": Array [
        Object {
          "children": Array [],
          "message": "",
          "name": "A",
          "status": "INLINED",
        },
      ],
      "message": "",
      "name": "App",
      "status": "ROOT",
    },
  ],
  "inlinedComponents": 1,
  "optimizedNestedClosures": 0,
  "optimizedTrees": 1,
}
`;

exports[`Test React with JSX input, JSX output Functional component folding Simple with Object.assign #3 1`] = `
ReactStatistics {
  "componentsEvaluated": 1,
  "evaluatedRootNodes": Array [
    Object {
      "children": Array [],
      "message": "",
      "name": "App",
      "status": "ROOT",
    },
  ],
  "inlinedComponents": 0,
  "optimizedNestedClosures": 0,
  "optimizedTrees": 1,
}
`;

exports[`Test React with JSX input, JSX output Functional component folding Simple with Object.assign #4 1`] = `
ReactStatistics {
  "componentsEvaluated": 1,
  "evaluatedRootNodes": Array [
    Object {
      "children": Array [],
      "message": "",
      "name": "App",
      "status": "ROOT",
    },
  ],
  "inlinedComponents": 0,
  "optimizedNestedClosures": 0,
  "optimizedTrees": 1,
}
`;

exports[`Test React with JSX input, JSX output Functional component folding Simple with Object.assign #5 1`] = `
ReactStatistics {
  "componentsEvaluated": 1,
  "evaluatedRootNodes": Array [
    Object {
      "children": Array [],
      "message": "",
      "name": "App",
      "status": "ROOT",
    },
  ],
  "inlinedComponents": 0,
  "optimizedNestedClosures": 0,
  "optimizedTrees": 1,
}
`;

exports[`Test React with JSX input, JSX output Functional component folding Simple with Object.assign 1`] = `
ReactStatistics {
  "componentsEvaluated": 2,
  "evaluatedRootNodes": Array [
    Object {
      "children": Array [
        Object {
          "children": Array [],
          "message": "",
          "name": "A",
          "status": "INLINED",
        },
      ],
      "message": "",
      "name": "App",
      "status": "ROOT",
    },
  ],
  "inlinedComponents": 1,
  "optimizedNestedClosures": 0,
  "optimizedTrees": 1,
}
`;

exports[`Test React with JSX input, JSX output Functional component folding Simple with abstract props 1`] = `
ReactStatistics {
  "componentsEvaluated": 3,
  "evaluatedRootNodes": Array [
    Object {
      "children": Array [
        Object {
          "children": Array [
            Object {
              "children": Array [],
              "message": "",
              "name": "IWantThisToBeInlined",
              "status": "INLINED",
            },
          ],
          "message": "",
          "name": "Button",
          "status": "INLINED",
        },
      ],
      "message": "",
      "name": "App",
      "status": "ROOT",
    },
  ],
  "inlinedComponents": 2,
  "optimizedNestedClosures": 0,
  "optimizedTrees": 1,
}
`;

exports[`Test React with JSX input, JSX output Functional component folding Simple with multiple JSX spreads #2 1`] = `
ReactStatistics {
  "componentsEvaluated": 3,
  "evaluatedRootNodes": Array [
    Object {
      "children": Array [
        Object {
          "children": Array [
            Object {
              "children": Array [],
              "message": "",
              "name": "IWantThisToBeInlined",
              "status": "INLINED",
            },
          ],
          "message": "",
          "name": "Button",
          "status": "INLINED",
        },
      ],
      "message": "",
      "name": "App",
      "status": "ROOT",
    },
  ],
  "inlinedComponents": 2,
  "optimizedNestedClosures": 0,
  "optimizedTrees": 1,
}
`;

exports[`Test React with JSX input, JSX output Functional component folding Simple with multiple JSX spreads #3 1`] = `
ReactStatistics {
  "componentsEvaluated": 2,
  "evaluatedRootNodes": Array [
    Object {
      "children": Array [
        Object {
          "children": Array [],
          "message": "",
          "name": "Button",
          "status": "INLINED",
        },
      ],
      "message": "",
      "name": "App",
      "status": "ROOT",
    },
  ],
  "inlinedComponents": 1,
  "optimizedNestedClosures": 0,
  "optimizedTrees": 1,
}
`;

exports[`Test React with JSX input, JSX output Functional component folding Simple with multiple JSX spreads #4 1`] = `
ReactStatistics {
  "componentsEvaluated": 1,
  "evaluatedRootNodes": Array [
    Object {
      "children": Array [],
      "message": "",
      "name": "App",
      "status": "ROOT",
    },
  ],
  "inlinedComponents": 0,
  "optimizedNestedClosures": 0,
  "optimizedTrees": 1,
}
`;

exports[`Test React with JSX input, JSX output Functional component folding Simple with multiple JSX spreads #5 1`] = `
ReactStatistics {
  "componentsEvaluated": 1,
  "evaluatedRootNodes": Array [
    Object {
      "children": Array [],
      "message": "",
      "name": "App",
      "status": "ROOT",
    },
  ],
  "inlinedComponents": 0,
  "optimizedNestedClosures": 0,
  "optimizedTrees": 1,
}
`;

exports[`Test React with JSX input, JSX output Functional component folding Simple with multiple JSX spreads #6 1`] = `
ReactStatistics {
  "componentsEvaluated": 1,
  "evaluatedRootNodes": Array [
    Object {
      "children": Array [],
      "message": "",
      "name": "App",
      "status": "ROOT",
    },
  ],
  "inlinedComponents": 0,
  "optimizedNestedClosures": 0,
  "optimizedTrees": 1,
}
`;

exports[`Test React with JSX input, JSX output Functional component folding Simple with multiple JSX spreads 1`] = `
ReactStatistics {
  "componentsEvaluated": 3,
  "evaluatedRootNodes": Array [
    Object {
      "children": Array [
        Object {
          "children": Array [
            Object {
              "children": Array [],
              "message": "",
              "name": "IWantThisToBeInlined",
              "status": "INLINED",
            },
          ],
          "message": "",
          "name": "Button",
          "status": "INLINED",
        },
      ],
      "message": "",
      "name": "App",
      "status": "ROOT",
    },
  ],
  "inlinedComponents": 2,
  "optimizedNestedClosures": 0,
  "optimizedTrees": 1,
}
`;

exports[`Test React with JSX input, JSX output Functional component folding Simple with new expression 1`] = `
ReactStatistics {
  "componentsEvaluated": 1,
  "evaluatedRootNodes": Array [
    Object {
      "children": Array [],
      "message": "",
      "name": "App",
      "status": "ROOT",
    },
  ],
  "inlinedComponents": 0,
  "optimizedNestedClosures": 0,
  "optimizedTrees": 1,
}
`;

exports[`Test React with JSX input, JSX output Functional component folding Simple with unary expressions 1`] = `
ReactStatistics {
  "componentsEvaluated": 2,
  "evaluatedRootNodes": Array [
    Object {
      "children": Array [
        Object {
          "children": Array [],
          "message": "",
          "name": "Child",
          "status": "INLINED",
        },
      ],
      "message": "",
      "name": "App",
      "status": "ROOT",
    },
  ],
  "inlinedComponents": 1,
  "optimizedNestedClosures": 0,
  "optimizedTrees": 1,
}
`;

exports[`Test React with JSX input, JSX output Render props React Context 1`] = `
ReactStatistics {
  "componentsEvaluated": 3,
  "evaluatedRootNodes": Array [
    Object {
      "children": Array [
        Object {
          "children": Array [
            Object {
              "children": Array [
                Object {
                  "children": Array [],
                  "message": "",
                  "name": "Context.Consumer",
                  "status": "RENDER_PROPS",
                },
              ],
              "message": "",
              "name": "Child",
              "status": "INLINED",
            },
          ],
          "message": "",
          "name": "Context.Provider",
          "status": "NORMAL",
        },
      ],
      "message": "",
      "name": "App",
      "status": "ROOT",
    },
  ],
  "inlinedComponents": 1,
  "optimizedNestedClosures": 1,
  "optimizedTrees": 1,
}
`;

exports[`Test React with JSX input, JSX output Render props React Context 2 1`] = `
ReactStatistics {
  "componentsEvaluated": 3,
  "evaluatedRootNodes": Array [
    Object {
      "children": Array [
        Object {
          "children": Array [
            Object {
              "children": Array [
                Object {
                  "children": Array [],
                  "message": "",
                  "name": "Context.Consumer",
                  "status": "RENDER_PROPS",
                },
              ],
              "message": "",
              "name": "Child",
              "status": "INLINED",
            },
          ],
          "message": "",
          "name": "Context.Provider",
          "status": "NORMAL",
        },
      ],
      "message": "",
      "name": "App",
      "status": "ROOT",
    },
  ],
  "inlinedComponents": 1,
  "optimizedNestedClosures": 1,
  "optimizedTrees": 1,
}
`;

exports[`Test React with JSX input, JSX output Render props React Context 3 1`] = `
ReactStatistics {
  "componentsEvaluated": 2,
  "evaluatedRootNodes": Array [
    Object {
      "children": Array [
        Object {
          "children": Array [
            Object {
              "children": Array [],
              "message": "",
              "name": "Context.Consumer",
              "status": "RENDER_PROPS",
            },
          ],
          "message": "",
          "name": "Child",
          "status": "INLINED",
        },
      ],
      "message": "",
      "name": "App",
      "status": "ROOT",
    },
  ],
  "inlinedComponents": 1,
  "optimizedNestedClosures": 1,
  "optimizedTrees": 1,
}
`;

exports[`Test React with JSX input, JSX output Render props React Context 4 1`] = `
ReactStatistics {
  "componentsEvaluated": 5,
  "evaluatedRootNodes": Array [
    Object {
      "children": Array [
        Object {
          "children": Array [
            Object {
              "children": Array [
                Object {
                  "children": Array [
                    Object {
                      "children": Array [],
                      "message": "",
                      "name": "Context.Consumer",
                      "status": "RENDER_PROPS",
                    },
                  ],
                  "message": "",
                  "name": "Child",
                  "status": "INLINED",
                },
              ],
              "message": "",
              "name": "Context.Provider",
              "status": "NORMAL",
            },
            Object {
              "children": Array [
                Object {
                  "children": Array [],
                  "message": "",
                  "name": "Context.Consumer",
                  "status": "RENDER_PROPS",
                },
              ],
              "message": "",
              "name": "Child",
              "status": "INLINED",
            },
          ],
          "message": "",
          "name": "Context.Provider",
          "status": "NORMAL",
        },
      ],
      "message": "",
      "name": "App",
      "status": "ROOT",
    },
  ],
  "inlinedComponents": 2,
  "optimizedNestedClosures": 2,
  "optimizedTrees": 1,
}
`;

exports[`Test React with JSX input, JSX output Render props React Context 5 1`] = `
ReactStatistics {
  "componentsEvaluated": 4,
  "evaluatedRootNodes": Array [
    Object {
      "children": Array [
        Object {
          "children": Array [
            Object {
              "children": Array [
                Object {
                  "children": Array [],
                  "message": "",
                  "name": "Context.Consumer",
                  "status": "RENDER_PROPS",
                },
              ],
              "message": "",
              "name": "Child",
              "status": "INLINED",
            },
          ],
          "message": "",
          "name": "Context.Provider",
          "status": "NORMAL",
        },
        Object {
          "children": Array [
            Object {
              "children": Array [],
              "message": "",
              "name": "Context.Consumer",
              "status": "RENDER_PROPS",
            },
          ],
          "message": "",
          "name": "Child",
          "status": "INLINED",
        },
      ],
      "message": "",
      "name": "App",
      "status": "ROOT",
    },
  ],
  "inlinedComponents": 2,
  "optimizedNestedClosures": 2,
  "optimizedTrees": 1,
}
`;

exports[`Test React with JSX input, JSX output Render props Relay QueryRenderer 1`] = `
ReactStatistics {
  "componentsEvaluated": 1,
  "evaluatedRootNodes": Array [
    Object {
      "children": Array [
        Object {
          "children": Array [],
          "message": "",
          "name": "QueryRenderer",
          "status": "RENDER_PROPS",
        },
      ],
      "message": "",
      "name": "App",
      "status": "ROOT",
    },
  ],
  "inlinedComponents": 0,
  "optimizedNestedClosures": 1,
  "optimizedTrees": 1,
}
`;

exports[`Test React with JSX input, JSX output Render props Relay QueryRenderer 2 1`] = `
ReactStatistics {
  "componentsEvaluated": 1,
  "evaluatedRootNodes": Array [
    Object {
      "children": Array [
        Object {
          "children": Array [],
          "message": "",
          "name": "QueryRenderer",
          "status": "RENDER_PROPS",
        },
      ],
      "message": "",
      "name": "App",
      "status": "ROOT",
    },
  ],
  "inlinedComponents": 0,
  "optimizedNestedClosures": 1,
  "optimizedTrees": 1,
}
`;

exports[`Test React with JSX input, JSX output Render props Relay QueryRenderer 3 1`] = `
ReactStatistics {
  "componentsEvaluated": 3,
  "evaluatedRootNodes": Array [
    Object {
      "children": Array [
        Object {
          "children": Array [
            Object {
              "children": Array [],
              "message": "",
              "name": "SomeClassThatShouldNotMakeRootAClass",
              "status": "NEW_TREE",
            },
          ],
          "message": "",
          "name": "QueryRenderer",
          "status": "RENDER_PROPS",
        },
      ],
      "message": "",
      "name": "App",
      "status": "ROOT",
    },
  ],
  "inlinedComponents": 0,
  "optimizedNestedClosures": 1,
  "optimizedTrees": 2,
}
`;

exports[`Test React with JSX input, JSX output fb-www mocks Function bind 1`] = `
ReactStatistics {
  "componentsEvaluated": 2,
  "evaluatedRootNodes": Array [
    Object {
      "children": Array [
        Object {
          "children": Array [],
          "message": "",
          "name": "Middle",
          "status": "INLINED",
        },
      ],
      "message": "",
      "name": "App",
      "status": "ROOT",
    },
  ],
  "inlinedComponents": 1,
  "optimizedNestedClosures": 0,
  "optimizedTrees": 1,
}
`;

exports[`Test React with JSX input, JSX output fb-www mocks Hacker News app 1`] = `
ReactStatistics {
  "componentsEvaluated": 5,
  "evaluatedRootNodes": Array [
    Object {
      "children": Array [
        Object {
          "children": Array [
            Object {
              "children": Array [
                Object {
                  "children": Array [],
                  "message": "",
                  "name": "HeaderBar",
                  "status": "INLINED",
                },
                Object {
                  "children": Array [],
                  "message": "",
                  "name": "StoryList",
                  "status": "INLINED",
                },
              ],
              "message": "",
              "name": "React.Fragment",
              "status": "NORMAL",
            },
          ],
          "message": "",
          "name": "AppBody",
          "status": "INLINED",
        },
      ],
      "message": "",
      "name": "App",
      "status": "ROOT",
    },
  ],
  "inlinedComponents": 3,
  "optimizedNestedClosures": 0,
  "optimizedTrees": 1,
}
`;

exports[`Test React with JSX input, JSX output fb-www mocks fb-www 1`] = `
ReactStatistics {
  "componentsEvaluated": 1,
  "evaluatedRootNodes": Array [
    Object {
      "children": Array [
        Object {
          "children": Array [],
          "message": "",
          "name": "QueryRenderer",
          "status": "RENDER_PROPS",
        },
      ],
      "message": "",
      "name": "App",
      "status": "ROOT",
    },
  ],
  "inlinedComponents": 0,
  "optimizedNestedClosures": 1,
  "optimizedTrees": 1,
}
`;

exports[`Test React with JSX input, JSX output fb-www mocks fb-www 2 1`] = `
ReactStatistics {
  "componentsEvaluated": 1,
  "evaluatedRootNodes": Array [
    Object {
      "children": Array [],
      "message": "",
      "name": "Hello",
      "status": "ROOT",
    },
  ],
  "inlinedComponents": 0,
  "optimizedNestedClosures": 0,
  "optimizedTrees": 1,
}
`;

exports[`Test React with JSX input, JSX output fb-www mocks fb-www 3 1`] = `
ReactStatistics {
  "componentsEvaluated": 0,
  "evaluatedRootNodes": Array [],
  "inlinedComponents": 0,
  "optimizedNestedClosures": 0,
  "optimizedTrees": 0,
}
`;

exports[`Test React with JSX input, JSX output fb-www mocks fb-www 4 1`] = `
ReactStatistics {
  "componentsEvaluated": 0,
  "evaluatedRootNodes": Array [],
  "inlinedComponents": 0,
  "optimizedNestedClosures": 0,
  "optimizedTrees": 0,
}
`;

exports[`Test React with JSX input, JSX output fb-www mocks fb-www 5 1`] = `
ReactStatistics {
  "componentsEvaluated": 0,
  "evaluatedRootNodes": Array [],
  "inlinedComponents": 0,
  "optimizedNestedClosures": 0,
  "optimizedTrees": 0,
}
`;

exports[`Test React with JSX input, JSX output fb-www mocks fb-www 6 1`] = `
ReactStatistics {
  "componentsEvaluated": 0,
  "evaluatedRootNodes": Array [],
  "inlinedComponents": 0,
  "optimizedNestedClosures": 0,
  "optimizedTrees": 0,
}
`;

exports[`Test React with JSX input, JSX output fb-www mocks fb-www 7 1`] = `
ReactStatistics {
  "componentsEvaluated": 1,
  "evaluatedRootNodes": Array [
    Object {
      "children": Array [],
      "message": "",
      "name": "App",
      "status": "ROOT",
    },
  ],
  "inlinedComponents": 0,
  "optimizedNestedClosures": 0,
  "optimizedTrees": 1,
}
`;

exports[`Test React with JSX input, JSX output fb-www mocks fb-www 8 1`] = `
ReactStatistics {
  "componentsEvaluated": 3,
  "evaluatedRootNodes": Array [
    Object {
      "children": Array [
        Object {
          "children": Array [],
          "message": "RelayContainer",
          "name": "WrappedApp",
          "status": "NEW_TREE",
        },
      ],
      "message": "",
      "name": "App",
      "status": "ROOT",
    },
  ],
  "inlinedComponents": 0,
  "optimizedNestedClosures": 0,
  "optimizedTrees": 2,
}
`;

exports[`Test React with JSX input, JSX output fb-www mocks fb-www 9 1`] = `
ReactStatistics {
  "componentsEvaluated": 9,
  "evaluatedRootNodes": Array [
    Object {
      "children": Array [
        Object {
          "children": Array [
            Object {
              "children": Array [
                Object {
                  "children": Array [],
                  "message": "",
                  "name": "B",
                  "status": "INLINED",
                },
                Object {
                  "children": Array [],
                  "message": "",
                  "name": "C",
                  "status": "INLINED",
                },
              ],
              "message": "",
              "name": "React.Fragment",
              "status": "NORMAL",
            },
          ],
          "message": "",
          "name": "A",
          "status": "INLINED",
        },
        Object {
          "children": Array [
            Object {
              "children": Array [
                Object {
                  "children": Array [],
                  "message": "",
                  "name": "B",
                  "status": "INLINED",
                },
                Object {
                  "children": Array [],
                  "message": "",
                  "name": "C",
                  "status": "INLINED",
                },
              ],
              "message": "",
              "name": "React.Fragment",
              "status": "NORMAL",
            },
          ],
          "message": "",
          "name": "A",
          "status": "INLINED",
        },
      ],
      "message": "",
      "name": "App",
      "status": "ROOT",
    },
  ],
  "inlinedComponents": 6,
  "optimizedNestedClosures": 0,
  "optimizedTrees": 1,
}
`;

exports[`Test React with JSX input, JSX output fb-www mocks fb-www 10 1`] = `
ReactStatistics {
  "componentsEvaluated": 5,
  "evaluatedRootNodes": Array [
    Object {
      "children": Array [
        Object {
          "children": Array [
            Object {
              "children": Array [
                Object {
                  "children": Array [],
                  "message": "",
                  "name": "B",
                  "status": "INLINED",
                },
                Object {
                  "children": Array [],
                  "message": "",
                  "name": "C",
                  "status": "INLINED",
                },
              ],
              "message": "",
              "name": "React.Fragment",
              "status": "NORMAL",
            },
          ],
          "message": "",
          "name": "A",
          "status": "INLINED",
        },
      ],
      "message": "",
      "name": "App",
      "status": "ROOT",
    },
  ],
  "inlinedComponents": 3,
  "optimizedNestedClosures": 0,
  "optimizedTrees": 1,
}
`;

exports[`Test React with JSX input, JSX output fb-www mocks fb-www 11 1`] = `
ReactStatistics {
  "componentsEvaluated": 13,
  "evaluatedRootNodes": Array [
    Object {
      "children": Array [
        Object {
          "children": Array [
            Object {
              "children": Array [
                Object {
                  "children": Array [],
                  "message": "",
                  "name": "B",
                  "status": "INLINED",
                },
                Object {
                  "children": Array [],
                  "message": "",
                  "name": "C",
                  "status": "INLINED",
                },
              ],
              "message": "",
              "name": "React.Fragment",
              "status": "NORMAL",
            },
          ],
          "message": "",
          "name": "A",
          "status": "INLINED",
        },
        Object {
          "children": Array [
            Object {
              "children": Array [
                Object {
                  "children": Array [],
                  "message": "",
                  "name": "B",
                  "status": "INLINED",
                },
                Object {
                  "children": Array [],
                  "message": "",
                  "name": "C",
                  "status": "INLINED",
                },
              ],
              "message": "",
              "name": "React.Fragment",
              "status": "NORMAL",
            },
          ],
          "message": "",
          "name": "A",
          "status": "INLINED",
        },
        Object {
          "children": Array [
            Object {
              "children": Array [
                Object {
                  "children": Array [],
                  "message": "",
                  "name": "B",
                  "status": "INLINED",
                },
                Object {
                  "children": Array [],
                  "message": "",
                  "name": "C",
                  "status": "INLINED",
                },
              ],
              "message": "",
              "name": "React.Fragment",
              "status": "NORMAL",
            },
          ],
          "message": "",
          "name": "A",
          "status": "INLINED",
        },
      ],
      "message": "",
      "name": "App",
      "status": "ROOT",
    },
  ],
  "inlinedComponents": 9,
  "optimizedNestedClosures": 0,
  "optimizedTrees": 1,
}
`;

exports[`Test React with JSX input, JSX output fb-www mocks fb-www 13 1`] = `
ReactStatistics {
  "componentsEvaluated": 0,
  "evaluatedRootNodes": Array [],
  "inlinedComponents": 0,
  "optimizedNestedClosures": 0,
  "optimizedTrees": 0,
}
`;

exports[`Test React with JSX input, JSX output fb-www mocks repl example 1`] = `
ReactStatistics {
  "componentsEvaluated": 7,
  "evaluatedRootNodes": Array [
    Object {
      "children": Array [
        Object {
          "children": Array [
            Object {
              "children": Array [],
              "message": "",
              "name": "Yar",
              "status": "INLINED",
            },
          ],
          "message": "",
          "name": "Bar",
          "status": "INLINED",
        },
        Object {
          "children": Array [
            Object {
              "children": Array [],
              "message": "",
              "name": "Yar",
              "status": "INLINED",
            },
          ],
          "message": "",
          "name": "Bar",
          "status": "INLINED",
        },
        Object {
          "children": Array [
            Object {
              "children": Array [],
              "message": "",
              "name": "Yar",
              "status": "INLINED",
            },
          ],
          "message": "",
          "name": "Bar",
          "status": "INLINED",
        },
      ],
      "message": "",
      "name": "Foo",
      "status": "ROOT",
    },
  ],
  "inlinedComponents": 6,
  "optimizedNestedClosures": 0,
  "optimizedTrees": 1,
}
`;

exports[`Test React with JSX input, create-element output Class component folding Classes with state 1`] = `
ReactStatistics {
  "componentsEvaluated": 1,
  "evaluatedRootNodes": Array [
    Object {
      "children": Array [],
      "message": "",
      "name": "App",
      "status": "ROOT",
    },
  ],
  "inlinedComponents": 0,
  "optimizedNestedClosures": 0,
  "optimizedTrees": 1,
}
`;

exports[`Test React with JSX input, create-element output Class component folding Complex class components folding into functional root component #2 1`] = `
ReactStatistics {
  "componentsEvaluated": 4,
  "evaluatedRootNodes": Array [
    Object {
      "children": Array [
        Object {
          "children": Array [
            Object {
              "children": Array [],
              "message": "",
              "name": "Child2",
              "status": "INLINED",
            },
          ],
          "message": "",
          "name": "Child",
          "status": "NEW_TREE",
        },
      ],
      "message": "",
      "name": "App",
      "status": "ROOT",
    },
  ],
  "inlinedComponents": 1,
  "optimizedNestedClosures": 0,
  "optimizedTrees": 2,
}
`;

exports[`Test React with JSX input, create-element output Class component folding Complex class components folding into functional root component #3 1`] = `
ReactStatistics {
  "componentsEvaluated": 4,
  "evaluatedRootNodes": Array [
    Object {
      "children": Array [
        Object {
          "children": Array [
            Object {
              "children": Array [],
              "message": "",
              "name": "Child2",
              "status": "INLINED",
            },
          ],
          "message": "",
          "name": "Child",
          "status": "NEW_TREE",
        },
      ],
      "message": "",
      "name": "App",
      "status": "ROOT",
    },
  ],
  "inlinedComponents": 1,
  "optimizedNestedClosures": 0,
  "optimizedTrees": 2,
}
`;

exports[`Test React with JSX input, create-element output Class component folding Complex class components folding into functional root component #4 1`] = `
ReactStatistics {
  "componentsEvaluated": 12,
  "evaluatedRootNodes": Array [
    Object {
      "children": Array [
        Object {
          "children": Array [],
          "message": "",
          "name": "Child",
          "status": "NEW_TREE",
        },
        Object {
          "children": Array [],
          "message": "",
          "name": "Child",
          "status": "NEW_TREE",
        },
        Object {
          "children": Array [],
          "message": "",
          "name": "Child",
          "status": "NEW_TREE",
        },
        Object {
          "children": Array [],
          "message": "",
          "name": "Child",
          "status": "NEW_TREE",
        },
        Object {
          "children": Array [],
          "message": "",
          "name": "Child",
          "status": "NEW_TREE",
        },
        Object {
          "children": Array [],
          "message": "",
          "name": "Child",
          "status": "NEW_TREE",
        },
        Object {
          "children": Array [],
          "message": "",
          "name": "Child",
          "status": "NEW_TREE",
        },
        Object {
          "children": Array [],
          "message": "",
          "name": "Child",
          "status": "NEW_TREE",
        },
        Object {
          "children": Array [],
          "message": "",
          "name": "Child",
          "status": "NEW_TREE",
        },
        Object {
          "children": Array [],
          "message": "",
          "name": "Child",
          "status": "NEW_TREE",
        },
      ],
      "message": "",
      "name": "App",
      "status": "ROOT",
    },
  ],
  "inlinedComponents": 0,
  "optimizedNestedClosures": 0,
  "optimizedTrees": 2,
}
`;

exports[`Test React with JSX input, create-element output Class component folding Complex class components folding into functional root component #5 1`] = `
ReactStatistics {
  "componentsEvaluated": 4,
  "evaluatedRootNodes": Array [
    Object {
      "children": Array [
        Object {
          "children": Array [
            Object {
              "children": Array [],
              "message": "",
              "name": "Child2",
              "status": "INLINED",
            },
          ],
          "message": "",
          "name": "Child",
          "status": "NEW_TREE",
        },
      ],
      "message": "",
      "name": "App",
      "status": "ROOT",
    },
  ],
  "inlinedComponents": 1,
  "optimizedNestedClosures": 0,
  "optimizedTrees": 2,
}
`;

exports[`Test React with JSX input, create-element output Class component folding Complex class components folding into functional root component 1`] = `
ReactStatistics {
  "componentsEvaluated": 3,
  "evaluatedRootNodes": Array [
    Object {
      "children": Array [
        Object {
          "children": Array [],
          "message": "",
          "name": "Child",
          "status": "NEW_TREE",
        },
      ],
      "message": "",
      "name": "App",
      "status": "ROOT",
    },
  ],
  "inlinedComponents": 0,
  "optimizedNestedClosures": 0,
  "optimizedTrees": 2,
}
`;

exports[`Test React with JSX input, create-element output Class component folding Inheritance chaining 1`] = `
ReactStatistics {
  "componentsEvaluated": 3,
  "evaluatedRootNodes": Array [
    Object {
      "children": Array [
        Object {
          "children": Array [],
          "message": "",
          "name": "Child",
          "status": "NEW_TREE",
        },
      ],
      "message": "",
      "name": "App",
      "status": "ROOT",
    },
  ],
  "inlinedComponents": 0,
  "optimizedNestedClosures": 0,
  "optimizedTrees": 2,
}
`;

exports[`Test React with JSX input, create-element output Class component folding Simple 1`] = `
ReactStatistics {
  "componentsEvaluated": 1,
  "evaluatedRootNodes": Array [
    Object {
      "children": Array [],
      "message": "",
      "name": "MyComponent",
      "status": "ROOT",
    },
  ],
  "inlinedComponents": 0,
  "optimizedNestedClosures": 0,
  "optimizedTrees": 1,
}
`;

exports[`Test React with JSX input, create-element output Class component folding Simple classes #2 1`] = `
ReactStatistics {
  "componentsEvaluated": 1,
  "evaluatedRootNodes": Array [
    Object {
      "children": Array [],
      "message": "",
      "name": "App",
      "status": "ROOT",
    },
  ],
  "inlinedComponents": 0,
  "optimizedNestedClosures": 0,
  "optimizedTrees": 1,
}
`;

exports[`Test React with JSX input, create-element output Class component folding Simple classes #3 1`] = `
ReactStatistics {
  "componentsEvaluated": 3,
  "evaluatedRootNodes": Array [
    Object {
      "children": Array [
        Object {
          "children": Array [],
          "message": "",
          "name": "Child",
          "status": "NEW_TREE",
        },
      ],
      "message": "",
      "name": "App",
      "status": "ROOT",
    },
  ],
  "inlinedComponents": 0,
  "optimizedNestedClosures": 0,
  "optimizedTrees": 2,
}
`;

exports[`Test React with JSX input, create-element output Class component folding Simple classes 1`] = `
ReactStatistics {
  "componentsEvaluated": 2,
  "evaluatedRootNodes": Array [
    Object {
      "children": Array [
        Object {
          "children": Array [],
          "message": "",
          "name": "Child",
          "status": "INLINED",
        },
      ],
      "message": "",
      "name": "App",
      "status": "ROOT",
    },
  ],
  "inlinedComponents": 1,
  "optimizedNestedClosures": 0,
  "optimizedTrees": 1,
}
`;

exports[`Test React with JSX input, create-element output Factory class component folding Simple factory classes 1`] = `
ReactStatistics {
  "componentsEvaluated": 1,
  "evaluatedRootNodes": Array [
    Object {
      "children": Array [],
      "message": "",
      "name": "FactoryComponent",
      "status": "ROOT",
    },
  ],
  "inlinedComponents": 0,
  "optimizedNestedClosures": 0,
  "optimizedTrees": 1,
}
`;

exports[`Test React with JSX input, create-element output Factory class component folding Simple factory classes 2 1`] = `
ReactStatistics {
  "componentsEvaluated": 3,
  "evaluatedRootNodes": Array [
    Object {
      "children": Array [
        Object {
          "children": Array [],
          "message": "",
          "name": "FactoryComponent",
          "status": "INLINED",
        },
        Object {
          "children": Array [],
          "message": "non-root factory class components are not suppoted",
          "name": "FactoryComponent",
          "status": "BAIL-OUT",
        },
      ],
      "message": "",
      "name": "App",
      "status": "ROOT",
    },
  ],
  "inlinedComponents": 0,
  "optimizedNestedClosures": 0,
  "optimizedTrees": 2,
}
`;

exports[`Test React with JSX input, create-element output First render only Class component as root with refs 1`] = `
ReactStatistics {
  "componentsEvaluated": 3,
  "evaluatedRootNodes": Array [
    Object {
      "children": Array [
        Object {
          "children": Array [
            Object {
              "children": Array [],
              "message": "",
              "name": "SubChild",
              "status": "INLINED",
            },
          ],
          "message": "",
          "name": "Child",
          "status": "INLINED",
        },
      ],
      "message": "",
      "name": "App",
      "status": "ROOT",
    },
  ],
  "inlinedComponents": 2,
  "optimizedNestedClosures": 0,
  "optimizedTrees": 1,
}
`;

exports[`Test React with JSX input, create-element output First render only React Context 1`] = `
ReactStatistics {
  "componentsEvaluated": 4,
  "evaluatedRootNodes": Array [
    Object {
      "children": Array [
        Object {
          "children": Array [
            Object {
              "children": Array [
                Object {
                  "children": Array [],
                  "message": "",
                  "name": "Context.Consumer",
                  "status": "INLINED",
                },
              ],
              "message": "",
              "name": "Child",
              "status": "INLINED",
            },
          ],
          "message": "",
          "name": "Context.Provider",
          "status": "INLINED",
        },
      ],
      "message": "",
      "name": "App",
      "status": "ROOT",
    },
  ],
  "inlinedComponents": 3,
  "optimizedNestedClosures": 0,
  "optimizedTrees": 1,
}
`;

exports[`Test React with JSX input, create-element output First render only React Context 2 1`] = `
ReactStatistics {
  "componentsEvaluated": 4,
  "evaluatedRootNodes": Array [
    Object {
      "children": Array [
        Object {
          "children": Array [
            Object {
              "children": Array [
                Object {
                  "children": Array [],
                  "message": "",
                  "name": "Context.Consumer",
                  "status": "INLINED",
                },
              ],
              "message": "",
              "name": "Child",
              "status": "INLINED",
            },
          ],
          "message": "",
          "name": "Context.Provider",
          "status": "INLINED",
        },
      ],
      "message": "",
      "name": "App",
      "status": "ROOT",
    },
  ],
  "inlinedComponents": 3,
  "optimizedNestedClosures": 0,
  "optimizedTrees": 1,
}
`;

exports[`Test React with JSX input, create-element output First render only React Context 3 1`] = `
ReactStatistics {
  "componentsEvaluated": 2,
  "evaluatedRootNodes": Array [
    Object {
      "children": Array [
        Object {
          "children": Array [
            Object {
              "children": Array [],
              "message": "",
              "name": "Context.Consumer",
              "status": "RENDER_PROPS",
            },
          ],
          "message": "",
          "name": "Child",
          "status": "INLINED",
        },
      ],
      "message": "",
      "name": "App",
      "status": "ROOT",
    },
  ],
  "inlinedComponents": 1,
  "optimizedNestedClosures": 1,
  "optimizedTrees": 1,
}
`;

exports[`Test React with JSX input, create-element output First render only React Context 4 1`] = `
ReactStatistics {
  "componentsEvaluated": 7,
  "evaluatedRootNodes": Array [
    Object {
      "children": Array [
        Object {
          "children": Array [
            Object {
              "children": Array [
                Object {
                  "children": Array [
                    Object {
                      "children": Array [],
                      "message": "",
                      "name": "Context.Consumer",
                      "status": "INLINED",
                    },
                  ],
                  "message": "",
                  "name": "Child",
                  "status": "INLINED",
                },
              ],
              "message": "",
              "name": "Context.Provider",
              "status": "INLINED",
            },
            Object {
              "children": Array [
                Object {
                  "children": Array [],
                  "message": "",
                  "name": "Context.Consumer",
                  "status": "INLINED",
                },
              ],
              "message": "",
              "name": "Child",
              "status": "INLINED",
            },
          ],
          "message": "",
          "name": "Context.Provider",
          "status": "INLINED",
        },
      ],
      "message": "",
      "name": "App",
      "status": "ROOT",
    },
  ],
  "inlinedComponents": 6,
  "optimizedNestedClosures": 0,
  "optimizedTrees": 1,
}
`;

exports[`Test React with JSX input, create-element output First render only React Context 5 1`] = `
ReactStatistics {
  "componentsEvaluated": 5,
  "evaluatedRootNodes": Array [
    Object {
      "children": Array [
        Object {
          "children": Array [
            Object {
              "children": Array [
                Object {
                  "children": Array [],
                  "message": "",
                  "name": "Context.Consumer",
                  "status": "INLINED",
                },
              ],
              "message": "",
              "name": "Child",
              "status": "INLINED",
            },
          ],
          "message": "",
          "name": "Context.Provider",
          "status": "INLINED",
        },
        Object {
          "children": Array [
            Object {
              "children": Array [],
              "message": "",
              "name": "Context.Consumer",
              "status": "RENDER_PROPS",
            },
          ],
          "message": "",
          "name": "Child",
          "status": "INLINED",
        },
      ],
      "message": "",
      "name": "App",
      "status": "ROOT",
    },
  ],
  "inlinedComponents": 4,
  "optimizedNestedClosures": 1,
  "optimizedTrees": 1,
}
`;

exports[`Test React with JSX input, create-element output First render only Replace this in callbacks 2 1`] = `
ReactStatistics {
  "componentsEvaluated": 2,
  "evaluatedRootNodes": Array [
    Object {
      "children": Array [
        Object {
          "children": Array [],
          "message": "",
          "name": "Child1",
          "status": "INLINED",
        },
      ],
      "message": "",
      "name": "App",
      "status": "ROOT",
    },
  ],
  "inlinedComponents": 1,
  "optimizedNestedClosures": 0,
  "optimizedTrees": 1,
}
`;

exports[`Test React with JSX input, create-element output First render only Replace this in callbacks 3 1`] = `
ReactStatistics {
  "componentsEvaluated": 2,
  "evaluatedRootNodes": Array [
    Object {
      "children": Array [
        Object {
          "children": Array [],
          "message": "",
          "name": "Child1",
          "status": "INLINED",
        },
      ],
      "message": "",
      "name": "App",
      "status": "ROOT",
    },
  ],
  "inlinedComponents": 1,
  "optimizedNestedClosures": 0,
  "optimizedTrees": 1,
}
`;

exports[`Test React with JSX input, create-element output First render only Simple #2 1`] = `
ReactStatistics {
  "componentsEvaluated": 2,
  "evaluatedRootNodes": Array [
    Object {
      "children": Array [
        Object {
          "children": Array [],
          "message": "",
          "name": "A",
          "status": "INLINED",
        },
      ],
      "message": "",
      "name": "App",
      "status": "ROOT",
    },
  ],
  "inlinedComponents": 1,
  "optimizedNestedClosures": 0,
  "optimizedTrees": 1,
}
`;

exports[`Test React with JSX input, create-element output First render only Simple 1`] = `
ReactStatistics {
  "componentsEvaluated": 4,
  "evaluatedRootNodes": Array [
    Object {
      "children": Array [
        Object {
          "children": Array [
            Object {
              "children": Array [
                Object {
                  "children": Array [],
                  "message": "",
                  "name": "React.Fragment",
                  "status": "INLINED",
                },
              ],
              "message": "",
              "name": "Child2",
              "status": "INLINED",
            },
          ],
          "message": "",
          "name": "Child1",
          "status": "INLINED",
        },
      ],
      "message": "",
      "name": "App",
      "status": "ROOT",
    },
  ],
  "inlinedComponents": 3,
  "optimizedNestedClosures": 0,
  "optimizedTrees": 1,
}
`;

exports[`Test React with JSX input, create-element output First render only componentWillMount 1`] = `
ReactStatistics {
  "componentsEvaluated": 4,
  "evaluatedRootNodes": Array [
    Object {
      "children": Array [
        Object {
          "children": Array [
            Object {
              "children": Array [
                Object {
                  "children": Array [],
                  "message": "",
                  "name": "React.Fragment",
                  "status": "INLINED",
                },
              ],
              "message": "",
              "name": "Child2",
              "status": "INLINED",
            },
          ],
          "message": "",
          "name": "Child1",
          "status": "INLINED",
        },
      ],
      "message": "",
      "name": "App",
      "status": "ROOT",
    },
  ],
  "inlinedComponents": 3,
  "optimizedNestedClosures": 0,
  "optimizedTrees": 1,
}
`;

exports[`Test React with JSX input, create-element output First render only getDerivedStateFromProps 1`] = `
ReactStatistics {
  "componentsEvaluated": 4,
  "evaluatedRootNodes": Array [
    Object {
      "children": Array [
        Object {
          "children": Array [
            Object {
              "children": Array [
                Object {
                  "children": Array [],
                  "message": "",
                  "name": "React.Fragment",
                  "status": "INLINED",
                },
              ],
              "message": "",
              "name": "Child2",
              "status": "INLINED",
            },
          ],
          "message": "",
          "name": "Child1",
          "status": "INLINED",
        },
      ],
      "message": "",
      "name": "App",
      "status": "ROOT",
    },
  ],
  "inlinedComponents": 3,
  "optimizedNestedClosures": 0,
  "optimizedTrees": 1,
}
`;

<<<<<<< HEAD
exports[`Test React with JSX input, create-element output First render only getDerivedStateFromProps 2 1`] = `
ReactStatistics {
  "componentsEvaluated": 4,
  "evaluatedRootNodes": Array [
    Object {
      "children": Array [
        Object {
          "children": Array [
            Object {
              "children": Array [
                Object {
                  "children": Array [],
                  "message": "",
                  "name": "React.Fragment",
                  "status": "INLINED",
                },
              ],
              "message": "",
              "name": "Child2",
              "status": "INLINED",
            },
          ],
          "message": "",
          "name": "Child1",
          "status": "INLINED",
        },
      ],
      "message": "",
      "name": "App",
      "status": "ROOT",
    },
  ],
  "inlinedComponents": 3,
  "optimizedNestedClosures": 0,
  "optimizedTrees": 1,
}
`;

exports[`Test React with JSX input, create-element output First render only getDerivedStateFromProps 3 1`] = `
ReactStatistics {
  "componentsEvaluated": 4,
  "evaluatedRootNodes": Array [
    Object {
      "children": Array [
        Object {
          "children": Array [
            Object {
              "children": Array [
                Object {
                  "children": Array [],
                  "message": "",
                  "name": "React.Fragment",
                  "status": "INLINED",
                },
              ],
              "message": "",
              "name": "Child2",
              "status": "INLINED",
            },
          ],
          "message": "",
          "name": "Child1",
          "status": "INLINED",
        },
      ],
      "message": "",
      "name": "App",
      "status": "ROOT",
    },
  ],
  "inlinedComponents": 3,
  "optimizedNestedClosures": 0,
  "optimizedTrees": 1,
}
`;

exports[`Test React with JSX input, create-element output First render only getDerivedStateFromProps 4 1`] = `
ReactStatistics {
  "componentsEvaluated": 4,
  "evaluatedRootNodes": Array [
    Object {
      "children": Array [
        Object {
          "children": Array [
            Object {
              "children": Array [
                Object {
                  "children": Array [],
                  "message": "",
                  "name": "React.Fragment",
                  "status": "INLINED",
                },
              ],
              "message": "",
              "name": "Child2",
              "status": "INLINED",
            },
          ],
          "message": "",
          "name": "Child1",
          "status": "INLINED",
        },
      ],
      "message": "",
      "name": "App",
      "status": "ROOT",
    },
  ],
  "inlinedComponents": 3,
  "optimizedNestedClosures": 0,
  "optimizedTrees": 1,
}
`;

exports[`Test React with JSX input, create-element output Functional component folding Additional functions closure scope capturing 1`] = `
=======
exports[`Test React with JSX input, create-element output Functional component folding 16.3 refs 1`] = `
>>>>>>> cd30805c
ReactStatistics {
  "componentsEvaluated": 2,
  "evaluatedRootNodes": Array [
    Object {
      "children": Array [
        Object {
          "children": Array [
            Object {
              "children": Array [],
              "message": "",
              "name": "Child",
              "status": "INLINED",
            },
          ],
          "message": "",
          "name": "",
          "status": "FORWARD_REF",
        },
      ],
      "message": "",
      "name": "App",
      "status": "ROOT",
    },
  ],
  "inlinedComponents": 1,
  "optimizedNestedClosures": 0,
  "optimizedTrees": 1,
}
`;

exports[`Test React with JSX input, create-element output Functional component folding 16.3 refs 2 1`] = `
ReactStatistics {
  "componentsEvaluated": 2,
  "evaluatedRootNodes": Array [
    Object {
      "children": Array [
        Object {
          "children": Array [
            Object {
              "children": Array [],
              "message": "",
              "name": "Child",
              "status": "INLINED",
            },
          ],
          "message": "",
          "name": "",
          "status": "FORWARD_REF",
        },
      ],
      "message": "",
      "name": "App",
      "status": "ROOT",
    },
  ],
  "inlinedComponents": 1,
  "optimizedNestedClosures": 0,
  "optimizedTrees": 1,
}
`;

exports[`Test React with JSX input, create-element output Functional component folding 16.3 refs 3 1`] = `
ReactStatistics {
  "componentsEvaluated": 4,
  "evaluatedRootNodes": Array [
    Object {
      "children": Array [
        Object {
          "children": Array [
            Object {
              "children": Array [
                Object {
                  "children": Array [],
                  "message": "refs are not supported on <Components />",
                  "name": "ClassComponent",
                  "status": "BAIL-OUT",
                },
                Object {
                  "children": Array [],
                  "message": "",
                  "name": "ClassComponent",
                  "status": "BAIL-OUT",
                },
              ],
              "message": "",
              "name": "Child",
              "status": "INLINED",
            },
          ],
          "message": "",
          "name": "",
          "status": "FORWARD_REF",
        },
      ],
      "message": "",
      "name": "App",
      "status": "ROOT",
    },
  ],
  "inlinedComponents": 1,
  "optimizedNestedClosures": 0,
  "optimizedTrees": 2,
}
`;

exports[`Test React with JSX input, create-element output Functional component folding Additional functions closure scope capturing 1`] = `
ReactStatistics {
  "componentsEvaluated": 1,
  "evaluatedRootNodes": Array [
    Object {
      "children": Array [],
      "message": "",
      "name": "App",
      "status": "ROOT",
    },
  ],
  "inlinedComponents": 0,
  "optimizedNestedClosures": 0,
  "optimizedTrees": 1,
}
`;

exports[`Test React with JSX input, create-element output Functional component folding Circular reference 1`] = `
ReactStatistics {
  "componentsEvaluated": 1,
  "evaluatedRootNodes": Array [
    Object {
      "children": Array [],
      "message": "",
      "name": "App",
      "status": "ROOT",
    },
  ],
  "inlinedComponents": 0,
  "optimizedNestedClosures": 0,
  "optimizedTrees": 1,
}
`;

exports[`Test React with JSX input, create-element output Functional component folding Class component as root 1`] = `
ReactStatistics {
  "componentsEvaluated": 3,
  "evaluatedRootNodes": Array [
    Object {
      "children": Array [
        Object {
          "children": Array [
            Object {
              "children": Array [],
              "message": "",
              "name": "SubChild",
              "status": "INLINED",
            },
          ],
          "message": "",
          "name": "Child",
          "status": "INLINED",
        },
      ],
      "message": "",
      "name": "App",
      "status": "ROOT",
    },
  ],
  "inlinedComponents": 2,
  "optimizedNestedClosures": 0,
  "optimizedTrees": 1,
}
`;

exports[`Test React with JSX input, create-element output Functional component folding Class component as root with instance variables #2 1`] = `
ReactStatistics {
  "componentsEvaluated": 3,
  "evaluatedRootNodes": Array [
    Object {
      "children": Array [
        Object {
          "children": Array [
            Object {
              "children": Array [],
              "message": "",
              "name": "SubChild",
              "status": "INLINED",
            },
          ],
          "message": "",
          "name": "Child",
          "status": "INLINED",
        },
      ],
      "message": "",
      "name": "App",
      "status": "ROOT",
    },
  ],
  "inlinedComponents": 2,
  "optimizedNestedClosures": 0,
  "optimizedTrees": 1,
}
`;

exports[`Test React with JSX input, create-element output Functional component folding Class component as root with instance variables 1`] = `
ReactStatistics {
  "componentsEvaluated": 3,
  "evaluatedRootNodes": Array [
    Object {
      "children": Array [
        Object {
          "children": Array [
            Object {
              "children": Array [],
              "message": "",
              "name": "SubChild",
              "status": "INLINED",
            },
          ],
          "message": "",
          "name": "Child",
          "status": "INLINED",
        },
      ],
      "message": "",
      "name": "App",
      "status": "ROOT",
    },
  ],
  "inlinedComponents": 2,
  "optimizedNestedClosures": 0,
  "optimizedTrees": 1,
}
`;

exports[`Test React with JSX input, create-element output Functional component folding Class component as root with multiple render methods 1`] = `
ReactStatistics {
  "componentsEvaluated": 3,
  "evaluatedRootNodes": Array [
    Object {
      "children": Array [
        Object {
          "children": Array [
            Object {
              "children": Array [],
              "message": "",
              "name": "SubChild",
              "status": "INLINED",
            },
          ],
          "message": "",
          "name": "Child",
          "status": "INLINED",
        },
      ],
      "message": "",
      "name": "App",
      "status": "ROOT",
    },
  ],
  "inlinedComponents": 2,
  "optimizedNestedClosures": 0,
  "optimizedTrees": 1,
}
`;

exports[`Test React with JSX input, create-element output Functional component folding Class component as root with props 1`] = `
ReactStatistics {
  "componentsEvaluated": 3,
  "evaluatedRootNodes": Array [
    Object {
      "children": Array [
        Object {
          "children": Array [
            Object {
              "children": Array [],
              "message": "",
              "name": "SubChild",
              "status": "INLINED",
            },
          ],
          "message": "",
          "name": "Child",
          "status": "INLINED",
        },
      ],
      "message": "",
      "name": "App",
      "status": "ROOT",
    },
  ],
  "inlinedComponents": 2,
  "optimizedNestedClosures": 0,
  "optimizedTrees": 1,
}
`;

exports[`Test React with JSX input, create-element output Functional component folding Class component as root with refs 1`] = `
ReactStatistics {
  "componentsEvaluated": 3,
  "evaluatedRootNodes": Array [
    Object {
      "children": Array [
        Object {
          "children": Array [
            Object {
              "children": Array [],
              "message": "",
              "name": "SubChild",
              "status": "INLINED",
            },
          ],
          "message": "",
          "name": "Child",
          "status": "INLINED",
        },
      ],
      "message": "",
      "name": "App",
      "status": "ROOT",
    },
  ],
  "inlinedComponents": 2,
  "optimizedNestedClosures": 0,
  "optimizedTrees": 1,
}
`;

exports[`Test React with JSX input, create-element output Functional component folding Class component as root with state 1`] = `
ReactStatistics {
  "componentsEvaluated": 3,
  "evaluatedRootNodes": Array [
    Object {
      "children": Array [
        Object {
          "children": Array [
            Object {
              "children": Array [],
              "message": "",
              "name": "SubChild",
              "status": "INLINED",
            },
          ],
          "message": "",
          "name": "Child",
          "status": "INLINED",
        },
      ],
      "message": "",
      "name": "App",
      "status": "ROOT",
    },
  ],
  "inlinedComponents": 2,
  "optimizedNestedClosures": 0,
  "optimizedTrees": 1,
}
`;

exports[`Test React with JSX input, create-element output Functional component folding Component type change 1`] = `
ReactStatistics {
  "componentsEvaluated": 6,
  "evaluatedRootNodes": Array [
    Object {
      "children": Array [
        Object {
          "children": Array [
            Object {
              "children": Array [],
              "message": "",
              "name": "Stateful",
              "status": "NEW_TREE",
            },
          ],
          "message": "",
          "name": "MessagePane",
          "status": "INLINED",
        },
        Object {
          "children": Array [
            Object {
              "children": Array [],
              "message": "",
              "name": "Stateful",
              "status": "NEW_TREE",
            },
          ],
          "message": "",
          "name": "SettingsPane",
          "status": "INLINED",
        },
      ],
      "message": "",
      "name": "App",
      "status": "ROOT",
    },
  ],
  "inlinedComponents": 2,
  "optimizedNestedClosures": 0,
  "optimizedTrees": 2,
}
`;

exports[`Test React with JSX input, create-element output Functional component folding Component type same 1`] = `
ReactStatistics {
  "componentsEvaluated": 3,
  "evaluatedRootNodes": Array [
    Object {
      "children": Array [
        Object {
          "children": Array [],
          "message": "",
          "name": "Foo",
          "status": "INLINED",
        },
        Object {
          "children": Array [],
          "message": "",
          "name": "Foo",
          "status": "INLINED",
        },
      ],
      "message": "",
      "name": "App",
      "status": "ROOT",
    },
  ],
  "inlinedComponents": 2,
  "optimizedNestedClosures": 0,
  "optimizedTrees": 1,
}
`;

exports[`Test React with JSX input, create-element output Functional component folding Conditional 1`] = `
ReactStatistics {
  "componentsEvaluated": 2,
  "evaluatedRootNodes": Array [
    Object {
      "children": Array [
        Object {
          "children": Array [],
          "message": "",
          "name": "MaybeShow",
          "status": "INLINED",
        },
      ],
      "message": "",
      "name": "App",
      "status": "ROOT",
    },
  ],
  "inlinedComponents": 1,
  "optimizedNestedClosures": 0,
  "optimizedTrees": 1,
}
`;

exports[`Test React with JSX input, create-element output Functional component folding Delete element prop key 1`] = `
ReactStatistics {
  "componentsEvaluated": 4,
  "evaluatedRootNodes": Array [
    Object {
      "children": Array [
        Object {
          "children": Array [],
          "message": "",
          "name": "A",
          "status": "INLINED",
        },
        Object {
          "children": Array [],
          "message": "",
          "name": "B",
          "status": "INLINED",
        },
        Object {
          "children": Array [],
          "message": "",
          "name": "C",
          "status": "INLINED",
        },
      ],
      "message": "",
      "name": "App",
      "status": "ROOT",
    },
  ],
  "inlinedComponents": 3,
  "optimizedNestedClosures": 0,
  "optimizedTrees": 1,
}
`;

exports[`Test React with JSX input, create-element output Functional component folding Dynamic ReactElement type #2 1`] = `
ReactStatistics {
  "componentsEvaluated": 4,
  "evaluatedRootNodes": Array [
    Object {
      "children": Array [
        Object {
          "children": Array [],
          "message": "",
          "name": "Foo",
          "status": "INLINED",
        },
        Object {
          "children": Array [],
          "message": "",
          "name": "Bar",
          "status": "INLINED",
        },
        Object {
          "children": Array [],
          "message": "",
          "name": "Bar",
          "status": "INLINED",
        },
      ],
      "message": "",
      "name": "App",
      "status": "ROOT",
    },
  ],
  "inlinedComponents": 3,
  "optimizedNestedClosures": 0,
  "optimizedTrees": 1,
}
`;

exports[`Test React with JSX input, create-element output Functional component folding Dynamic ReactElement type 1`] = `
ReactStatistics {
  "componentsEvaluated": 3,
  "evaluatedRootNodes": Array [
    Object {
      "children": Array [
        Object {
          "children": Array [],
          "message": "",
          "name": "Foo",
          "status": "INLINED",
        },
        Object {
          "children": Array [],
          "message": "",
          "name": "Bar",
          "status": "INLINED",
        },
      ],
      "message": "",
      "name": "App",
      "status": "ROOT",
    },
  ],
  "inlinedComponents": 2,
  "optimizedNestedClosures": 0,
  "optimizedTrees": 1,
}
`;

exports[`Test React with JSX input, create-element output Functional component folding Dynamic context 1`] = `
ReactStatistics {
  "componentsEvaluated": 2,
  "evaluatedRootNodes": Array [
    Object {
      "children": Array [
        Object {
          "children": Array [],
          "message": "",
          "name": "SubChild",
          "status": "INLINED",
        },
      ],
      "message": "",
      "name": "Child",
      "status": "ROOT",
    },
  ],
  "inlinedComponents": 1,
  "optimizedNestedClosures": 0,
  "optimizedTrees": 1,
}
`;

exports[`Test React with JSX input, create-element output Functional component folding Dynamic props 1`] = `
ReactStatistics {
  "componentsEvaluated": 2,
  "evaluatedRootNodes": Array [
    Object {
      "children": Array [
        Object {
          "children": Array [],
          "message": "",
          "name": "Fn",
          "status": "INLINED",
        },
      ],
      "message": "",
      "name": "App",
      "status": "ROOT",
    },
  ],
  "inlinedComponents": 1,
  "optimizedNestedClosures": 0,
  "optimizedTrees": 1,
}
`;

exports[`Test React with JSX input, create-element output Functional component folding Event handlers 1`] = `
ReactStatistics {
  "componentsEvaluated": 1,
  "evaluatedRootNodes": Array [
    Object {
      "children": Array [],
      "message": "",
      "name": "App",
      "status": "ROOT",
    },
  ],
  "inlinedComponents": 0,
  "optimizedNestedClosures": 0,
  "optimizedTrees": 1,
}
`;

exports[`Test React with JSX input, create-element output Functional component folding Key change 1`] = `
ReactStatistics {
  "componentsEvaluated": 4,
  "evaluatedRootNodes": Array [
    Object {
      "children": Array [
        Object {
          "children": Array [],
          "message": "",
          "name": "Stateful",
          "status": "NEW_TREE",
        },
        Object {
          "children": Array [],
          "message": "",
          "name": "Stateful",
          "status": "NEW_TREE",
        },
      ],
      "message": "",
      "name": "App",
      "status": "ROOT",
    },
  ],
  "inlinedComponents": 0,
  "optimizedNestedClosures": 0,
  "optimizedTrees": 2,
}
`;

exports[`Test React with JSX input, create-element output Functional component folding Key change with fragments 1`] = `
ReactStatistics {
  "componentsEvaluated": 5,
  "evaluatedRootNodes": Array [
    Object {
      "children": Array [
        Object {
          "children": Array [
            Object {
              "children": Array [],
              "message": "",
              "name": "Stateful",
              "status": "NEW_TREE",
            },
          ],
          "message": "",
          "name": "React.Fragment",
          "status": "NORMAL",
        },
        Object {
          "children": Array [],
          "message": "",
          "name": "Stateful",
          "status": "NEW_TREE",
        },
      ],
      "message": "",
      "name": "App",
      "status": "ROOT",
    },
  ],
  "inlinedComponents": 0,
  "optimizedNestedClosures": 0,
  "optimizedTrees": 2,
}
`;

exports[`Test React with JSX input, create-element output Functional component folding Key nesting 1`] = `
ReactStatistics {
  "componentsEvaluated": 6,
  "evaluatedRootNodes": Array [
    Object {
      "children": Array [
        Object {
          "children": Array [
            Object {
              "children": Array [],
              "message": "",
              "name": "Stateful",
              "status": "NEW_TREE",
            },
          ],
          "message": "",
          "name": "MessagePane",
          "status": "INLINED",
        },
        Object {
          "children": Array [
            Object {
              "children": Array [],
              "message": "",
              "name": "Stateful",
              "status": "NEW_TREE",
            },
          ],
          "message": "",
          "name": "SettingsPane",
          "status": "INLINED",
        },
      ],
      "message": "",
      "name": "App",
      "status": "ROOT",
    },
  ],
  "inlinedComponents": 2,
  "optimizedNestedClosures": 0,
  "optimizedTrees": 2,
}
`;

exports[`Test React with JSX input, create-element output Functional component folding Key nesting 2 1`] = `
ReactStatistics {
  "componentsEvaluated": 3,
  "evaluatedRootNodes": Array [
    Object {
      "children": Array [
        Object {
          "children": Array [],
          "message": "",
          "name": "Child",
          "status": "INLINED",
        },
        Object {
          "children": Array [],
          "message": "",
          "name": "Child",
          "status": "INLINED",
        },
      ],
      "message": "",
      "name": "App",
      "status": "ROOT",
    },
  ],
  "inlinedComponents": 2,
  "optimizedNestedClosures": 0,
  "optimizedTrees": 1,
}
`;

exports[`Test React with JSX input, create-element output Functional component folding Key nesting 3 1`] = `
ReactStatistics {
  "componentsEvaluated": 3,
  "evaluatedRootNodes": Array [
    Object {
      "children": Array [
        Object {
          "children": Array [],
          "message": "",
          "name": "Child",
          "status": "INLINED",
        },
        Object {
          "children": Array [],
          "message": "",
          "name": "Child",
          "status": "INLINED",
        },
      ],
      "message": "",
      "name": "App",
      "status": "ROOT",
    },
  ],
  "inlinedComponents": 2,
  "optimizedNestedClosures": 0,
  "optimizedTrees": 1,
}
`;

exports[`Test React with JSX input, create-element output Functional component folding Key not changing with fragments 1`] = `
ReactStatistics {
  "componentsEvaluated": 5,
  "evaluatedRootNodes": Array [
    Object {
      "children": Array [
        Object {
          "children": Array [
            Object {
              "children": Array [],
              "message": "",
              "name": "Stateful",
              "status": "NEW_TREE",
            },
          ],
          "message": "",
          "name": "React.Fragment",
          "status": "NORMAL",
        },
        Object {
          "children": Array [],
          "message": "",
          "name": "Stateful",
          "status": "NEW_TREE",
        },
      ],
      "message": "",
      "name": "App",
      "status": "ROOT",
    },
  ],
  "inlinedComponents": 0,
  "optimizedNestedClosures": 0,
  "optimizedTrees": 2,
}
`;

exports[`Test React with JSX input, create-element output Functional component folding React.cloneElement 1`] = `
ReactStatistics {
  "componentsEvaluated": 3,
  "evaluatedRootNodes": Array [
    Object {
      "children": Array [
        Object {
          "children": Array [
            Object {
              "children": Array [],
              "message": "",
              "name": "MaybeShow",
              "status": "INLINED",
            },
          ],
          "message": "",
          "name": "Override",
          "status": "INLINED",
        },
      ],
      "message": "",
      "name": "App",
      "status": "ROOT",
    },
  ],
  "inlinedComponents": 2,
  "optimizedNestedClosures": 0,
  "optimizedTrees": 1,
}
`;

exports[`Test React with JSX input, create-element output Functional component folding Render array twice 1`] = `
ReactStatistics {
  "componentsEvaluated": 2,
  "evaluatedRootNodes": Array [
    Object {
      "children": Array [
        Object {
          "children": Array [],
          "message": "",
          "name": "A",
          "status": "INLINED",
        },
      ],
      "message": "",
      "name": "App",
      "status": "ROOT",
    },
  ],
  "inlinedComponents": 1,
  "optimizedNestedClosures": 0,
  "optimizedTrees": 1,
}
`;

exports[`Test React with JSX input, create-element output Functional component folding Render nested array children 1`] = `
ReactStatistics {
  "componentsEvaluated": 2,
  "evaluatedRootNodes": Array [
    Object {
      "children": Array [
        Object {
          "children": Array [],
          "message": "",
          "name": "A",
          "status": "INLINED",
        },
      ],
      "message": "",
      "name": "App",
      "status": "ROOT",
    },
  ],
  "inlinedComponents": 1,
  "optimizedNestedClosures": 0,
  "optimizedTrees": 1,
}
`;

exports[`Test React with JSX input, create-element output Functional component folding Return text 1`] = `
ReactStatistics {
  "componentsEvaluated": 3,
  "evaluatedRootNodes": Array [
    Object {
      "children": Array [
        Object {
          "children": Array [],
          "message": "",
          "name": "A",
          "status": "INLINED",
        },
        Object {
          "children": Array [],
          "message": "",
          "name": "B",
          "status": "INLINED",
        },
      ],
      "message": "",
      "name": "App",
      "status": "ROOT",
    },
  ],
  "inlinedComponents": 2,
  "optimizedNestedClosures": 0,
  "optimizedTrees": 1,
}
`;

exports[`Test React with JSX input, create-element output Functional component folding Return undefined 1`] = `
ReactStatistics {
  "componentsEvaluated": 2,
  "evaluatedRootNodes": Array [
    Object {
      "children": Array [
        Object {
          "children": Array [],
          "message": "",
          "name": "A",
          "status": "INLINED",
        },
        Object {
          "children": Array [],
          "message": "undefined was returned from render",
          "name": "A",
          "status": "BAIL-OUT",
        },
      ],
      "message": "",
      "name": "App",
      "status": "ROOT",
    },
  ],
  "inlinedComponents": 1,
  "optimizedNestedClosures": 0,
  "optimizedTrees": 1,
}
`;

exports[`Test React with JSX input, create-element output Functional component folding Simple 1`] = `
ReactStatistics {
  "componentsEvaluated": 4,
  "evaluatedRootNodes": Array [
    Object {
      "children": Array [
        Object {
          "children": Array [],
          "message": "",
          "name": "A",
          "status": "INLINED",
        },
        Object {
          "children": Array [],
          "message": "",
          "name": "B",
          "status": "INLINED",
        },
        Object {
          "children": Array [],
          "message": "",
          "name": "C",
          "status": "INLINED",
        },
      ],
      "message": "",
      "name": "App",
      "status": "ROOT",
    },
  ],
  "inlinedComponents": 3,
  "optimizedNestedClosures": 0,
  "optimizedTrees": 1,
}
`;

exports[`Test React with JSX input, create-element output Functional component folding Simple 2 1`] = `
ReactStatistics {
  "componentsEvaluated": 2,
  "evaluatedRootNodes": Array [
    Object {
      "children": Array [
        Object {
          "children": Array [],
          "message": "",
          "name": "A",
          "status": "INLINED",
        },
      ],
      "message": "",
      "name": "App",
      "status": "ROOT",
    },
  ],
  "inlinedComponents": 1,
  "optimizedNestedClosures": 0,
  "optimizedTrees": 1,
}
`;

exports[`Test React with JSX input, create-element output Functional component folding Simple 3 1`] = `
ReactStatistics {
  "componentsEvaluated": 2,
  "evaluatedRootNodes": Array [
    Object {
      "children": Array [
        Object {
          "children": Array [],
          "message": "",
          "name": "A",
          "status": "INLINED",
        },
      ],
      "message": "",
      "name": "App",
      "status": "ROOT",
    },
  ],
  "inlinedComponents": 1,
  "optimizedNestedClosures": 0,
  "optimizedTrees": 1,
}
`;

exports[`Test React with JSX input, create-element output Functional component folding Simple 4 1`] = `
ReactStatistics {
  "componentsEvaluated": 3,
  "evaluatedRootNodes": Array [
    Object {
      "children": Array [
        Object {
          "children": Array [],
          "message": "",
          "name": "Child",
          "status": "NEW_TREE",
        },
      ],
      "message": "",
      "name": "App",
      "status": "ROOT",
    },
  ],
  "inlinedComponents": 0,
  "optimizedNestedClosures": 0,
  "optimizedTrees": 2,
}
`;

exports[`Test React with JSX input, create-element output Functional component folding Simple 5 1`] = `
ReactStatistics {
  "componentsEvaluated": 4,
  "evaluatedRootNodes": Array [
    Object {
      "children": Array [
        Object {
          "children": Array [],
          "message": "",
          "name": "Child",
          "status": "NEW_TREE",
        },
      ],
      "message": "",
      "name": "App",
      "status": "ROOT",
    },
    Object {
      "children": Array [],
      "message": "",
      "name": "Child",
      "status": "ROOT",
    },
  ],
  "inlinedComponents": 0,
  "optimizedNestedClosures": 0,
  "optimizedTrees": 3,
}
`;

exports[`Test React with JSX input, create-element output Functional component folding Simple 6 1`] = `
ReactStatistics {
  "componentsEvaluated": 1,
  "evaluatedRootNodes": Array [
    Object {
      "children": Array [],
      "message": "",
      "name": "App",
      "status": "ROOT",
    },
  ],
  "inlinedComponents": 0,
  "optimizedNestedClosures": 0,
  "optimizedTrees": 1,
}
`;

exports[`Test React with JSX input, create-element output Functional component folding Simple 7 1`] = `
ReactStatistics {
  "componentsEvaluated": 1,
  "evaluatedRootNodes": Array [
    Object {
      "children": Array [],
      "message": "",
      "name": "App",
      "status": "ROOT",
    },
  ],
  "inlinedComponents": 0,
  "optimizedNestedClosures": 0,
  "optimizedTrees": 1,
}
`;

exports[`Test React with JSX input, create-element output Functional component folding Simple 8 1`] = `
ReactStatistics {
  "componentsEvaluated": 4,
  "evaluatedRootNodes": Array [
    Object {
      "children": Array [
        Object {
          "children": Array [],
          "message": "",
          "name": "A",
          "status": "INLINED",
        },
        Object {
          "children": Array [],
          "message": "",
          "name": "A",
          "status": "INLINED",
        },
        Object {
          "children": Array [],
          "message": "",
          "name": "A",
          "status": "INLINED",
        },
      ],
      "message": "",
      "name": "App",
      "status": "ROOT",
    },
  ],
  "inlinedComponents": 3,
  "optimizedNestedClosures": 0,
  "optimizedTrees": 1,
}
`;

exports[`Test React with JSX input, create-element output Functional component folding Simple 9 1`] = `
ReactStatistics {
  "componentsEvaluated": 4,
  "evaluatedRootNodes": Array [
    Object {
      "children": Array [
        Object {
          "children": Array [],
          "message": "",
          "name": "A",
          "status": "INLINED",
        },
        Object {
          "children": Array [],
          "message": "",
          "name": "A",
          "status": "INLINED",
        },
        Object {
          "children": Array [],
          "message": "",
          "name": "A",
          "status": "INLINED",
        },
      ],
      "message": "",
      "name": "App",
      "status": "ROOT",
    },
  ],
  "inlinedComponents": 3,
  "optimizedNestedClosures": 0,
  "optimizedTrees": 1,
}
`;

exports[`Test React with JSX input, create-element output Functional component folding Simple 10 1`] = `
ReactStatistics {
  "componentsEvaluated": 4,
  "evaluatedRootNodes": Array [
    Object {
      "children": Array [
        Object {
          "children": Array [],
          "message": "",
          "name": "A",
          "status": "INLINED",
        },
      ],
      "message": "",
      "name": "App",
      "status": "ROOT",
    },
    Object {
      "children": Array [
        Object {
          "children": Array [],
          "message": "",
          "name": "A",
          "status": "INLINED",
        },
      ],
      "message": "",
      "name": "App2",
      "status": "WRITE-CONFLICTS",
    },
  ],
  "inlinedComponents": 2,
  "optimizedNestedClosures": 0,
  "optimizedTrees": 2,
}
`;

exports[`Test React with JSX input, create-element output Functional component folding Simple children 1`] = `
ReactStatistics {
  "componentsEvaluated": 3,
  "evaluatedRootNodes": Array [
    Object {
      "children": Array [
        Object {
          "children": Array [
            Object {
              "children": Array [],
              "message": "",
              "name": "A",
              "status": "INLINED",
            },
          ],
          "message": "",
          "name": "A",
          "status": "INLINED",
        },
      ],
      "message": "",
      "name": "App",
      "status": "ROOT",
    },
  ],
  "inlinedComponents": 2,
  "optimizedNestedClosures": 0,
  "optimizedTrees": 1,
}
`;

exports[`Test React with JSX input, create-element output Functional component folding Simple fragments 1`] = `
ReactStatistics {
  "componentsEvaluated": 5,
  "evaluatedRootNodes": Array [
    Object {
      "children": Array [
        Object {
          "children": Array [
            Object {
              "children": Array [],
              "message": "",
              "name": "A",
              "status": "INLINED",
            },
            Object {
              "children": Array [],
              "message": "",
              "name": "B",
              "status": "INLINED",
            },
            Object {
              "children": Array [],
              "message": "",
              "name": "C",
              "status": "INLINED",
            },
          ],
          "message": "",
          "name": "React.Fragment",
          "status": "NORMAL",
        },
      ],
      "message": "",
      "name": "App",
      "status": "ROOT",
    },
  ],
  "inlinedComponents": 3,
  "optimizedNestedClosures": 0,
  "optimizedTrees": 1,
}
`;

exports[`Test React with JSX input, create-element output Functional component folding Simple refs 1`] = `
ReactStatistics {
  "componentsEvaluated": 2,
  "evaluatedRootNodes": Array [
    Object {
      "children": Array [
        Object {
          "children": Array [],
          "message": "",
          "name": "A",
          "status": "INLINED",
        },
      ],
      "message": "",
      "name": "App",
      "status": "ROOT",
    },
  ],
  "inlinedComponents": 1,
  "optimizedNestedClosures": 0,
  "optimizedTrees": 1,
}
`;

exports[`Test React with JSX input, create-element output Functional component folding Simple with Object.assign #2 1`] = `
ReactStatistics {
  "componentsEvaluated": 2,
  "evaluatedRootNodes": Array [
    Object {
      "children": Array [
        Object {
          "children": Array [],
          "message": "",
          "name": "A",
          "status": "INLINED",
        },
      ],
      "message": "",
      "name": "App",
      "status": "ROOT",
    },
  ],
  "inlinedComponents": 1,
  "optimizedNestedClosures": 0,
  "optimizedTrees": 1,
}
`;

exports[`Test React with JSX input, create-element output Functional component folding Simple with Object.assign #3 1`] = `
ReactStatistics {
  "componentsEvaluated": 1,
  "evaluatedRootNodes": Array [
    Object {
      "children": Array [],
      "message": "",
      "name": "App",
      "status": "ROOT",
    },
  ],
  "inlinedComponents": 0,
  "optimizedNestedClosures": 0,
  "optimizedTrees": 1,
}
`;

exports[`Test React with JSX input, create-element output Functional component folding Simple with Object.assign #4 1`] = `
ReactStatistics {
  "componentsEvaluated": 1,
  "evaluatedRootNodes": Array [
    Object {
      "children": Array [],
      "message": "",
      "name": "App",
      "status": "ROOT",
    },
  ],
  "inlinedComponents": 0,
  "optimizedNestedClosures": 0,
  "optimizedTrees": 1,
}
`;

exports[`Test React with JSX input, create-element output Functional component folding Simple with Object.assign #5 1`] = `
ReactStatistics {
  "componentsEvaluated": 1,
  "evaluatedRootNodes": Array [
    Object {
      "children": Array [],
      "message": "",
      "name": "App",
      "status": "ROOT",
    },
  ],
  "inlinedComponents": 0,
  "optimizedNestedClosures": 0,
  "optimizedTrees": 1,
}
`;

exports[`Test React with JSX input, create-element output Functional component folding Simple with Object.assign 1`] = `
ReactStatistics {
  "componentsEvaluated": 2,
  "evaluatedRootNodes": Array [
    Object {
      "children": Array [
        Object {
          "children": Array [],
          "message": "",
          "name": "A",
          "status": "INLINED",
        },
      ],
      "message": "",
      "name": "App",
      "status": "ROOT",
    },
  ],
  "inlinedComponents": 1,
  "optimizedNestedClosures": 0,
  "optimizedTrees": 1,
}
`;

exports[`Test React with JSX input, create-element output Functional component folding Simple with abstract props 1`] = `
ReactStatistics {
  "componentsEvaluated": 3,
  "evaluatedRootNodes": Array [
    Object {
      "children": Array [
        Object {
          "children": Array [
            Object {
              "children": Array [],
              "message": "",
              "name": "IWantThisToBeInlined",
              "status": "INLINED",
            },
          ],
          "message": "",
          "name": "Button",
          "status": "INLINED",
        },
      ],
      "message": "",
      "name": "App",
      "status": "ROOT",
    },
  ],
  "inlinedComponents": 2,
  "optimizedNestedClosures": 0,
  "optimizedTrees": 1,
}
`;

exports[`Test React with JSX input, create-element output Functional component folding Simple with multiple JSX spreads #2 1`] = `
ReactStatistics {
  "componentsEvaluated": 3,
  "evaluatedRootNodes": Array [
    Object {
      "children": Array [
        Object {
          "children": Array [
            Object {
              "children": Array [],
              "message": "",
              "name": "IWantThisToBeInlined",
              "status": "INLINED",
            },
          ],
          "message": "",
          "name": "Button",
          "status": "INLINED",
        },
      ],
      "message": "",
      "name": "App",
      "status": "ROOT",
    },
  ],
  "inlinedComponents": 2,
  "optimizedNestedClosures": 0,
  "optimizedTrees": 1,
}
`;

exports[`Test React with JSX input, create-element output Functional component folding Simple with multiple JSX spreads #3 1`] = `
ReactStatistics {
  "componentsEvaluated": 2,
  "evaluatedRootNodes": Array [
    Object {
      "children": Array [
        Object {
          "children": Array [],
          "message": "",
          "name": "Button",
          "status": "INLINED",
        },
      ],
      "message": "",
      "name": "App",
      "status": "ROOT",
    },
  ],
  "inlinedComponents": 1,
  "optimizedNestedClosures": 0,
  "optimizedTrees": 1,
}
`;

exports[`Test React with JSX input, create-element output Functional component folding Simple with multiple JSX spreads #4 1`] = `
ReactStatistics {
  "componentsEvaluated": 1,
  "evaluatedRootNodes": Array [
    Object {
      "children": Array [],
      "message": "",
      "name": "App",
      "status": "ROOT",
    },
  ],
  "inlinedComponents": 0,
  "optimizedNestedClosures": 0,
  "optimizedTrees": 1,
}
`;

exports[`Test React with JSX input, create-element output Functional component folding Simple with multiple JSX spreads #5 1`] = `
ReactStatistics {
  "componentsEvaluated": 1,
  "evaluatedRootNodes": Array [
    Object {
      "children": Array [],
      "message": "",
      "name": "App",
      "status": "ROOT",
    },
  ],
  "inlinedComponents": 0,
  "optimizedNestedClosures": 0,
  "optimizedTrees": 1,
}
`;

exports[`Test React with JSX input, create-element output Functional component folding Simple with multiple JSX spreads #6 1`] = `
ReactStatistics {
  "componentsEvaluated": 1,
  "evaluatedRootNodes": Array [
    Object {
      "children": Array [],
      "message": "",
      "name": "App",
      "status": "ROOT",
    },
  ],
  "inlinedComponents": 0,
  "optimizedNestedClosures": 0,
  "optimizedTrees": 1,
}
`;

exports[`Test React with JSX input, create-element output Functional component folding Simple with multiple JSX spreads 1`] = `
ReactStatistics {
  "componentsEvaluated": 3,
  "evaluatedRootNodes": Array [
    Object {
      "children": Array [
        Object {
          "children": Array [
            Object {
              "children": Array [],
              "message": "",
              "name": "IWantThisToBeInlined",
              "status": "INLINED",
            },
          ],
          "message": "",
          "name": "Button",
          "status": "INLINED",
        },
      ],
      "message": "",
      "name": "App",
      "status": "ROOT",
    },
  ],
  "inlinedComponents": 2,
  "optimizedNestedClosures": 0,
  "optimizedTrees": 1,
}
`;

exports[`Test React with JSX input, create-element output Functional component folding Simple with new expression 1`] = `
ReactStatistics {
  "componentsEvaluated": 1,
  "evaluatedRootNodes": Array [
    Object {
      "children": Array [],
      "message": "",
      "name": "App",
      "status": "ROOT",
    },
  ],
  "inlinedComponents": 0,
  "optimizedNestedClosures": 0,
  "optimizedTrees": 1,
}
`;

exports[`Test React with JSX input, create-element output Functional component folding Simple with unary expressions 1`] = `
ReactStatistics {
  "componentsEvaluated": 2,
  "evaluatedRootNodes": Array [
    Object {
      "children": Array [
        Object {
          "children": Array [],
          "message": "",
          "name": "Child",
          "status": "INLINED",
        },
      ],
      "message": "",
      "name": "App",
      "status": "ROOT",
    },
  ],
  "inlinedComponents": 1,
  "optimizedNestedClosures": 0,
  "optimizedTrees": 1,
}
`;

exports[`Test React with JSX input, create-element output Render props React Context 1`] = `
ReactStatistics {
  "componentsEvaluated": 3,
  "evaluatedRootNodes": Array [
    Object {
      "children": Array [
        Object {
          "children": Array [
            Object {
              "children": Array [
                Object {
                  "children": Array [],
                  "message": "",
                  "name": "Context.Consumer",
                  "status": "RENDER_PROPS",
                },
              ],
              "message": "",
              "name": "Child",
              "status": "INLINED",
            },
          ],
          "message": "",
          "name": "Context.Provider",
          "status": "NORMAL",
        },
      ],
      "message": "",
      "name": "App",
      "status": "ROOT",
    },
  ],
  "inlinedComponents": 1,
  "optimizedNestedClosures": 1,
  "optimizedTrees": 1,
}
`;

exports[`Test React with JSX input, create-element output Render props React Context 2 1`] = `
ReactStatistics {
  "componentsEvaluated": 3,
  "evaluatedRootNodes": Array [
    Object {
      "children": Array [
        Object {
          "children": Array [
            Object {
              "children": Array [
                Object {
                  "children": Array [],
                  "message": "",
                  "name": "Context.Consumer",
                  "status": "RENDER_PROPS",
                },
              ],
              "message": "",
              "name": "Child",
              "status": "INLINED",
            },
          ],
          "message": "",
          "name": "Context.Provider",
          "status": "NORMAL",
        },
      ],
      "message": "",
      "name": "App",
      "status": "ROOT",
    },
  ],
  "inlinedComponents": 1,
  "optimizedNestedClosures": 1,
  "optimizedTrees": 1,
}
`;

exports[`Test React with JSX input, create-element output Render props React Context 3 1`] = `
ReactStatistics {
  "componentsEvaluated": 2,
  "evaluatedRootNodes": Array [
    Object {
      "children": Array [
        Object {
          "children": Array [
            Object {
              "children": Array [],
              "message": "",
              "name": "Context.Consumer",
              "status": "RENDER_PROPS",
            },
          ],
          "message": "",
          "name": "Child",
          "status": "INLINED",
        },
      ],
      "message": "",
      "name": "App",
      "status": "ROOT",
    },
  ],
  "inlinedComponents": 1,
  "optimizedNestedClosures": 1,
  "optimizedTrees": 1,
}
`;

exports[`Test React with JSX input, create-element output Render props React Context 4 1`] = `
ReactStatistics {
  "componentsEvaluated": 5,
  "evaluatedRootNodes": Array [
    Object {
      "children": Array [
        Object {
          "children": Array [
            Object {
              "children": Array [
                Object {
                  "children": Array [
                    Object {
                      "children": Array [],
                      "message": "",
                      "name": "Context.Consumer",
                      "status": "RENDER_PROPS",
                    },
                  ],
                  "message": "",
                  "name": "Child",
                  "status": "INLINED",
                },
              ],
              "message": "",
              "name": "Context.Provider",
              "status": "NORMAL",
            },
            Object {
              "children": Array [
                Object {
                  "children": Array [],
                  "message": "",
                  "name": "Context.Consumer",
                  "status": "RENDER_PROPS",
                },
              ],
              "message": "",
              "name": "Child",
              "status": "INLINED",
            },
          ],
          "message": "",
          "name": "Context.Provider",
          "status": "NORMAL",
        },
      ],
      "message": "",
      "name": "App",
      "status": "ROOT",
    },
  ],
  "inlinedComponents": 2,
  "optimizedNestedClosures": 2,
  "optimizedTrees": 1,
}
`;

exports[`Test React with JSX input, create-element output Render props React Context 5 1`] = `
ReactStatistics {
  "componentsEvaluated": 4,
  "evaluatedRootNodes": Array [
    Object {
      "children": Array [
        Object {
          "children": Array [
            Object {
              "children": Array [
                Object {
                  "children": Array [],
                  "message": "",
                  "name": "Context.Consumer",
                  "status": "RENDER_PROPS",
                },
              ],
              "message": "",
              "name": "Child",
              "status": "INLINED",
            },
          ],
          "message": "",
          "name": "Context.Provider",
          "status": "NORMAL",
        },
        Object {
          "children": Array [
            Object {
              "children": Array [],
              "message": "",
              "name": "Context.Consumer",
              "status": "RENDER_PROPS",
            },
          ],
          "message": "",
          "name": "Child",
          "status": "INLINED",
        },
      ],
      "message": "",
      "name": "App",
      "status": "ROOT",
    },
  ],
  "inlinedComponents": 2,
  "optimizedNestedClosures": 2,
  "optimizedTrees": 1,
}
`;

exports[`Test React with JSX input, create-element output Render props Relay QueryRenderer 1`] = `
ReactStatistics {
  "componentsEvaluated": 1,
  "evaluatedRootNodes": Array [
    Object {
      "children": Array [
        Object {
          "children": Array [],
          "message": "",
          "name": "QueryRenderer",
          "status": "RENDER_PROPS",
        },
      ],
      "message": "",
      "name": "App",
      "status": "ROOT",
    },
  ],
  "inlinedComponents": 0,
  "optimizedNestedClosures": 1,
  "optimizedTrees": 1,
}
`;

exports[`Test React with JSX input, create-element output Render props Relay QueryRenderer 2 1`] = `
ReactStatistics {
  "componentsEvaluated": 1,
  "evaluatedRootNodes": Array [
    Object {
      "children": Array [
        Object {
          "children": Array [],
          "message": "",
          "name": "QueryRenderer",
          "status": "RENDER_PROPS",
        },
      ],
      "message": "",
      "name": "App",
      "status": "ROOT",
    },
  ],
  "inlinedComponents": 0,
  "optimizedNestedClosures": 1,
  "optimizedTrees": 1,
}
`;

exports[`Test React with JSX input, create-element output Render props Relay QueryRenderer 3 1`] = `
ReactStatistics {
  "componentsEvaluated": 3,
  "evaluatedRootNodes": Array [
    Object {
      "children": Array [
        Object {
          "children": Array [
            Object {
              "children": Array [],
              "message": "",
              "name": "SomeClassThatShouldNotMakeRootAClass",
              "status": "NEW_TREE",
            },
          ],
          "message": "",
          "name": "QueryRenderer",
          "status": "RENDER_PROPS",
        },
      ],
      "message": "",
      "name": "App",
      "status": "ROOT",
    },
  ],
  "inlinedComponents": 0,
  "optimizedNestedClosures": 1,
  "optimizedTrees": 2,
}
`;

exports[`Test React with JSX input, create-element output fb-www mocks Function bind 1`] = `
ReactStatistics {
  "componentsEvaluated": 2,
  "evaluatedRootNodes": Array [
    Object {
      "children": Array [
        Object {
          "children": Array [],
          "message": "",
          "name": "Middle",
          "status": "INLINED",
        },
      ],
      "message": "",
      "name": "App",
      "status": "ROOT",
    },
  ],
  "inlinedComponents": 1,
  "optimizedNestedClosures": 0,
  "optimizedTrees": 1,
}
`;

exports[`Test React with JSX input, create-element output fb-www mocks Hacker News app 1`] = `
ReactStatistics {
  "componentsEvaluated": 5,
  "evaluatedRootNodes": Array [
    Object {
      "children": Array [
        Object {
          "children": Array [
            Object {
              "children": Array [
                Object {
                  "children": Array [],
                  "message": "",
                  "name": "HeaderBar",
                  "status": "INLINED",
                },
                Object {
                  "children": Array [],
                  "message": "",
                  "name": "StoryList",
                  "status": "INLINED",
                },
              ],
              "message": "",
              "name": "React.Fragment",
              "status": "NORMAL",
            },
          ],
          "message": "",
          "name": "AppBody",
          "status": "INLINED",
        },
      ],
      "message": "",
      "name": "App",
      "status": "ROOT",
    },
  ],
  "inlinedComponents": 3,
  "optimizedNestedClosures": 0,
  "optimizedTrees": 1,
}
`;

exports[`Test React with JSX input, create-element output fb-www mocks fb-www 1`] = `
ReactStatistics {
  "componentsEvaluated": 1,
  "evaluatedRootNodes": Array [
    Object {
      "children": Array [
        Object {
          "children": Array [],
          "message": "",
          "name": "QueryRenderer",
          "status": "RENDER_PROPS",
        },
      ],
      "message": "",
      "name": "App",
      "status": "ROOT",
    },
  ],
  "inlinedComponents": 0,
  "optimizedNestedClosures": 1,
  "optimizedTrees": 1,
}
`;

exports[`Test React with JSX input, create-element output fb-www mocks fb-www 2 1`] = `
ReactStatistics {
  "componentsEvaluated": 1,
  "evaluatedRootNodes": Array [
    Object {
      "children": Array [],
      "message": "",
      "name": "Hello",
      "status": "ROOT",
    },
  ],
  "inlinedComponents": 0,
  "optimizedNestedClosures": 0,
  "optimizedTrees": 1,
}
`;

exports[`Test React with JSX input, create-element output fb-www mocks fb-www 3 1`] = `
ReactStatistics {
  "componentsEvaluated": 0,
  "evaluatedRootNodes": Array [],
  "inlinedComponents": 0,
  "optimizedNestedClosures": 0,
  "optimizedTrees": 0,
}
`;

exports[`Test React with JSX input, create-element output fb-www mocks fb-www 4 1`] = `
ReactStatistics {
  "componentsEvaluated": 0,
  "evaluatedRootNodes": Array [],
  "inlinedComponents": 0,
  "optimizedNestedClosures": 0,
  "optimizedTrees": 0,
}
`;

exports[`Test React with JSX input, create-element output fb-www mocks fb-www 5 1`] = `
ReactStatistics {
  "componentsEvaluated": 0,
  "evaluatedRootNodes": Array [],
  "inlinedComponents": 0,
  "optimizedNestedClosures": 0,
  "optimizedTrees": 0,
}
`;

exports[`Test React with JSX input, create-element output fb-www mocks fb-www 6 1`] = `
ReactStatistics {
  "componentsEvaluated": 0,
  "evaluatedRootNodes": Array [],
  "inlinedComponents": 0,
  "optimizedNestedClosures": 0,
  "optimizedTrees": 0,
}
`;

exports[`Test React with JSX input, create-element output fb-www mocks fb-www 7 1`] = `
ReactStatistics {
  "componentsEvaluated": 1,
  "evaluatedRootNodes": Array [
    Object {
      "children": Array [],
      "message": "",
      "name": "App",
      "status": "ROOT",
    },
  ],
  "inlinedComponents": 0,
  "optimizedNestedClosures": 0,
  "optimizedTrees": 1,
}
`;

exports[`Test React with JSX input, create-element output fb-www mocks fb-www 8 1`] = `
ReactStatistics {
  "componentsEvaluated": 3,
  "evaluatedRootNodes": Array [
    Object {
      "children": Array [
        Object {
          "children": Array [],
          "message": "RelayContainer",
          "name": "WrappedApp",
          "status": "NEW_TREE",
        },
      ],
      "message": "",
      "name": "App",
      "status": "ROOT",
    },
  ],
  "inlinedComponents": 0,
  "optimizedNestedClosures": 0,
  "optimizedTrees": 2,
}
`;

exports[`Test React with JSX input, create-element output fb-www mocks fb-www 9 1`] = `
ReactStatistics {
  "componentsEvaluated": 9,
  "evaluatedRootNodes": Array [
    Object {
      "children": Array [
        Object {
          "children": Array [
            Object {
              "children": Array [
                Object {
                  "children": Array [],
                  "message": "",
                  "name": "B",
                  "status": "INLINED",
                },
                Object {
                  "children": Array [],
                  "message": "",
                  "name": "C",
                  "status": "INLINED",
                },
              ],
              "message": "",
              "name": "React.Fragment",
              "status": "NORMAL",
            },
          ],
          "message": "",
          "name": "A",
          "status": "INLINED",
        },
        Object {
          "children": Array [
            Object {
              "children": Array [
                Object {
                  "children": Array [],
                  "message": "",
                  "name": "B",
                  "status": "INLINED",
                },
                Object {
                  "children": Array [],
                  "message": "",
                  "name": "C",
                  "status": "INLINED",
                },
              ],
              "message": "",
              "name": "React.Fragment",
              "status": "NORMAL",
            },
          ],
          "message": "",
          "name": "A",
          "status": "INLINED",
        },
      ],
      "message": "",
      "name": "App",
      "status": "ROOT",
    },
  ],
  "inlinedComponents": 6,
  "optimizedNestedClosures": 0,
  "optimizedTrees": 1,
}
`;

exports[`Test React with JSX input, create-element output fb-www mocks fb-www 10 1`] = `
ReactStatistics {
  "componentsEvaluated": 5,
  "evaluatedRootNodes": Array [
    Object {
      "children": Array [
        Object {
          "children": Array [
            Object {
              "children": Array [
                Object {
                  "children": Array [],
                  "message": "",
                  "name": "B",
                  "status": "INLINED",
                },
                Object {
                  "children": Array [],
                  "message": "",
                  "name": "C",
                  "status": "INLINED",
                },
              ],
              "message": "",
              "name": "React.Fragment",
              "status": "NORMAL",
            },
          ],
          "message": "",
          "name": "A",
          "status": "INLINED",
        },
      ],
      "message": "",
      "name": "App",
      "status": "ROOT",
    },
  ],
  "inlinedComponents": 3,
  "optimizedNestedClosures": 0,
  "optimizedTrees": 1,
}
`;

exports[`Test React with JSX input, create-element output fb-www mocks fb-www 11 1`] = `
ReactStatistics {
  "componentsEvaluated": 13,
  "evaluatedRootNodes": Array [
    Object {
      "children": Array [
        Object {
          "children": Array [
            Object {
              "children": Array [
                Object {
                  "children": Array [],
                  "message": "",
                  "name": "B",
                  "status": "INLINED",
                },
                Object {
                  "children": Array [],
                  "message": "",
                  "name": "C",
                  "status": "INLINED",
                },
              ],
              "message": "",
              "name": "React.Fragment",
              "status": "NORMAL",
            },
          ],
          "message": "",
          "name": "A",
          "status": "INLINED",
        },
        Object {
          "children": Array [
            Object {
              "children": Array [
                Object {
                  "children": Array [],
                  "message": "",
                  "name": "B",
                  "status": "INLINED",
                },
                Object {
                  "children": Array [],
                  "message": "",
                  "name": "C",
                  "status": "INLINED",
                },
              ],
              "message": "",
              "name": "React.Fragment",
              "status": "NORMAL",
            },
          ],
          "message": "",
          "name": "A",
          "status": "INLINED",
        },
        Object {
          "children": Array [
            Object {
              "children": Array [
                Object {
                  "children": Array [],
                  "message": "",
                  "name": "B",
                  "status": "INLINED",
                },
                Object {
                  "children": Array [],
                  "message": "",
                  "name": "C",
                  "status": "INLINED",
                },
              ],
              "message": "",
              "name": "React.Fragment",
              "status": "NORMAL",
            },
          ],
          "message": "",
          "name": "A",
          "status": "INLINED",
        },
      ],
      "message": "",
      "name": "App",
      "status": "ROOT",
    },
  ],
  "inlinedComponents": 9,
  "optimizedNestedClosures": 0,
  "optimizedTrees": 1,
}
`;

exports[`Test React with JSX input, create-element output fb-www mocks fb-www 13 1`] = `
ReactStatistics {
  "componentsEvaluated": 0,
  "evaluatedRootNodes": Array [],
  "inlinedComponents": 0,
  "optimizedNestedClosures": 0,
  "optimizedTrees": 0,
}
`;

exports[`Test React with JSX input, create-element output fb-www mocks repl example 1`] = `
ReactStatistics {
  "componentsEvaluated": 7,
  "evaluatedRootNodes": Array [
    Object {
      "children": Array [
        Object {
          "children": Array [
            Object {
              "children": Array [],
              "message": "",
              "name": "Yar",
              "status": "INLINED",
            },
          ],
          "message": "",
          "name": "Bar",
          "status": "INLINED",
        },
        Object {
          "children": Array [
            Object {
              "children": Array [],
              "message": "",
              "name": "Yar",
              "status": "INLINED",
            },
          ],
          "message": "",
          "name": "Bar",
          "status": "INLINED",
        },
        Object {
          "children": Array [
            Object {
              "children": Array [],
              "message": "",
              "name": "Yar",
              "status": "INLINED",
            },
          ],
          "message": "",
          "name": "Bar",
          "status": "INLINED",
        },
      ],
      "message": "",
      "name": "Foo",
      "status": "ROOT",
    },
  ],
  "inlinedComponents": 6,
  "optimizedNestedClosures": 0,
  "optimizedTrees": 1,
}
`;

exports[`Test React with create-element input, JSX output Class component folding Classes with state 1`] = `
ReactStatistics {
  "componentsEvaluated": 1,
  "evaluatedRootNodes": Array [
    Object {
      "children": Array [],
      "message": "",
      "name": "App",
      "status": "ROOT",
    },
  ],
  "inlinedComponents": 0,
  "optimizedNestedClosures": 0,
  "optimizedTrees": 1,
}
`;

exports[`Test React with create-element input, JSX output Class component folding Complex class components folding into functional root component #2 1`] = `
ReactStatistics {
  "componentsEvaluated": 4,
  "evaluatedRootNodes": Array [
    Object {
      "children": Array [
        Object {
          "children": Array [
            Object {
              "children": Array [],
              "message": "",
              "name": "Child2",
              "status": "INLINED",
            },
          ],
          "message": "",
          "name": "Child",
          "status": "NEW_TREE",
        },
      ],
      "message": "",
      "name": "App",
      "status": "ROOT",
    },
  ],
  "inlinedComponents": 1,
  "optimizedNestedClosures": 0,
  "optimizedTrees": 2,
}
`;

exports[`Test React with create-element input, JSX output Class component folding Complex class components folding into functional root component #3 1`] = `
ReactStatistics {
  "componentsEvaluated": 4,
  "evaluatedRootNodes": Array [
    Object {
      "children": Array [
        Object {
          "children": Array [
            Object {
              "children": Array [],
              "message": "",
              "name": "Child2",
              "status": "INLINED",
            },
          ],
          "message": "",
          "name": "Child",
          "status": "NEW_TREE",
        },
      ],
      "message": "",
      "name": "App",
      "status": "ROOT",
    },
  ],
  "inlinedComponents": 1,
  "optimizedNestedClosures": 0,
  "optimizedTrees": 2,
}
`;

exports[`Test React with create-element input, JSX output Class component folding Complex class components folding into functional root component #4 1`] = `
ReactStatistics {
  "componentsEvaluated": 12,
  "evaluatedRootNodes": Array [
    Object {
      "children": Array [
        Object {
          "children": Array [],
          "message": "",
          "name": "Child",
          "status": "NEW_TREE",
        },
        Object {
          "children": Array [],
          "message": "",
          "name": "Child",
          "status": "NEW_TREE",
        },
        Object {
          "children": Array [],
          "message": "",
          "name": "Child",
          "status": "NEW_TREE",
        },
        Object {
          "children": Array [],
          "message": "",
          "name": "Child",
          "status": "NEW_TREE",
        },
        Object {
          "children": Array [],
          "message": "",
          "name": "Child",
          "status": "NEW_TREE",
        },
        Object {
          "children": Array [],
          "message": "",
          "name": "Child",
          "status": "NEW_TREE",
        },
        Object {
          "children": Array [],
          "message": "",
          "name": "Child",
          "status": "NEW_TREE",
        },
        Object {
          "children": Array [],
          "message": "",
          "name": "Child",
          "status": "NEW_TREE",
        },
        Object {
          "children": Array [],
          "message": "",
          "name": "Child",
          "status": "NEW_TREE",
        },
        Object {
          "children": Array [],
          "message": "",
          "name": "Child",
          "status": "NEW_TREE",
        },
      ],
      "message": "",
      "name": "App",
      "status": "ROOT",
    },
  ],
  "inlinedComponents": 0,
  "optimizedNestedClosures": 0,
  "optimizedTrees": 2,
}
`;

exports[`Test React with create-element input, JSX output Class component folding Complex class components folding into functional root component #5 1`] = `
ReactStatistics {
  "componentsEvaluated": 4,
  "evaluatedRootNodes": Array [
    Object {
      "children": Array [
        Object {
          "children": Array [
            Object {
              "children": Array [],
              "message": "",
              "name": "Child2",
              "status": "INLINED",
            },
          ],
          "message": "",
          "name": "Child",
          "status": "NEW_TREE",
        },
      ],
      "message": "",
      "name": "App",
      "status": "ROOT",
    },
  ],
  "inlinedComponents": 1,
  "optimizedNestedClosures": 0,
  "optimizedTrees": 2,
}
`;

exports[`Test React with create-element input, JSX output Class component folding Complex class components folding into functional root component 1`] = `
ReactStatistics {
  "componentsEvaluated": 3,
  "evaluatedRootNodes": Array [
    Object {
      "children": Array [
        Object {
          "children": Array [],
          "message": "",
          "name": "Child",
          "status": "NEW_TREE",
        },
      ],
      "message": "",
      "name": "App",
      "status": "ROOT",
    },
  ],
  "inlinedComponents": 0,
  "optimizedNestedClosures": 0,
  "optimizedTrees": 2,
}
`;

exports[`Test React with create-element input, JSX output Class component folding Inheritance chaining 1`] = `
ReactStatistics {
  "componentsEvaluated": 3,
  "evaluatedRootNodes": Array [
    Object {
      "children": Array [
        Object {
          "children": Array [],
          "message": "",
          "name": "Child",
          "status": "NEW_TREE",
        },
      ],
      "message": "",
      "name": "App",
      "status": "ROOT",
    },
  ],
  "inlinedComponents": 0,
  "optimizedNestedClosures": 0,
  "optimizedTrees": 2,
}
`;

exports[`Test React with create-element input, JSX output Class component folding Simple 1`] = `
ReactStatistics {
  "componentsEvaluated": 1,
  "evaluatedRootNodes": Array [
    Object {
      "children": Array [],
      "message": "",
      "name": "MyComponent",
      "status": "ROOT",
    },
  ],
  "inlinedComponents": 0,
  "optimizedNestedClosures": 0,
  "optimizedTrees": 1,
}
`;

exports[`Test React with create-element input, JSX output Class component folding Simple classes #2 1`] = `
ReactStatistics {
  "componentsEvaluated": 1,
  "evaluatedRootNodes": Array [
    Object {
      "children": Array [],
      "message": "",
      "name": "App",
      "status": "ROOT",
    },
  ],
  "inlinedComponents": 0,
  "optimizedNestedClosures": 0,
  "optimizedTrees": 1,
}
`;

exports[`Test React with create-element input, JSX output Class component folding Simple classes #3 1`] = `
ReactStatistics {
  "componentsEvaluated": 3,
  "evaluatedRootNodes": Array [
    Object {
      "children": Array [
        Object {
          "children": Array [],
          "message": "",
          "name": "Child",
          "status": "NEW_TREE",
        },
      ],
      "message": "",
      "name": "App",
      "status": "ROOT",
    },
  ],
  "inlinedComponents": 0,
  "optimizedNestedClosures": 0,
  "optimizedTrees": 2,
}
`;

exports[`Test React with create-element input, JSX output Class component folding Simple classes 1`] = `
ReactStatistics {
  "componentsEvaluated": 2,
  "evaluatedRootNodes": Array [
    Object {
      "children": Array [
        Object {
          "children": Array [],
          "message": "",
          "name": "Child",
          "status": "INLINED",
        },
      ],
      "message": "",
      "name": "App",
      "status": "ROOT",
    },
  ],
  "inlinedComponents": 1,
  "optimizedNestedClosures": 0,
  "optimizedTrees": 1,
}
`;

exports[`Test React with create-element input, JSX output Factory class component folding Simple factory classes 1`] = `
ReactStatistics {
  "componentsEvaluated": 1,
  "evaluatedRootNodes": Array [
    Object {
      "children": Array [],
      "message": "",
      "name": "FactoryComponent",
      "status": "ROOT",
    },
  ],
  "inlinedComponents": 0,
  "optimizedNestedClosures": 0,
  "optimizedTrees": 1,
}
`;

exports[`Test React with create-element input, JSX output Factory class component folding Simple factory classes 2 1`] = `
ReactStatistics {
  "componentsEvaluated": 3,
  "evaluatedRootNodes": Array [
    Object {
      "children": Array [
        Object {
          "children": Array [],
          "message": "",
          "name": "FactoryComponent",
          "status": "INLINED",
        },
        Object {
          "children": Array [],
          "message": "non-root factory class components are not suppoted",
          "name": "FactoryComponent",
          "status": "BAIL-OUT",
        },
      ],
      "message": "",
      "name": "App",
      "status": "ROOT",
    },
  ],
  "inlinedComponents": 0,
  "optimizedNestedClosures": 0,
  "optimizedTrees": 2,
}
`;

exports[`Test React with create-element input, JSX output First render only Class component as root with refs 1`] = `
ReactStatistics {
  "componentsEvaluated": 3,
  "evaluatedRootNodes": Array [
    Object {
      "children": Array [
        Object {
          "children": Array [
            Object {
              "children": Array [],
              "message": "",
              "name": "SubChild",
              "status": "INLINED",
            },
          ],
          "message": "",
          "name": "Child",
          "status": "INLINED",
        },
      ],
      "message": "",
      "name": "App",
      "status": "ROOT",
    },
  ],
  "inlinedComponents": 2,
  "optimizedNestedClosures": 0,
  "optimizedTrees": 1,
}
`;

exports[`Test React with create-element input, JSX output First render only React Context 1`] = `
ReactStatistics {
  "componentsEvaluated": 4,
  "evaluatedRootNodes": Array [
    Object {
      "children": Array [
        Object {
          "children": Array [
            Object {
              "children": Array [
                Object {
                  "children": Array [],
                  "message": "",
                  "name": "Context.Consumer",
                  "status": "INLINED",
                },
              ],
              "message": "",
              "name": "Child",
              "status": "INLINED",
            },
          ],
          "message": "",
          "name": "Context.Provider",
          "status": "INLINED",
        },
      ],
      "message": "",
      "name": "App",
      "status": "ROOT",
    },
  ],
  "inlinedComponents": 3,
  "optimizedNestedClosures": 0,
  "optimizedTrees": 1,
}
`;

exports[`Test React with create-element input, JSX output First render only React Context 2 1`] = `
ReactStatistics {
  "componentsEvaluated": 4,
  "evaluatedRootNodes": Array [
    Object {
      "children": Array [
        Object {
          "children": Array [
            Object {
              "children": Array [
                Object {
                  "children": Array [],
                  "message": "",
                  "name": "Context.Consumer",
                  "status": "INLINED",
                },
              ],
              "message": "",
              "name": "Child",
              "status": "INLINED",
            },
          ],
          "message": "",
          "name": "Context.Provider",
          "status": "INLINED",
        },
      ],
      "message": "",
      "name": "App",
      "status": "ROOT",
    },
  ],
  "inlinedComponents": 3,
  "optimizedNestedClosures": 0,
  "optimizedTrees": 1,
}
`;

exports[`Test React with create-element input, JSX output First render only React Context 3 1`] = `
ReactStatistics {
  "componentsEvaluated": 2,
  "evaluatedRootNodes": Array [
    Object {
      "children": Array [
        Object {
          "children": Array [
            Object {
              "children": Array [],
              "message": "",
              "name": "Context.Consumer",
              "status": "RENDER_PROPS",
            },
          ],
          "message": "",
          "name": "Child",
          "status": "INLINED",
        },
      ],
      "message": "",
      "name": "App",
      "status": "ROOT",
    },
  ],
  "inlinedComponents": 1,
  "optimizedNestedClosures": 1,
  "optimizedTrees": 1,
}
`;

exports[`Test React with create-element input, JSX output First render only React Context 4 1`] = `
ReactStatistics {
  "componentsEvaluated": 7,
  "evaluatedRootNodes": Array [
    Object {
      "children": Array [
        Object {
          "children": Array [
            Object {
              "children": Array [
                Object {
                  "children": Array [
                    Object {
                      "children": Array [],
                      "message": "",
                      "name": "Context.Consumer",
                      "status": "INLINED",
                    },
                  ],
                  "message": "",
                  "name": "Child",
                  "status": "INLINED",
                },
              ],
              "message": "",
              "name": "Context.Provider",
              "status": "INLINED",
            },
            Object {
              "children": Array [
                Object {
                  "children": Array [],
                  "message": "",
                  "name": "Context.Consumer",
                  "status": "INLINED",
                },
              ],
              "message": "",
              "name": "Child",
              "status": "INLINED",
            },
          ],
          "message": "",
          "name": "Context.Provider",
          "status": "INLINED",
        },
      ],
      "message": "",
      "name": "App",
      "status": "ROOT",
    },
  ],
  "inlinedComponents": 6,
  "optimizedNestedClosures": 0,
  "optimizedTrees": 1,
}
`;

exports[`Test React with create-element input, JSX output First render only React Context 5 1`] = `
ReactStatistics {
  "componentsEvaluated": 5,
  "evaluatedRootNodes": Array [
    Object {
      "children": Array [
        Object {
          "children": Array [
            Object {
              "children": Array [
                Object {
                  "children": Array [],
                  "message": "",
                  "name": "Context.Consumer",
                  "status": "INLINED",
                },
              ],
              "message": "",
              "name": "Child",
              "status": "INLINED",
            },
          ],
          "message": "",
          "name": "Context.Provider",
          "status": "INLINED",
        },
        Object {
          "children": Array [
            Object {
              "children": Array [],
              "message": "",
              "name": "Context.Consumer",
              "status": "RENDER_PROPS",
            },
          ],
          "message": "",
          "name": "Child",
          "status": "INLINED",
        },
      ],
      "message": "",
      "name": "App",
      "status": "ROOT",
    },
  ],
  "inlinedComponents": 4,
  "optimizedNestedClosures": 1,
  "optimizedTrees": 1,
}
`;

exports[`Test React with create-element input, JSX output First render only Replace this in callbacks 2 1`] = `
ReactStatistics {
  "componentsEvaluated": 2,
  "evaluatedRootNodes": Array [
    Object {
      "children": Array [
        Object {
          "children": Array [],
          "message": "",
          "name": "Child1",
          "status": "INLINED",
        },
      ],
      "message": "",
      "name": "App",
      "status": "ROOT",
    },
  ],
  "inlinedComponents": 1,
  "optimizedNestedClosures": 0,
  "optimizedTrees": 1,
}
`;

exports[`Test React with create-element input, JSX output First render only Replace this in callbacks 3 1`] = `
ReactStatistics {
  "componentsEvaluated": 2,
  "evaluatedRootNodes": Array [
    Object {
      "children": Array [
        Object {
          "children": Array [],
          "message": "",
          "name": "Child1",
          "status": "INLINED",
        },
      ],
      "message": "",
      "name": "App",
      "status": "ROOT",
    },
  ],
  "inlinedComponents": 1,
  "optimizedNestedClosures": 0,
  "optimizedTrees": 1,
}
`;

exports[`Test React with create-element input, JSX output First render only Simple #2 1`] = `
ReactStatistics {
  "componentsEvaluated": 2,
  "evaluatedRootNodes": Array [
    Object {
      "children": Array [
        Object {
          "children": Array [],
          "message": "",
          "name": "A",
          "status": "INLINED",
        },
      ],
      "message": "",
      "name": "App",
      "status": "ROOT",
    },
  ],
  "inlinedComponents": 1,
  "optimizedNestedClosures": 0,
  "optimizedTrees": 1,
}
`;

exports[`Test React with create-element input, JSX output First render only Simple 1`] = `
ReactStatistics {
  "componentsEvaluated": 4,
  "evaluatedRootNodes": Array [
    Object {
      "children": Array [
        Object {
          "children": Array [
            Object {
              "children": Array [
                Object {
                  "children": Array [],
                  "message": "",
                  "name": "React.Fragment",
                  "status": "INLINED",
                },
              ],
              "message": "",
              "name": "Child2",
              "status": "INLINED",
            },
          ],
          "message": "",
          "name": "Child1",
          "status": "INLINED",
        },
      ],
      "message": "",
      "name": "App",
      "status": "ROOT",
    },
  ],
  "inlinedComponents": 3,
  "optimizedNestedClosures": 0,
  "optimizedTrees": 1,
}
`;

exports[`Test React with create-element input, JSX output First render only componentWillMount 1`] = `
ReactStatistics {
  "componentsEvaluated": 4,
  "evaluatedRootNodes": Array [
    Object {
      "children": Array [
        Object {
          "children": Array [
            Object {
              "children": Array [
                Object {
                  "children": Array [],
                  "message": "",
                  "name": "React.Fragment",
                  "status": "INLINED",
                },
              ],
              "message": "",
              "name": "Child2",
              "status": "INLINED",
            },
          ],
          "message": "",
          "name": "Child1",
          "status": "INLINED",
        },
      ],
      "message": "",
      "name": "App",
      "status": "ROOT",
    },
  ],
  "inlinedComponents": 3,
  "optimizedNestedClosures": 0,
  "optimizedTrees": 1,
}
`;

exports[`Test React with create-element input, JSX output First render only getDerivedStateFromProps 1`] = `
ReactStatistics {
  "componentsEvaluated": 4,
  "evaluatedRootNodes": Array [
    Object {
      "children": Array [
        Object {
          "children": Array [
            Object {
              "children": Array [
                Object {
                  "children": Array [],
                  "message": "",
                  "name": "React.Fragment",
                  "status": "INLINED",
                },
              ],
              "message": "",
              "name": "Child2",
              "status": "INLINED",
            },
          ],
          "message": "",
          "name": "Child1",
          "status": "INLINED",
        },
      ],
      "message": "",
      "name": "App",
      "status": "ROOT",
    },
  ],
  "inlinedComponents": 3,
  "optimizedNestedClosures": 0,
  "optimizedTrees": 1,
}
`;

<<<<<<< HEAD
exports[`Test React with create-element input, JSX output First render only getDerivedStateFromProps 2 1`] = `
ReactStatistics {
  "componentsEvaluated": 4,
  "evaluatedRootNodes": Array [
    Object {
      "children": Array [
        Object {
          "children": Array [
            Object {
              "children": Array [
                Object {
                  "children": Array [],
                  "message": "",
                  "name": "React.Fragment",
                  "status": "INLINED",
                },
              ],
              "message": "",
              "name": "Child2",
              "status": "INLINED",
            },
          ],
          "message": "",
          "name": "Child1",
          "status": "INLINED",
        },
      ],
      "message": "",
      "name": "App",
      "status": "ROOT",
    },
  ],
  "inlinedComponents": 3,
  "optimizedNestedClosures": 0,
  "optimizedTrees": 1,
}
`;

exports[`Test React with create-element input, JSX output First render only getDerivedStateFromProps 3 1`] = `
ReactStatistics {
  "componentsEvaluated": 4,
  "evaluatedRootNodes": Array [
    Object {
      "children": Array [
        Object {
          "children": Array [
            Object {
              "children": Array [
                Object {
                  "children": Array [],
                  "message": "",
                  "name": "React.Fragment",
                  "status": "INLINED",
                },
              ],
              "message": "",
              "name": "Child2",
              "status": "INLINED",
            },
          ],
          "message": "",
          "name": "Child1",
          "status": "INLINED",
        },
      ],
      "message": "",
      "name": "App",
      "status": "ROOT",
    },
  ],
  "inlinedComponents": 3,
  "optimizedNestedClosures": 0,
  "optimizedTrees": 1,
}
`;

exports[`Test React with create-element input, JSX output First render only getDerivedStateFromProps 4 1`] = `
ReactStatistics {
  "componentsEvaluated": 4,
  "evaluatedRootNodes": Array [
    Object {
      "children": Array [
        Object {
          "children": Array [
            Object {
              "children": Array [
                Object {
                  "children": Array [],
                  "message": "",
                  "name": "React.Fragment",
                  "status": "INLINED",
                },
              ],
              "message": "",
              "name": "Child2",
              "status": "INLINED",
            },
          ],
          "message": "",
          "name": "Child1",
          "status": "INLINED",
        },
      ],
      "message": "",
      "name": "App",
      "status": "ROOT",
    },
  ],
  "inlinedComponents": 3,
  "optimizedNestedClosures": 0,
  "optimizedTrees": 1,
}
`;

exports[`Test React with create-element input, JSX output Functional component folding Additional functions closure scope capturing 1`] = `
ReactStatistics {
  "componentsEvaluated": 1,
  "evaluatedRootNodes": Array [
    Object {
      "children": Array [],
      "message": "",
      "name": "App",
      "status": "ROOT",
    },
  ],
  "inlinedComponents": 0,
  "optimizedNestedClosures": 0,
  "optimizedTrees": 1,
}
`;

exports[`Test React with create-element input, JSX output Functional component folding Circular reference 1`] = `
=======
exports[`Test React with create-element input, JSX output Functional component folding 16.3 refs 1`] = `
>>>>>>> cd30805c
ReactStatistics {
  "componentsEvaluated": 2,
  "evaluatedRootNodes": Array [
    Object {
      "children": Array [
        Object {
          "children": Array [
            Object {
              "children": Array [],
              "message": "",
              "name": "Child",
              "status": "INLINED",
            },
          ],
          "message": "",
          "name": "",
          "status": "FORWARD_REF",
        },
      ],
      "message": "",
      "name": "App",
      "status": "ROOT",
    },
  ],
  "inlinedComponents": 1,
  "optimizedNestedClosures": 0,
  "optimizedTrees": 1,
}
`;

exports[`Test React with create-element input, JSX output Functional component folding 16.3 refs 2 1`] = `
ReactStatistics {
  "componentsEvaluated": 2,
  "evaluatedRootNodes": Array [
    Object {
      "children": Array [
        Object {
          "children": Array [
            Object {
              "children": Array [],
              "message": "",
              "name": "Child",
              "status": "INLINED",
            },
          ],
          "message": "",
          "name": "",
          "status": "FORWARD_REF",
        },
      ],
      "message": "",
      "name": "App",
      "status": "ROOT",
    },
  ],
  "inlinedComponents": 1,
  "optimizedNestedClosures": 0,
  "optimizedTrees": 1,
}
`;

exports[`Test React with create-element input, JSX output Functional component folding 16.3 refs 3 1`] = `
ReactStatistics {
  "componentsEvaluated": 4,
  "evaluatedRootNodes": Array [
    Object {
      "children": Array [
        Object {
          "children": Array [
            Object {
              "children": Array [
                Object {
                  "children": Array [],
                  "message": "refs are not supported on <Components />",
                  "name": "ClassComponent",
                  "status": "BAIL-OUT",
                },
                Object {
                  "children": Array [],
                  "message": "",
                  "name": "ClassComponent",
                  "status": "BAIL-OUT",
                },
              ],
              "message": "",
              "name": "Child",
              "status": "INLINED",
            },
          ],
          "message": "",
          "name": "",
          "status": "FORWARD_REF",
        },
      ],
      "message": "",
      "name": "App",
      "status": "ROOT",
    },
  ],
  "inlinedComponents": 1,
  "optimizedNestedClosures": 0,
  "optimizedTrees": 2,
}
`;

exports[`Test React with create-element input, JSX output Functional component folding Additional functions closure scope capturing 1`] = `
ReactStatistics {
  "componentsEvaluated": 1,
  "evaluatedRootNodes": Array [
    Object {
      "children": Array [],
      "message": "",
      "name": "App",
      "status": "ROOT",
    },
  ],
  "inlinedComponents": 0,
  "optimizedNestedClosures": 0,
  "optimizedTrees": 1,
}
`;

exports[`Test React with create-element input, JSX output Functional component folding Circular reference 1`] = `
ReactStatistics {
  "componentsEvaluated": 1,
  "evaluatedRootNodes": Array [
    Object {
      "children": Array [],
      "message": "",
      "name": "App",
      "status": "ROOT",
    },
  ],
  "inlinedComponents": 0,
  "optimizedNestedClosures": 0,
  "optimizedTrees": 1,
}
`;

exports[`Test React with create-element input, JSX output Functional component folding Class component as root 1`] = `
ReactStatistics {
  "componentsEvaluated": 3,
  "evaluatedRootNodes": Array [
    Object {
      "children": Array [
        Object {
          "children": Array [
            Object {
              "children": Array [],
              "message": "",
              "name": "SubChild",
              "status": "INLINED",
            },
          ],
          "message": "",
          "name": "Child",
          "status": "INLINED",
        },
      ],
      "message": "",
      "name": "App",
      "status": "ROOT",
    },
  ],
  "inlinedComponents": 2,
  "optimizedNestedClosures": 0,
  "optimizedTrees": 1,
}
`;

exports[`Test React with create-element input, JSX output Functional component folding Class component as root with instance variables #2 1`] = `
ReactStatistics {
  "componentsEvaluated": 3,
  "evaluatedRootNodes": Array [
    Object {
      "children": Array [
        Object {
          "children": Array [
            Object {
              "children": Array [],
              "message": "",
              "name": "SubChild",
              "status": "INLINED",
            },
          ],
          "message": "",
          "name": "Child",
          "status": "INLINED",
        },
      ],
      "message": "",
      "name": "App",
      "status": "ROOT",
    },
  ],
  "inlinedComponents": 2,
  "optimizedNestedClosures": 0,
  "optimizedTrees": 1,
}
`;

exports[`Test React with create-element input, JSX output Functional component folding Class component as root with instance variables 1`] = `
ReactStatistics {
  "componentsEvaluated": 3,
  "evaluatedRootNodes": Array [
    Object {
      "children": Array [
        Object {
          "children": Array [
            Object {
              "children": Array [],
              "message": "",
              "name": "SubChild",
              "status": "INLINED",
            },
          ],
          "message": "",
          "name": "Child",
          "status": "INLINED",
        },
      ],
      "message": "",
      "name": "App",
      "status": "ROOT",
    },
  ],
  "inlinedComponents": 2,
  "optimizedNestedClosures": 0,
  "optimizedTrees": 1,
}
`;

exports[`Test React with create-element input, JSX output Functional component folding Class component as root with multiple render methods 1`] = `
ReactStatistics {
  "componentsEvaluated": 3,
  "evaluatedRootNodes": Array [
    Object {
      "children": Array [
        Object {
          "children": Array [
            Object {
              "children": Array [],
              "message": "",
              "name": "SubChild",
              "status": "INLINED",
            },
          ],
          "message": "",
          "name": "Child",
          "status": "INLINED",
        },
      ],
      "message": "",
      "name": "App",
      "status": "ROOT",
    },
  ],
  "inlinedComponents": 2,
  "optimizedNestedClosures": 0,
  "optimizedTrees": 1,
}
`;

exports[`Test React with create-element input, JSX output Functional component folding Class component as root with props 1`] = `
ReactStatistics {
  "componentsEvaluated": 3,
  "evaluatedRootNodes": Array [
    Object {
      "children": Array [
        Object {
          "children": Array [
            Object {
              "children": Array [],
              "message": "",
              "name": "SubChild",
              "status": "INLINED",
            },
          ],
          "message": "",
          "name": "Child",
          "status": "INLINED",
        },
      ],
      "message": "",
      "name": "App",
      "status": "ROOT",
    },
  ],
  "inlinedComponents": 2,
  "optimizedNestedClosures": 0,
  "optimizedTrees": 1,
}
`;

exports[`Test React with create-element input, JSX output Functional component folding Class component as root with refs 1`] = `
ReactStatistics {
  "componentsEvaluated": 3,
  "evaluatedRootNodes": Array [
    Object {
      "children": Array [
        Object {
          "children": Array [
            Object {
              "children": Array [],
              "message": "",
              "name": "SubChild",
              "status": "INLINED",
            },
          ],
          "message": "",
          "name": "Child",
          "status": "INLINED",
        },
      ],
      "message": "",
      "name": "App",
      "status": "ROOT",
    },
  ],
  "inlinedComponents": 2,
  "optimizedNestedClosures": 0,
  "optimizedTrees": 1,
}
`;

exports[`Test React with create-element input, JSX output Functional component folding Class component as root with state 1`] = `
ReactStatistics {
  "componentsEvaluated": 3,
  "evaluatedRootNodes": Array [
    Object {
      "children": Array [
        Object {
          "children": Array [
            Object {
              "children": Array [],
              "message": "",
              "name": "SubChild",
              "status": "INLINED",
            },
          ],
          "message": "",
          "name": "Child",
          "status": "INLINED",
        },
      ],
      "message": "",
      "name": "App",
      "status": "ROOT",
    },
  ],
  "inlinedComponents": 2,
  "optimizedNestedClosures": 0,
  "optimizedTrees": 1,
}
`;

exports[`Test React with create-element input, JSX output Functional component folding Component type change 1`] = `
ReactStatistics {
  "componentsEvaluated": 6,
  "evaluatedRootNodes": Array [
    Object {
      "children": Array [
        Object {
          "children": Array [
            Object {
              "children": Array [],
              "message": "",
              "name": "Stateful",
              "status": "NEW_TREE",
            },
          ],
          "message": "",
          "name": "MessagePane",
          "status": "INLINED",
        },
        Object {
          "children": Array [
            Object {
              "children": Array [],
              "message": "",
              "name": "Stateful",
              "status": "NEW_TREE",
            },
          ],
          "message": "",
          "name": "SettingsPane",
          "status": "INLINED",
        },
      ],
      "message": "",
      "name": "App",
      "status": "ROOT",
    },
  ],
  "inlinedComponents": 2,
  "optimizedNestedClosures": 0,
  "optimizedTrees": 2,
}
`;

exports[`Test React with create-element input, JSX output Functional component folding Component type same 1`] = `
ReactStatistics {
  "componentsEvaluated": 3,
  "evaluatedRootNodes": Array [
    Object {
      "children": Array [
        Object {
          "children": Array [],
          "message": "",
          "name": "Foo",
          "status": "INLINED",
        },
        Object {
          "children": Array [],
          "message": "",
          "name": "Foo",
          "status": "INLINED",
        },
      ],
      "message": "",
      "name": "App",
      "status": "ROOT",
    },
  ],
  "inlinedComponents": 2,
  "optimizedNestedClosures": 0,
  "optimizedTrees": 1,
}
`;

exports[`Test React with create-element input, JSX output Functional component folding Conditional 1`] = `
ReactStatistics {
  "componentsEvaluated": 2,
  "evaluatedRootNodes": Array [
    Object {
      "children": Array [
        Object {
          "children": Array [],
          "message": "",
          "name": "MaybeShow",
          "status": "INLINED",
        },
      ],
      "message": "",
      "name": "App",
      "status": "ROOT",
    },
  ],
  "inlinedComponents": 1,
  "optimizedNestedClosures": 0,
  "optimizedTrees": 1,
}
`;

exports[`Test React with create-element input, JSX output Functional component folding Delete element prop key 1`] = `
ReactStatistics {
  "componentsEvaluated": 4,
  "evaluatedRootNodes": Array [
    Object {
      "children": Array [
        Object {
          "children": Array [],
          "message": "",
          "name": "A",
          "status": "INLINED",
        },
        Object {
          "children": Array [],
          "message": "",
          "name": "B",
          "status": "INLINED",
        },
        Object {
          "children": Array [],
          "message": "",
          "name": "C",
          "status": "INLINED",
        },
      ],
      "message": "",
      "name": "App",
      "status": "ROOT",
    },
  ],
  "inlinedComponents": 3,
  "optimizedNestedClosures": 0,
  "optimizedTrees": 1,
}
`;

exports[`Test React with create-element input, JSX output Functional component folding Dynamic ReactElement type #2 1`] = `
ReactStatistics {
  "componentsEvaluated": 4,
  "evaluatedRootNodes": Array [
    Object {
      "children": Array [
        Object {
          "children": Array [],
          "message": "",
          "name": "Foo",
          "status": "INLINED",
        },
        Object {
          "children": Array [],
          "message": "",
          "name": "Bar",
          "status": "INLINED",
        },
        Object {
          "children": Array [],
          "message": "",
          "name": "Bar",
          "status": "INLINED",
        },
      ],
      "message": "",
      "name": "App",
      "status": "ROOT",
    },
  ],
  "inlinedComponents": 3,
  "optimizedNestedClosures": 0,
  "optimizedTrees": 1,
}
`;

exports[`Test React with create-element input, JSX output Functional component folding Dynamic ReactElement type 1`] = `
ReactStatistics {
  "componentsEvaluated": 3,
  "evaluatedRootNodes": Array [
    Object {
      "children": Array [
        Object {
          "children": Array [],
          "message": "",
          "name": "Foo",
          "status": "INLINED",
        },
        Object {
          "children": Array [],
          "message": "",
          "name": "Bar",
          "status": "INLINED",
        },
      ],
      "message": "",
      "name": "App",
      "status": "ROOT",
    },
  ],
  "inlinedComponents": 2,
  "optimizedNestedClosures": 0,
  "optimizedTrees": 1,
}
`;

exports[`Test React with create-element input, JSX output Functional component folding Dynamic context 1`] = `
ReactStatistics {
  "componentsEvaluated": 2,
  "evaluatedRootNodes": Array [
    Object {
      "children": Array [
        Object {
          "children": Array [],
          "message": "",
          "name": "SubChild",
          "status": "INLINED",
        },
      ],
      "message": "",
      "name": "Child",
      "status": "ROOT",
    },
  ],
  "inlinedComponents": 1,
  "optimizedNestedClosures": 0,
  "optimizedTrees": 1,
}
`;

exports[`Test React with create-element input, JSX output Functional component folding Dynamic props 1`] = `
ReactStatistics {
  "componentsEvaluated": 2,
  "evaluatedRootNodes": Array [
    Object {
      "children": Array [
        Object {
          "children": Array [],
          "message": "",
          "name": "Fn",
          "status": "INLINED",
        },
      ],
      "message": "",
      "name": "App",
      "status": "ROOT",
    },
  ],
  "inlinedComponents": 1,
  "optimizedNestedClosures": 0,
  "optimizedTrees": 1,
}
`;

exports[`Test React with create-element input, JSX output Functional component folding Event handlers 1`] = `
ReactStatistics {
  "componentsEvaluated": 1,
  "evaluatedRootNodes": Array [
    Object {
      "children": Array [],
      "message": "",
      "name": "App",
      "status": "ROOT",
    },
  ],
  "inlinedComponents": 0,
  "optimizedNestedClosures": 0,
  "optimizedTrees": 1,
}
`;

exports[`Test React with create-element input, JSX output Functional component folding Key change 1`] = `
ReactStatistics {
  "componentsEvaluated": 4,
  "evaluatedRootNodes": Array [
    Object {
      "children": Array [
        Object {
          "children": Array [],
          "message": "",
          "name": "Stateful",
          "status": "NEW_TREE",
        },
        Object {
          "children": Array [],
          "message": "",
          "name": "Stateful",
          "status": "NEW_TREE",
        },
      ],
      "message": "",
      "name": "App",
      "status": "ROOT",
    },
  ],
  "inlinedComponents": 0,
  "optimizedNestedClosures": 0,
  "optimizedTrees": 2,
}
`;

exports[`Test React with create-element input, JSX output Functional component folding Key change with fragments 1`] = `
ReactStatistics {
  "componentsEvaluated": 5,
  "evaluatedRootNodes": Array [
    Object {
      "children": Array [
        Object {
          "children": Array [
            Object {
              "children": Array [],
              "message": "",
              "name": "Stateful",
              "status": "NEW_TREE",
            },
          ],
          "message": "",
          "name": "React.Fragment",
          "status": "NORMAL",
        },
        Object {
          "children": Array [],
          "message": "",
          "name": "Stateful",
          "status": "NEW_TREE",
        },
      ],
      "message": "",
      "name": "App",
      "status": "ROOT",
    },
  ],
  "inlinedComponents": 0,
  "optimizedNestedClosures": 0,
  "optimizedTrees": 2,
}
`;

exports[`Test React with create-element input, JSX output Functional component folding Key nesting 1`] = `
ReactStatistics {
  "componentsEvaluated": 6,
  "evaluatedRootNodes": Array [
    Object {
      "children": Array [
        Object {
          "children": Array [
            Object {
              "children": Array [],
              "message": "",
              "name": "Stateful",
              "status": "NEW_TREE",
            },
          ],
          "message": "",
          "name": "MessagePane",
          "status": "INLINED",
        },
        Object {
          "children": Array [
            Object {
              "children": Array [],
              "message": "",
              "name": "Stateful",
              "status": "NEW_TREE",
            },
          ],
          "message": "",
          "name": "SettingsPane",
          "status": "INLINED",
        },
      ],
      "message": "",
      "name": "App",
      "status": "ROOT",
    },
  ],
  "inlinedComponents": 2,
  "optimizedNestedClosures": 0,
  "optimizedTrees": 2,
}
`;

exports[`Test React with create-element input, JSX output Functional component folding Key nesting 2 1`] = `
ReactStatistics {
  "componentsEvaluated": 3,
  "evaluatedRootNodes": Array [
    Object {
      "children": Array [
        Object {
          "children": Array [],
          "message": "",
          "name": "Child",
          "status": "INLINED",
        },
        Object {
          "children": Array [],
          "message": "",
          "name": "Child",
          "status": "INLINED",
        },
      ],
      "message": "",
      "name": "App",
      "status": "ROOT",
    },
  ],
  "inlinedComponents": 2,
  "optimizedNestedClosures": 0,
  "optimizedTrees": 1,
}
`;

exports[`Test React with create-element input, JSX output Functional component folding Key nesting 3 1`] = `
ReactStatistics {
  "componentsEvaluated": 3,
  "evaluatedRootNodes": Array [
    Object {
      "children": Array [
        Object {
          "children": Array [],
          "message": "",
          "name": "Child",
          "status": "INLINED",
        },
        Object {
          "children": Array [],
          "message": "",
          "name": "Child",
          "status": "INLINED",
        },
      ],
      "message": "",
      "name": "App",
      "status": "ROOT",
    },
  ],
  "inlinedComponents": 2,
  "optimizedNestedClosures": 0,
  "optimizedTrees": 1,
}
`;

exports[`Test React with create-element input, JSX output Functional component folding Key not changing with fragments 1`] = `
ReactStatistics {
  "componentsEvaluated": 5,
  "evaluatedRootNodes": Array [
    Object {
      "children": Array [
        Object {
          "children": Array [
            Object {
              "children": Array [],
              "message": "",
              "name": "Stateful",
              "status": "NEW_TREE",
            },
          ],
          "message": "",
          "name": "React.Fragment",
          "status": "NORMAL",
        },
        Object {
          "children": Array [],
          "message": "",
          "name": "Stateful",
          "status": "NEW_TREE",
        },
      ],
      "message": "",
      "name": "App",
      "status": "ROOT",
    },
  ],
  "inlinedComponents": 0,
  "optimizedNestedClosures": 0,
  "optimizedTrees": 2,
}
`;

exports[`Test React with create-element input, JSX output Functional component folding React.cloneElement 1`] = `
ReactStatistics {
  "componentsEvaluated": 3,
  "evaluatedRootNodes": Array [
    Object {
      "children": Array [
        Object {
          "children": Array [
            Object {
              "children": Array [],
              "message": "",
              "name": "MaybeShow",
              "status": "INLINED",
            },
          ],
          "message": "",
          "name": "Override",
          "status": "INLINED",
        },
      ],
      "message": "",
      "name": "App",
      "status": "ROOT",
    },
  ],
  "inlinedComponents": 2,
  "optimizedNestedClosures": 0,
  "optimizedTrees": 1,
}
`;

exports[`Test React with create-element input, JSX output Functional component folding Render array twice 1`] = `
ReactStatistics {
  "componentsEvaluated": 2,
  "evaluatedRootNodes": Array [
    Object {
      "children": Array [
        Object {
          "children": Array [],
          "message": "",
          "name": "A",
          "status": "INLINED",
        },
      ],
      "message": "",
      "name": "App",
      "status": "ROOT",
    },
  ],
  "inlinedComponents": 1,
  "optimizedNestedClosures": 0,
  "optimizedTrees": 1,
}
`;

exports[`Test React with create-element input, JSX output Functional component folding Render nested array children 1`] = `
ReactStatistics {
  "componentsEvaluated": 2,
  "evaluatedRootNodes": Array [
    Object {
      "children": Array [
        Object {
          "children": Array [],
          "message": "",
          "name": "A",
          "status": "INLINED",
        },
      ],
      "message": "",
      "name": "App",
      "status": "ROOT",
    },
  ],
  "inlinedComponents": 1,
  "optimizedNestedClosures": 0,
  "optimizedTrees": 1,
}
`;

exports[`Test React with create-element input, JSX output Functional component folding Return text 1`] = `
ReactStatistics {
  "componentsEvaluated": 3,
  "evaluatedRootNodes": Array [
    Object {
      "children": Array [
        Object {
          "children": Array [],
          "message": "",
          "name": "A",
          "status": "INLINED",
        },
        Object {
          "children": Array [],
          "message": "",
          "name": "B",
          "status": "INLINED",
        },
      ],
      "message": "",
      "name": "App",
      "status": "ROOT",
    },
  ],
  "inlinedComponents": 2,
  "optimizedNestedClosures": 0,
  "optimizedTrees": 1,
}
`;

exports[`Test React with create-element input, JSX output Functional component folding Return undefined 1`] = `
ReactStatistics {
  "componentsEvaluated": 2,
  "evaluatedRootNodes": Array [
    Object {
      "children": Array [
        Object {
          "children": Array [],
          "message": "",
          "name": "A",
          "status": "INLINED",
        },
        Object {
          "children": Array [],
          "message": "undefined was returned from render",
          "name": "A",
          "status": "BAIL-OUT",
        },
      ],
      "message": "",
      "name": "App",
      "status": "ROOT",
    },
  ],
  "inlinedComponents": 1,
  "optimizedNestedClosures": 0,
  "optimizedTrees": 1,
}
`;

exports[`Test React with create-element input, JSX output Functional component folding Simple 1`] = `
ReactStatistics {
  "componentsEvaluated": 4,
  "evaluatedRootNodes": Array [
    Object {
      "children": Array [
        Object {
          "children": Array [],
          "message": "",
          "name": "A",
          "status": "INLINED",
        },
        Object {
          "children": Array [],
          "message": "",
          "name": "B",
          "status": "INLINED",
        },
        Object {
          "children": Array [],
          "message": "",
          "name": "C",
          "status": "INLINED",
        },
      ],
      "message": "",
      "name": "App",
      "status": "ROOT",
    },
  ],
  "inlinedComponents": 3,
  "optimizedNestedClosures": 0,
  "optimizedTrees": 1,
}
`;

exports[`Test React with create-element input, JSX output Functional component folding Simple 2 1`] = `
ReactStatistics {
  "componentsEvaluated": 2,
  "evaluatedRootNodes": Array [
    Object {
      "children": Array [
        Object {
          "children": Array [],
          "message": "",
          "name": "A",
          "status": "INLINED",
        },
      ],
      "message": "",
      "name": "App",
      "status": "ROOT",
    },
  ],
  "inlinedComponents": 1,
  "optimizedNestedClosures": 0,
  "optimizedTrees": 1,
}
`;

exports[`Test React with create-element input, JSX output Functional component folding Simple 3 1`] = `
ReactStatistics {
  "componentsEvaluated": 2,
  "evaluatedRootNodes": Array [
    Object {
      "children": Array [
        Object {
          "children": Array [],
          "message": "",
          "name": "A",
          "status": "INLINED",
        },
      ],
      "message": "",
      "name": "App",
      "status": "ROOT",
    },
  ],
  "inlinedComponents": 1,
  "optimizedNestedClosures": 0,
  "optimizedTrees": 1,
}
`;

exports[`Test React with create-element input, JSX output Functional component folding Simple 4 1`] = `
ReactStatistics {
  "componentsEvaluated": 3,
  "evaluatedRootNodes": Array [
    Object {
      "children": Array [
        Object {
          "children": Array [],
          "message": "",
          "name": "Child",
          "status": "NEW_TREE",
        },
      ],
      "message": "",
      "name": "App",
      "status": "ROOT",
    },
  ],
  "inlinedComponents": 0,
  "optimizedNestedClosures": 0,
  "optimizedTrees": 2,
}
`;

exports[`Test React with create-element input, JSX output Functional component folding Simple 5 1`] = `
ReactStatistics {
  "componentsEvaluated": 4,
  "evaluatedRootNodes": Array [
    Object {
      "children": Array [
        Object {
          "children": Array [],
          "message": "",
          "name": "Child",
          "status": "NEW_TREE",
        },
      ],
      "message": "",
      "name": "App",
      "status": "ROOT",
    },
    Object {
      "children": Array [],
      "message": "",
      "name": "Child",
      "status": "ROOT",
    },
  ],
  "inlinedComponents": 0,
  "optimizedNestedClosures": 0,
  "optimizedTrees": 3,
}
`;

exports[`Test React with create-element input, JSX output Functional component folding Simple 6 1`] = `
ReactStatistics {
  "componentsEvaluated": 1,
  "evaluatedRootNodes": Array [
    Object {
      "children": Array [],
      "message": "",
      "name": "App",
      "status": "ROOT",
    },
  ],
  "inlinedComponents": 0,
  "optimizedNestedClosures": 0,
  "optimizedTrees": 1,
}
`;

exports[`Test React with create-element input, JSX output Functional component folding Simple 7 1`] = `
ReactStatistics {
  "componentsEvaluated": 1,
  "evaluatedRootNodes": Array [
    Object {
      "children": Array [],
      "message": "",
      "name": "App",
      "status": "ROOT",
    },
  ],
  "inlinedComponents": 0,
  "optimizedNestedClosures": 0,
  "optimizedTrees": 1,
}
`;

exports[`Test React with create-element input, JSX output Functional component folding Simple 8 1`] = `
ReactStatistics {
  "componentsEvaluated": 4,
  "evaluatedRootNodes": Array [
    Object {
      "children": Array [
        Object {
          "children": Array [],
          "message": "",
          "name": "A",
          "status": "INLINED",
        },
        Object {
          "children": Array [],
          "message": "",
          "name": "A",
          "status": "INLINED",
        },
        Object {
          "children": Array [],
          "message": "",
          "name": "A",
          "status": "INLINED",
        },
      ],
      "message": "",
      "name": "App",
      "status": "ROOT",
    },
  ],
  "inlinedComponents": 3,
  "optimizedNestedClosures": 0,
  "optimizedTrees": 1,
}
`;

exports[`Test React with create-element input, JSX output Functional component folding Simple 9 1`] = `
ReactStatistics {
  "componentsEvaluated": 4,
  "evaluatedRootNodes": Array [
    Object {
      "children": Array [
        Object {
          "children": Array [],
          "message": "",
          "name": "A",
          "status": "INLINED",
        },
        Object {
          "children": Array [],
          "message": "",
          "name": "A",
          "status": "INLINED",
        },
        Object {
          "children": Array [],
          "message": "",
          "name": "A",
          "status": "INLINED",
        },
      ],
      "message": "",
      "name": "App",
      "status": "ROOT",
    },
  ],
  "inlinedComponents": 3,
  "optimizedNestedClosures": 0,
  "optimizedTrees": 1,
}
`;

exports[`Test React with create-element input, JSX output Functional component folding Simple 10 1`] = `
ReactStatistics {
  "componentsEvaluated": 4,
  "evaluatedRootNodes": Array [
    Object {
      "children": Array [
        Object {
          "children": Array [],
          "message": "",
          "name": "A",
          "status": "INLINED",
        },
      ],
      "message": "",
      "name": "App",
      "status": "ROOT",
    },
    Object {
      "children": Array [
        Object {
          "children": Array [],
          "message": "",
          "name": "A",
          "status": "INLINED",
        },
      ],
      "message": "",
      "name": "App2",
      "status": "WRITE-CONFLICTS",
    },
  ],
  "inlinedComponents": 2,
  "optimizedNestedClosures": 0,
  "optimizedTrees": 2,
}
`;

exports[`Test React with create-element input, JSX output Functional component folding Simple children 1`] = `
ReactStatistics {
  "componentsEvaluated": 3,
  "evaluatedRootNodes": Array [
    Object {
      "children": Array [
        Object {
          "children": Array [
            Object {
              "children": Array [],
              "message": "",
              "name": "A",
              "status": "INLINED",
            },
          ],
          "message": "",
          "name": "A",
          "status": "INLINED",
        },
      ],
      "message": "",
      "name": "App",
      "status": "ROOT",
    },
  ],
  "inlinedComponents": 2,
  "optimizedNestedClosures": 0,
  "optimizedTrees": 1,
}
`;

exports[`Test React with create-element input, JSX output Functional component folding Simple fragments 1`] = `
ReactStatistics {
  "componentsEvaluated": 5,
  "evaluatedRootNodes": Array [
    Object {
      "children": Array [
        Object {
          "children": Array [
            Object {
              "children": Array [],
              "message": "",
              "name": "A",
              "status": "INLINED",
            },
            Object {
              "children": Array [],
              "message": "",
              "name": "B",
              "status": "INLINED",
            },
            Object {
              "children": Array [],
              "message": "",
              "name": "C",
              "status": "INLINED",
            },
          ],
          "message": "",
          "name": "React.Fragment",
          "status": "NORMAL",
        },
      ],
      "message": "",
      "name": "App",
      "status": "ROOT",
    },
  ],
  "inlinedComponents": 3,
  "optimizedNestedClosures": 0,
  "optimizedTrees": 1,
}
`;

exports[`Test React with create-element input, JSX output Functional component folding Simple refs 1`] = `
ReactStatistics {
  "componentsEvaluated": 2,
  "evaluatedRootNodes": Array [
    Object {
      "children": Array [
        Object {
          "children": Array [],
          "message": "",
          "name": "A",
          "status": "INLINED",
        },
      ],
      "message": "",
      "name": "App",
      "status": "ROOT",
    },
  ],
  "inlinedComponents": 1,
  "optimizedNestedClosures": 0,
  "optimizedTrees": 1,
}
`;

exports[`Test React with create-element input, JSX output Functional component folding Simple with Object.assign #2 1`] = `
ReactStatistics {
  "componentsEvaluated": 2,
  "evaluatedRootNodes": Array [
    Object {
      "children": Array [
        Object {
          "children": Array [],
          "message": "",
          "name": "A",
          "status": "INLINED",
        },
      ],
      "message": "",
      "name": "App",
      "status": "ROOT",
    },
  ],
  "inlinedComponents": 1,
  "optimizedNestedClosures": 0,
  "optimizedTrees": 1,
}
`;

exports[`Test React with create-element input, JSX output Functional component folding Simple with Object.assign #3 1`] = `
ReactStatistics {
  "componentsEvaluated": 1,
  "evaluatedRootNodes": Array [
    Object {
      "children": Array [],
      "message": "",
      "name": "App",
      "status": "ROOT",
    },
  ],
  "inlinedComponents": 0,
  "optimizedNestedClosures": 0,
  "optimizedTrees": 1,
}
`;

exports[`Test React with create-element input, JSX output Functional component folding Simple with Object.assign #4 1`] = `
ReactStatistics {
  "componentsEvaluated": 1,
  "evaluatedRootNodes": Array [
    Object {
      "children": Array [],
      "message": "",
      "name": "App",
      "status": "ROOT",
    },
  ],
  "inlinedComponents": 0,
  "optimizedNestedClosures": 0,
  "optimizedTrees": 1,
}
`;

exports[`Test React with create-element input, JSX output Functional component folding Simple with Object.assign #5 1`] = `
ReactStatistics {
  "componentsEvaluated": 1,
  "evaluatedRootNodes": Array [
    Object {
      "children": Array [],
      "message": "",
      "name": "App",
      "status": "ROOT",
    },
  ],
  "inlinedComponents": 0,
  "optimizedNestedClosures": 0,
  "optimizedTrees": 1,
}
`;

exports[`Test React with create-element input, JSX output Functional component folding Simple with Object.assign 1`] = `
ReactStatistics {
  "componentsEvaluated": 2,
  "evaluatedRootNodes": Array [
    Object {
      "children": Array [
        Object {
          "children": Array [],
          "message": "",
          "name": "A",
          "status": "INLINED",
        },
      ],
      "message": "",
      "name": "App",
      "status": "ROOT",
    },
  ],
  "inlinedComponents": 1,
  "optimizedNestedClosures": 0,
  "optimizedTrees": 1,
}
`;

exports[`Test React with create-element input, JSX output Functional component folding Simple with abstract props 1`] = `
ReactStatistics {
  "componentsEvaluated": 3,
  "evaluatedRootNodes": Array [
    Object {
      "children": Array [
        Object {
          "children": Array [
            Object {
              "children": Array [],
              "message": "",
              "name": "IWantThisToBeInlined",
              "status": "INLINED",
            },
          ],
          "message": "",
          "name": "Button",
          "status": "INLINED",
        },
      ],
      "message": "",
      "name": "App",
      "status": "ROOT",
    },
  ],
  "inlinedComponents": 2,
  "optimizedNestedClosures": 0,
  "optimizedTrees": 1,
}
`;

exports[`Test React with create-element input, JSX output Functional component folding Simple with multiple JSX spreads #2 1`] = `
ReactStatistics {
  "componentsEvaluated": 1,
  "evaluatedRootNodes": Array [
    Object {
      "children": Array [],
      "message": "",
      "name": "App",
      "status": "ROOT",
    },
  ],
  "inlinedComponents": 0,
  "optimizedNestedClosures": 0,
  "optimizedTrees": 1,
}
`;

exports[`Test React with create-element input, JSX output Functional component folding Simple with multiple JSX spreads #3 1`] = `
ReactStatistics {
  "componentsEvaluated": 1,
  "evaluatedRootNodes": Array [
    Object {
      "children": Array [],
      "message": "",
      "name": "App",
      "status": "ROOT",
    },
  ],
  "inlinedComponents": 0,
  "optimizedNestedClosures": 0,
  "optimizedTrees": 1,
}
`;

exports[`Test React with create-element input, JSX output Functional component folding Simple with multiple JSX spreads #4 1`] = `
ReactStatistics {
  "componentsEvaluated": 1,
  "evaluatedRootNodes": Array [
    Object {
      "children": Array [],
      "message": "",
      "name": "App",
      "status": "ROOT",
    },
  ],
  "inlinedComponents": 0,
  "optimizedNestedClosures": 0,
  "optimizedTrees": 1,
}
`;

exports[`Test React with create-element input, JSX output Functional component folding Simple with multiple JSX spreads #5 1`] = `
ReactStatistics {
  "componentsEvaluated": 1,
  "evaluatedRootNodes": Array [
    Object {
      "children": Array [],
      "message": "",
      "name": "App",
      "status": "ROOT",
    },
  ],
  "inlinedComponents": 0,
  "optimizedNestedClosures": 0,
  "optimizedTrees": 1,
}
`;

exports[`Test React with create-element input, JSX output Functional component folding Simple with multiple JSX spreads #6 1`] = `
ReactStatistics {
  "componentsEvaluated": 1,
  "evaluatedRootNodes": Array [
    Object {
      "children": Array [],
      "message": "",
      "name": "App",
      "status": "ROOT",
    },
  ],
  "inlinedComponents": 0,
  "optimizedNestedClosures": 0,
  "optimizedTrees": 1,
}
`;

exports[`Test React with create-element input, JSX output Functional component folding Simple with multiple JSX spreads 1`] = `
ReactStatistics {
  "componentsEvaluated": 1,
  "evaluatedRootNodes": Array [
    Object {
      "children": Array [],
      "message": "",
      "name": "App",
      "status": "ROOT",
    },
  ],
  "inlinedComponents": 0,
  "optimizedNestedClosures": 0,
  "optimizedTrees": 1,
}
`;

exports[`Test React with create-element input, JSX output Functional component folding Simple with new expression 1`] = `
ReactStatistics {
  "componentsEvaluated": 1,
  "evaluatedRootNodes": Array [
    Object {
      "children": Array [],
      "message": "",
      "name": "App",
      "status": "ROOT",
    },
  ],
  "inlinedComponents": 0,
  "optimizedNestedClosures": 0,
  "optimizedTrees": 1,
}
`;

exports[`Test React with create-element input, JSX output Functional component folding Simple with unary expressions 1`] = `
ReactStatistics {
  "componentsEvaluated": 2,
  "evaluatedRootNodes": Array [
    Object {
      "children": Array [
        Object {
          "children": Array [],
          "message": "",
          "name": "Child",
          "status": "INLINED",
        },
      ],
      "message": "",
      "name": "App",
      "status": "ROOT",
    },
  ],
  "inlinedComponents": 1,
  "optimizedNestedClosures": 0,
  "optimizedTrees": 1,
}
`;

exports[`Test React with create-element input, JSX output Render props React Context 1`] = `
ReactStatistics {
  "componentsEvaluated": 3,
  "evaluatedRootNodes": Array [
    Object {
      "children": Array [
        Object {
          "children": Array [
            Object {
              "children": Array [
                Object {
                  "children": Array [],
                  "message": "",
                  "name": "Context.Consumer",
                  "status": "RENDER_PROPS",
                },
              ],
              "message": "",
              "name": "Child",
              "status": "INLINED",
            },
          ],
          "message": "",
          "name": "Context.Provider",
          "status": "NORMAL",
        },
      ],
      "message": "",
      "name": "App",
      "status": "ROOT",
    },
  ],
  "inlinedComponents": 1,
  "optimizedNestedClosures": 1,
  "optimizedTrees": 1,
}
`;

exports[`Test React with create-element input, JSX output Render props React Context 2 1`] = `
ReactStatistics {
  "componentsEvaluated": 3,
  "evaluatedRootNodes": Array [
    Object {
      "children": Array [
        Object {
          "children": Array [
            Object {
              "children": Array [
                Object {
                  "children": Array [],
                  "message": "",
                  "name": "Context.Consumer",
                  "status": "RENDER_PROPS",
                },
              ],
              "message": "",
              "name": "Child",
              "status": "INLINED",
            },
          ],
          "message": "",
          "name": "Context.Provider",
          "status": "NORMAL",
        },
      ],
      "message": "",
      "name": "App",
      "status": "ROOT",
    },
  ],
  "inlinedComponents": 1,
  "optimizedNestedClosures": 1,
  "optimizedTrees": 1,
}
`;

exports[`Test React with create-element input, JSX output Render props React Context 3 1`] = `
ReactStatistics {
  "componentsEvaluated": 2,
  "evaluatedRootNodes": Array [
    Object {
      "children": Array [
        Object {
          "children": Array [
            Object {
              "children": Array [],
              "message": "",
              "name": "Context.Consumer",
              "status": "RENDER_PROPS",
            },
          ],
          "message": "",
          "name": "Child",
          "status": "INLINED",
        },
      ],
      "message": "",
      "name": "App",
      "status": "ROOT",
    },
  ],
  "inlinedComponents": 1,
  "optimizedNestedClosures": 1,
  "optimizedTrees": 1,
}
`;

exports[`Test React with create-element input, JSX output Render props React Context 4 1`] = `
ReactStatistics {
  "componentsEvaluated": 5,
  "evaluatedRootNodes": Array [
    Object {
      "children": Array [
        Object {
          "children": Array [
            Object {
              "children": Array [
                Object {
                  "children": Array [
                    Object {
                      "children": Array [],
                      "message": "",
                      "name": "Context.Consumer",
                      "status": "RENDER_PROPS",
                    },
                  ],
                  "message": "",
                  "name": "Child",
                  "status": "INLINED",
                },
              ],
              "message": "",
              "name": "Context.Provider",
              "status": "NORMAL",
            },
            Object {
              "children": Array [
                Object {
                  "children": Array [],
                  "message": "",
                  "name": "Context.Consumer",
                  "status": "RENDER_PROPS",
                },
              ],
              "message": "",
              "name": "Child",
              "status": "INLINED",
            },
          ],
          "message": "",
          "name": "Context.Provider",
          "status": "NORMAL",
        },
      ],
      "message": "",
      "name": "App",
      "status": "ROOT",
    },
  ],
  "inlinedComponents": 2,
  "optimizedNestedClosures": 2,
  "optimizedTrees": 1,
}
`;

exports[`Test React with create-element input, JSX output Render props React Context 5 1`] = `
ReactStatistics {
  "componentsEvaluated": 4,
  "evaluatedRootNodes": Array [
    Object {
      "children": Array [
        Object {
          "children": Array [
            Object {
              "children": Array [
                Object {
                  "children": Array [],
                  "message": "",
                  "name": "Context.Consumer",
                  "status": "RENDER_PROPS",
                },
              ],
              "message": "",
              "name": "Child",
              "status": "INLINED",
            },
          ],
          "message": "",
          "name": "Context.Provider",
          "status": "NORMAL",
        },
        Object {
          "children": Array [
            Object {
              "children": Array [],
              "message": "",
              "name": "Context.Consumer",
              "status": "RENDER_PROPS",
            },
          ],
          "message": "",
          "name": "Child",
          "status": "INLINED",
        },
      ],
      "message": "",
      "name": "App",
      "status": "ROOT",
    },
  ],
  "inlinedComponents": 2,
  "optimizedNestedClosures": 2,
  "optimizedTrees": 1,
}
`;

exports[`Test React with create-element input, JSX output Render props Relay QueryRenderer 1`] = `
ReactStatistics {
  "componentsEvaluated": 1,
  "evaluatedRootNodes": Array [
    Object {
      "children": Array [
        Object {
          "children": Array [],
          "message": "",
          "name": "QueryRenderer",
          "status": "RENDER_PROPS",
        },
      ],
      "message": "",
      "name": "App",
      "status": "ROOT",
    },
  ],
  "inlinedComponents": 0,
  "optimizedNestedClosures": 1,
  "optimizedTrees": 1,
}
`;

exports[`Test React with create-element input, JSX output Render props Relay QueryRenderer 2 1`] = `
ReactStatistics {
  "componentsEvaluated": 1,
  "evaluatedRootNodes": Array [
    Object {
      "children": Array [
        Object {
          "children": Array [],
          "message": "",
          "name": "QueryRenderer",
          "status": "RENDER_PROPS",
        },
      ],
      "message": "",
      "name": "App",
      "status": "ROOT",
    },
  ],
  "inlinedComponents": 0,
  "optimizedNestedClosures": 1,
  "optimizedTrees": 1,
}
`;

exports[`Test React with create-element input, JSX output Render props Relay QueryRenderer 3 1`] = `
ReactStatistics {
  "componentsEvaluated": 3,
  "evaluatedRootNodes": Array [
    Object {
      "children": Array [
        Object {
          "children": Array [
            Object {
              "children": Array [],
              "message": "",
              "name": "SomeClassThatShouldNotMakeRootAClass",
              "status": "NEW_TREE",
            },
          ],
          "message": "",
          "name": "QueryRenderer",
          "status": "RENDER_PROPS",
        },
      ],
      "message": "",
      "name": "App",
      "status": "ROOT",
    },
  ],
  "inlinedComponents": 0,
  "optimizedNestedClosures": 1,
  "optimizedTrees": 2,
}
`;

exports[`Test React with create-element input, JSX output fb-www mocks Function bind 1`] = `
ReactStatistics {
  "componentsEvaluated": 2,
  "evaluatedRootNodes": Array [
    Object {
      "children": Array [
        Object {
          "children": Array [],
          "message": "",
          "name": "Middle",
          "status": "INLINED",
        },
      ],
      "message": "",
      "name": "App",
      "status": "ROOT",
    },
  ],
  "inlinedComponents": 1,
  "optimizedNestedClosures": 0,
  "optimizedTrees": 1,
}
`;

exports[`Test React with create-element input, JSX output fb-www mocks Hacker News app 1`] = `
ReactStatistics {
  "componentsEvaluated": 5,
  "evaluatedRootNodes": Array [
    Object {
      "children": Array [
        Object {
          "children": Array [
            Object {
              "children": Array [
                Object {
                  "children": Array [],
                  "message": "",
                  "name": "HeaderBar",
                  "status": "INLINED",
                },
                Object {
                  "children": Array [],
                  "message": "",
                  "name": "StoryList",
                  "status": "INLINED",
                },
              ],
              "message": "",
              "name": "React.Fragment",
              "status": "NORMAL",
            },
          ],
          "message": "",
          "name": "AppBody",
          "status": "INLINED",
        },
      ],
      "message": "",
      "name": "App",
      "status": "ROOT",
    },
  ],
  "inlinedComponents": 3,
  "optimizedNestedClosures": 0,
  "optimizedTrees": 1,
}
`;

exports[`Test React with create-element input, JSX output fb-www mocks fb-www 1`] = `
ReactStatistics {
  "componentsEvaluated": 1,
  "evaluatedRootNodes": Array [
    Object {
      "children": Array [
        Object {
          "children": Array [],
          "message": "",
          "name": "QueryRenderer",
          "status": "RENDER_PROPS",
        },
      ],
      "message": "",
      "name": "App",
      "status": "ROOT",
    },
  ],
  "inlinedComponents": 0,
  "optimizedNestedClosures": 1,
  "optimizedTrees": 1,
}
`;

exports[`Test React with create-element input, JSX output fb-www mocks fb-www 2 1`] = `
ReactStatistics {
  "componentsEvaluated": 1,
  "evaluatedRootNodes": Array [
    Object {
      "children": Array [],
      "message": "",
      "name": "Hello",
      "status": "ROOT",
    },
  ],
  "inlinedComponents": 0,
  "optimizedNestedClosures": 0,
  "optimizedTrees": 1,
}
`;

exports[`Test React with create-element input, JSX output fb-www mocks fb-www 3 1`] = `
ReactStatistics {
  "componentsEvaluated": 0,
  "evaluatedRootNodes": Array [],
  "inlinedComponents": 0,
  "optimizedNestedClosures": 0,
  "optimizedTrees": 0,
}
`;

exports[`Test React with create-element input, JSX output fb-www mocks fb-www 4 1`] = `
ReactStatistics {
  "componentsEvaluated": 0,
  "evaluatedRootNodes": Array [],
  "inlinedComponents": 0,
  "optimizedNestedClosures": 0,
  "optimizedTrees": 0,
}
`;

exports[`Test React with create-element input, JSX output fb-www mocks fb-www 5 1`] = `
ReactStatistics {
  "componentsEvaluated": 0,
  "evaluatedRootNodes": Array [],
  "inlinedComponents": 0,
  "optimizedNestedClosures": 0,
  "optimizedTrees": 0,
}
`;

exports[`Test React with create-element input, JSX output fb-www mocks fb-www 6 1`] = `
ReactStatistics {
  "componentsEvaluated": 0,
  "evaluatedRootNodes": Array [],
  "inlinedComponents": 0,
  "optimizedNestedClosures": 0,
  "optimizedTrees": 0,
}
`;

exports[`Test React with create-element input, JSX output fb-www mocks fb-www 7 1`] = `
ReactStatistics {
  "componentsEvaluated": 1,
  "evaluatedRootNodes": Array [
    Object {
      "children": Array [],
      "message": "",
      "name": "App",
      "status": "ROOT",
    },
  ],
  "inlinedComponents": 0,
  "optimizedNestedClosures": 0,
  "optimizedTrees": 1,
}
`;

exports[`Test React with create-element input, JSX output fb-www mocks fb-www 8 1`] = `
ReactStatistics {
  "componentsEvaluated": 3,
  "evaluatedRootNodes": Array [
    Object {
      "children": Array [
        Object {
          "children": Array [],
          "message": "RelayContainer",
          "name": "WrappedApp",
          "status": "NEW_TREE",
        },
      ],
      "message": "",
      "name": "App",
      "status": "ROOT",
    },
  ],
  "inlinedComponents": 0,
  "optimizedNestedClosures": 0,
  "optimizedTrees": 2,
}
`;

exports[`Test React with create-element input, JSX output fb-www mocks fb-www 9 1`] = `
ReactStatistics {
  "componentsEvaluated": 9,
  "evaluatedRootNodes": Array [
    Object {
      "children": Array [
        Object {
          "children": Array [
            Object {
              "children": Array [
                Object {
                  "children": Array [],
                  "message": "",
                  "name": "B",
                  "status": "INLINED",
                },
                Object {
                  "children": Array [],
                  "message": "",
                  "name": "C",
                  "status": "INLINED",
                },
              ],
              "message": "",
              "name": "React.Fragment",
              "status": "NORMAL",
            },
          ],
          "message": "",
          "name": "A",
          "status": "INLINED",
        },
        Object {
          "children": Array [
            Object {
              "children": Array [
                Object {
                  "children": Array [],
                  "message": "",
                  "name": "B",
                  "status": "INLINED",
                },
                Object {
                  "children": Array [],
                  "message": "",
                  "name": "C",
                  "status": "INLINED",
                },
              ],
              "message": "",
              "name": "React.Fragment",
              "status": "NORMAL",
            },
          ],
          "message": "",
          "name": "A",
          "status": "INLINED",
        },
      ],
      "message": "",
      "name": "App",
      "status": "ROOT",
    },
  ],
  "inlinedComponents": 6,
  "optimizedNestedClosures": 0,
  "optimizedTrees": 1,
}
`;

exports[`Test React with create-element input, JSX output fb-www mocks fb-www 10 1`] = `
ReactStatistics {
  "componentsEvaluated": 5,
  "evaluatedRootNodes": Array [
    Object {
      "children": Array [
        Object {
          "children": Array [
            Object {
              "children": Array [
                Object {
                  "children": Array [],
                  "message": "",
                  "name": "B",
                  "status": "INLINED",
                },
                Object {
                  "children": Array [],
                  "message": "",
                  "name": "C",
                  "status": "INLINED",
                },
              ],
              "message": "",
              "name": "React.Fragment",
              "status": "NORMAL",
            },
          ],
          "message": "",
          "name": "A",
          "status": "INLINED",
        },
      ],
      "message": "",
      "name": "App",
      "status": "ROOT",
    },
  ],
  "inlinedComponents": 3,
  "optimizedNestedClosures": 0,
  "optimizedTrees": 1,
}
`;

exports[`Test React with create-element input, JSX output fb-www mocks fb-www 11 1`] = `
ReactStatistics {
  "componentsEvaluated": 13,
  "evaluatedRootNodes": Array [
    Object {
      "children": Array [
        Object {
          "children": Array [
            Object {
              "children": Array [
                Object {
                  "children": Array [],
                  "message": "",
                  "name": "B",
                  "status": "INLINED",
                },
                Object {
                  "children": Array [],
                  "message": "",
                  "name": "C",
                  "status": "INLINED",
                },
              ],
              "message": "",
              "name": "React.Fragment",
              "status": "NORMAL",
            },
          ],
          "message": "",
          "name": "A",
          "status": "INLINED",
        },
        Object {
          "children": Array [
            Object {
              "children": Array [
                Object {
                  "children": Array [],
                  "message": "",
                  "name": "B",
                  "status": "INLINED",
                },
                Object {
                  "children": Array [],
                  "message": "",
                  "name": "C",
                  "status": "INLINED",
                },
              ],
              "message": "",
              "name": "React.Fragment",
              "status": "NORMAL",
            },
          ],
          "message": "",
          "name": "A",
          "status": "INLINED",
        },
        Object {
          "children": Array [
            Object {
              "children": Array [
                Object {
                  "children": Array [],
                  "message": "",
                  "name": "B",
                  "status": "INLINED",
                },
                Object {
                  "children": Array [],
                  "message": "",
                  "name": "C",
                  "status": "INLINED",
                },
              ],
              "message": "",
              "name": "React.Fragment",
              "status": "NORMAL",
            },
          ],
          "message": "",
          "name": "A",
          "status": "INLINED",
        },
      ],
      "message": "",
      "name": "App",
      "status": "ROOT",
    },
  ],
  "inlinedComponents": 9,
  "optimizedNestedClosures": 0,
  "optimizedTrees": 1,
}
`;

exports[`Test React with create-element input, JSX output fb-www mocks fb-www 13 1`] = `
ReactStatistics {
  "componentsEvaluated": 0,
  "evaluatedRootNodes": Array [],
  "inlinedComponents": 0,
  "optimizedNestedClosures": 0,
  "optimizedTrees": 0,
}
`;

exports[`Test React with create-element input, JSX output fb-www mocks repl example 1`] = `
ReactStatistics {
  "componentsEvaluated": 7,
  "evaluatedRootNodes": Array [
    Object {
      "children": Array [
        Object {
          "children": Array [
            Object {
              "children": Array [],
              "message": "",
              "name": "Yar",
              "status": "INLINED",
            },
          ],
          "message": "",
          "name": "Bar",
          "status": "INLINED",
        },
        Object {
          "children": Array [
            Object {
              "children": Array [],
              "message": "",
              "name": "Yar",
              "status": "INLINED",
            },
          ],
          "message": "",
          "name": "Bar",
          "status": "INLINED",
        },
        Object {
          "children": Array [
            Object {
              "children": Array [],
              "message": "",
              "name": "Yar",
              "status": "INLINED",
            },
          ],
          "message": "",
          "name": "Bar",
          "status": "INLINED",
        },
      ],
      "message": "",
      "name": "Foo",
      "status": "ROOT",
    },
  ],
  "inlinedComponents": 6,
  "optimizedNestedClosures": 0,
  "optimizedTrees": 1,
}
`;

exports[`Test React with create-element input, create-element output Class component folding Classes with state 1`] = `
ReactStatistics {
  "componentsEvaluated": 1,
  "evaluatedRootNodes": Array [
    Object {
      "children": Array [],
      "message": "",
      "name": "App",
      "status": "ROOT",
    },
  ],
  "inlinedComponents": 0,
  "optimizedNestedClosures": 0,
  "optimizedTrees": 1,
}
`;

exports[`Test React with create-element input, create-element output Class component folding Complex class components folding into functional root component #2 1`] = `
ReactStatistics {
  "componentsEvaluated": 4,
  "evaluatedRootNodes": Array [
    Object {
      "children": Array [
        Object {
          "children": Array [
            Object {
              "children": Array [],
              "message": "",
              "name": "Child2",
              "status": "INLINED",
            },
          ],
          "message": "",
          "name": "Child",
          "status": "NEW_TREE",
        },
      ],
      "message": "",
      "name": "App",
      "status": "ROOT",
    },
  ],
  "inlinedComponents": 1,
  "optimizedNestedClosures": 0,
  "optimizedTrees": 2,
}
`;

exports[`Test React with create-element input, create-element output Class component folding Complex class components folding into functional root component #3 1`] = `
ReactStatistics {
  "componentsEvaluated": 4,
  "evaluatedRootNodes": Array [
    Object {
      "children": Array [
        Object {
          "children": Array [
            Object {
              "children": Array [],
              "message": "",
              "name": "Child2",
              "status": "INLINED",
            },
          ],
          "message": "",
          "name": "Child",
          "status": "NEW_TREE",
        },
      ],
      "message": "",
      "name": "App",
      "status": "ROOT",
    },
  ],
  "inlinedComponents": 1,
  "optimizedNestedClosures": 0,
  "optimizedTrees": 2,
}
`;

exports[`Test React with create-element input, create-element output Class component folding Complex class components folding into functional root component #4 1`] = `
ReactStatistics {
  "componentsEvaluated": 12,
  "evaluatedRootNodes": Array [
    Object {
      "children": Array [
        Object {
          "children": Array [],
          "message": "",
          "name": "Child",
          "status": "NEW_TREE",
        },
        Object {
          "children": Array [],
          "message": "",
          "name": "Child",
          "status": "NEW_TREE",
        },
        Object {
          "children": Array [],
          "message": "",
          "name": "Child",
          "status": "NEW_TREE",
        },
        Object {
          "children": Array [],
          "message": "",
          "name": "Child",
          "status": "NEW_TREE",
        },
        Object {
          "children": Array [],
          "message": "",
          "name": "Child",
          "status": "NEW_TREE",
        },
        Object {
          "children": Array [],
          "message": "",
          "name": "Child",
          "status": "NEW_TREE",
        },
        Object {
          "children": Array [],
          "message": "",
          "name": "Child",
          "status": "NEW_TREE",
        },
        Object {
          "children": Array [],
          "message": "",
          "name": "Child",
          "status": "NEW_TREE",
        },
        Object {
          "children": Array [],
          "message": "",
          "name": "Child",
          "status": "NEW_TREE",
        },
        Object {
          "children": Array [],
          "message": "",
          "name": "Child",
          "status": "NEW_TREE",
        },
      ],
      "message": "",
      "name": "App",
      "status": "ROOT",
    },
  ],
  "inlinedComponents": 0,
  "optimizedNestedClosures": 0,
  "optimizedTrees": 2,
}
`;

exports[`Test React with create-element input, create-element output Class component folding Complex class components folding into functional root component #5 1`] = `
ReactStatistics {
  "componentsEvaluated": 4,
  "evaluatedRootNodes": Array [
    Object {
      "children": Array [
        Object {
          "children": Array [
            Object {
              "children": Array [],
              "message": "",
              "name": "Child2",
              "status": "INLINED",
            },
          ],
          "message": "",
          "name": "Child",
          "status": "NEW_TREE",
        },
      ],
      "message": "",
      "name": "App",
      "status": "ROOT",
    },
  ],
  "inlinedComponents": 1,
  "optimizedNestedClosures": 0,
  "optimizedTrees": 2,
}
`;

exports[`Test React with create-element input, create-element output Class component folding Complex class components folding into functional root component 1`] = `
ReactStatistics {
  "componentsEvaluated": 3,
  "evaluatedRootNodes": Array [
    Object {
      "children": Array [
        Object {
          "children": Array [],
          "message": "",
          "name": "Child",
          "status": "NEW_TREE",
        },
      ],
      "message": "",
      "name": "App",
      "status": "ROOT",
    },
  ],
  "inlinedComponents": 0,
  "optimizedNestedClosures": 0,
  "optimizedTrees": 2,
}
`;

exports[`Test React with create-element input, create-element output Class component folding Inheritance chaining 1`] = `
ReactStatistics {
  "componentsEvaluated": 3,
  "evaluatedRootNodes": Array [
    Object {
      "children": Array [
        Object {
          "children": Array [],
          "message": "",
          "name": "Child",
          "status": "NEW_TREE",
        },
      ],
      "message": "",
      "name": "App",
      "status": "ROOT",
    },
  ],
  "inlinedComponents": 0,
  "optimizedNestedClosures": 0,
  "optimizedTrees": 2,
}
`;

exports[`Test React with create-element input, create-element output Class component folding Simple 1`] = `
ReactStatistics {
  "componentsEvaluated": 1,
  "evaluatedRootNodes": Array [
    Object {
      "children": Array [],
      "message": "",
      "name": "MyComponent",
      "status": "ROOT",
    },
  ],
  "inlinedComponents": 0,
  "optimizedNestedClosures": 0,
  "optimizedTrees": 1,
}
`;

exports[`Test React with create-element input, create-element output Class component folding Simple classes #2 1`] = `
ReactStatistics {
  "componentsEvaluated": 1,
  "evaluatedRootNodes": Array [
    Object {
      "children": Array [],
      "message": "",
      "name": "App",
      "status": "ROOT",
    },
  ],
  "inlinedComponents": 0,
  "optimizedNestedClosures": 0,
  "optimizedTrees": 1,
}
`;

exports[`Test React with create-element input, create-element output Class component folding Simple classes #3 1`] = `
ReactStatistics {
  "componentsEvaluated": 3,
  "evaluatedRootNodes": Array [
    Object {
      "children": Array [
        Object {
          "children": Array [],
          "message": "",
          "name": "Child",
          "status": "NEW_TREE",
        },
      ],
      "message": "",
      "name": "App",
      "status": "ROOT",
    },
  ],
  "inlinedComponents": 0,
  "optimizedNestedClosures": 0,
  "optimizedTrees": 2,
}
`;

exports[`Test React with create-element input, create-element output Class component folding Simple classes 1`] = `
ReactStatistics {
  "componentsEvaluated": 2,
  "evaluatedRootNodes": Array [
    Object {
      "children": Array [
        Object {
          "children": Array [],
          "message": "",
          "name": "Child",
          "status": "INLINED",
        },
      ],
      "message": "",
      "name": "App",
      "status": "ROOT",
    },
  ],
  "inlinedComponents": 1,
  "optimizedNestedClosures": 0,
  "optimizedTrees": 1,
}
`;

exports[`Test React with create-element input, create-element output Factory class component folding Simple factory classes 1`] = `
ReactStatistics {
  "componentsEvaluated": 1,
  "evaluatedRootNodes": Array [
    Object {
      "children": Array [],
      "message": "",
      "name": "FactoryComponent",
      "status": "ROOT",
    },
  ],
  "inlinedComponents": 0,
  "optimizedNestedClosures": 0,
  "optimizedTrees": 1,
}
`;

exports[`Test React with create-element input, create-element output Factory class component folding Simple factory classes 2 1`] = `
ReactStatistics {
  "componentsEvaluated": 3,
  "evaluatedRootNodes": Array [
    Object {
      "children": Array [
        Object {
          "children": Array [],
          "message": "",
          "name": "FactoryComponent",
          "status": "INLINED",
        },
        Object {
          "children": Array [],
          "message": "non-root factory class components are not suppoted",
          "name": "FactoryComponent",
          "status": "BAIL-OUT",
        },
      ],
      "message": "",
      "name": "App",
      "status": "ROOT",
    },
  ],
  "inlinedComponents": 0,
  "optimizedNestedClosures": 0,
  "optimizedTrees": 2,
}
`;

exports[`Test React with create-element input, create-element output First render only Class component as root with refs 1`] = `
ReactStatistics {
  "componentsEvaluated": 3,
  "evaluatedRootNodes": Array [
    Object {
      "children": Array [
        Object {
          "children": Array [
            Object {
              "children": Array [],
              "message": "",
              "name": "SubChild",
              "status": "INLINED",
            },
          ],
          "message": "",
          "name": "Child",
          "status": "INLINED",
        },
      ],
      "message": "",
      "name": "App",
      "status": "ROOT",
    },
  ],
  "inlinedComponents": 2,
  "optimizedNestedClosures": 0,
  "optimizedTrees": 1,
}
`;

exports[`Test React with create-element input, create-element output First render only React Context 1`] = `
ReactStatistics {
  "componentsEvaluated": 4,
  "evaluatedRootNodes": Array [
    Object {
      "children": Array [
        Object {
          "children": Array [
            Object {
              "children": Array [
                Object {
                  "children": Array [],
                  "message": "",
                  "name": "Context.Consumer",
                  "status": "INLINED",
                },
              ],
              "message": "",
              "name": "Child",
              "status": "INLINED",
            },
          ],
          "message": "",
          "name": "Context.Provider",
          "status": "INLINED",
        },
      ],
      "message": "",
      "name": "App",
      "status": "ROOT",
    },
  ],
  "inlinedComponents": 3,
  "optimizedNestedClosures": 0,
  "optimizedTrees": 1,
}
`;

exports[`Test React with create-element input, create-element output First render only React Context 2 1`] = `
ReactStatistics {
  "componentsEvaluated": 4,
  "evaluatedRootNodes": Array [
    Object {
      "children": Array [
        Object {
          "children": Array [
            Object {
              "children": Array [
                Object {
                  "children": Array [],
                  "message": "",
                  "name": "Context.Consumer",
                  "status": "INLINED",
                },
              ],
              "message": "",
              "name": "Child",
              "status": "INLINED",
            },
          ],
          "message": "",
          "name": "Context.Provider",
          "status": "INLINED",
        },
      ],
      "message": "",
      "name": "App",
      "status": "ROOT",
    },
  ],
  "inlinedComponents": 3,
  "optimizedNestedClosures": 0,
  "optimizedTrees": 1,
}
`;

exports[`Test React with create-element input, create-element output First render only React Context 3 1`] = `
ReactStatistics {
  "componentsEvaluated": 2,
  "evaluatedRootNodes": Array [
    Object {
      "children": Array [
        Object {
          "children": Array [
            Object {
              "children": Array [],
              "message": "",
              "name": "Context.Consumer",
              "status": "RENDER_PROPS",
            },
          ],
          "message": "",
          "name": "Child",
          "status": "INLINED",
        },
      ],
      "message": "",
      "name": "App",
      "status": "ROOT",
    },
  ],
  "inlinedComponents": 1,
  "optimizedNestedClosures": 1,
  "optimizedTrees": 1,
}
`;

exports[`Test React with create-element input, create-element output First render only React Context 4 1`] = `
ReactStatistics {
  "componentsEvaluated": 7,
  "evaluatedRootNodes": Array [
    Object {
      "children": Array [
        Object {
          "children": Array [
            Object {
              "children": Array [
                Object {
                  "children": Array [
                    Object {
                      "children": Array [],
                      "message": "",
                      "name": "Context.Consumer",
                      "status": "INLINED",
                    },
                  ],
                  "message": "",
                  "name": "Child",
                  "status": "INLINED",
                },
              ],
              "message": "",
              "name": "Context.Provider",
              "status": "INLINED",
            },
            Object {
              "children": Array [
                Object {
                  "children": Array [],
                  "message": "",
                  "name": "Context.Consumer",
                  "status": "INLINED",
                },
              ],
              "message": "",
              "name": "Child",
              "status": "INLINED",
            },
          ],
          "message": "",
          "name": "Context.Provider",
          "status": "INLINED",
        },
      ],
      "message": "",
      "name": "App",
      "status": "ROOT",
    },
  ],
  "inlinedComponents": 6,
  "optimizedNestedClosures": 0,
  "optimizedTrees": 1,
}
`;

exports[`Test React with create-element input, create-element output First render only React Context 5 1`] = `
ReactStatistics {
  "componentsEvaluated": 5,
  "evaluatedRootNodes": Array [
    Object {
      "children": Array [
        Object {
          "children": Array [
            Object {
              "children": Array [
                Object {
                  "children": Array [],
                  "message": "",
                  "name": "Context.Consumer",
                  "status": "INLINED",
                },
              ],
              "message": "",
              "name": "Child",
              "status": "INLINED",
            },
          ],
          "message": "",
          "name": "Context.Provider",
          "status": "INLINED",
        },
        Object {
          "children": Array [
            Object {
              "children": Array [],
              "message": "",
              "name": "Context.Consumer",
              "status": "RENDER_PROPS",
            },
          ],
          "message": "",
          "name": "Child",
          "status": "INLINED",
        },
      ],
      "message": "",
      "name": "App",
      "status": "ROOT",
    },
  ],
  "inlinedComponents": 4,
  "optimizedNestedClosures": 1,
  "optimizedTrees": 1,
}
`;

exports[`Test React with create-element input, create-element output First render only Replace this in callbacks 2 1`] = `
ReactStatistics {
  "componentsEvaluated": 2,
  "evaluatedRootNodes": Array [
    Object {
      "children": Array [
        Object {
          "children": Array [],
          "message": "",
          "name": "Child1",
          "status": "INLINED",
        },
      ],
      "message": "",
      "name": "App",
      "status": "ROOT",
    },
  ],
  "inlinedComponents": 1,
  "optimizedNestedClosures": 0,
  "optimizedTrees": 1,
}
`;

exports[`Test React with create-element input, create-element output First render only Replace this in callbacks 3 1`] = `
ReactStatistics {
  "componentsEvaluated": 2,
  "evaluatedRootNodes": Array [
    Object {
      "children": Array [
        Object {
          "children": Array [],
          "message": "",
          "name": "Child1",
          "status": "INLINED",
        },
      ],
      "message": "",
      "name": "App",
      "status": "ROOT",
    },
  ],
  "inlinedComponents": 1,
  "optimizedNestedClosures": 0,
  "optimizedTrees": 1,
}
`;

exports[`Test React with create-element input, create-element output First render only Simple #2 1`] = `
ReactStatistics {
  "componentsEvaluated": 2,
  "evaluatedRootNodes": Array [
    Object {
      "children": Array [
        Object {
          "children": Array [],
          "message": "",
          "name": "A",
          "status": "INLINED",
        },
      ],
      "message": "",
      "name": "App",
      "status": "ROOT",
    },
  ],
  "inlinedComponents": 1,
  "optimizedNestedClosures": 0,
  "optimizedTrees": 1,
}
`;

exports[`Test React with create-element input, create-element output First render only Simple 1`] = `
ReactStatistics {
  "componentsEvaluated": 4,
  "evaluatedRootNodes": Array [
    Object {
      "children": Array [
        Object {
          "children": Array [
            Object {
              "children": Array [
                Object {
                  "children": Array [],
                  "message": "",
                  "name": "React.Fragment",
                  "status": "INLINED",
                },
              ],
              "message": "",
              "name": "Child2",
              "status": "INLINED",
            },
          ],
          "message": "",
          "name": "Child1",
          "status": "INLINED",
        },
      ],
      "message": "",
      "name": "App",
      "status": "ROOT",
    },
  ],
  "inlinedComponents": 3,
  "optimizedNestedClosures": 0,
  "optimizedTrees": 1,
}
`;

exports[`Test React with create-element input, create-element output First render only componentWillMount 1`] = `
ReactStatistics {
  "componentsEvaluated": 4,
  "evaluatedRootNodes": Array [
    Object {
      "children": Array [
        Object {
          "children": Array [
            Object {
              "children": Array [
                Object {
                  "children": Array [],
                  "message": "",
                  "name": "React.Fragment",
                  "status": "INLINED",
                },
              ],
              "message": "",
              "name": "Child2",
              "status": "INLINED",
            },
          ],
          "message": "",
          "name": "Child1",
          "status": "INLINED",
        },
      ],
      "message": "",
      "name": "App",
      "status": "ROOT",
    },
  ],
  "inlinedComponents": 3,
  "optimizedNestedClosures": 0,
  "optimizedTrees": 1,
}
`;

exports[`Test React with create-element input, create-element output First render only getDerivedStateFromProps 1`] = `
ReactStatistics {
  "componentsEvaluated": 4,
  "evaluatedRootNodes": Array [
    Object {
      "children": Array [
        Object {
          "children": Array [
            Object {
              "children": Array [
                Object {
                  "children": Array [],
                  "message": "",
                  "name": "React.Fragment",
                  "status": "INLINED",
                },
              ],
              "message": "",
              "name": "Child2",
              "status": "INLINED",
            },
          ],
          "message": "",
          "name": "Child1",
          "status": "INLINED",
        },
      ],
      "message": "",
      "name": "App",
      "status": "ROOT",
    },
  ],
  "inlinedComponents": 3,
  "optimizedNestedClosures": 0,
  "optimizedTrees": 1,
}
`;

exports[`Test React with create-element input, create-element output Functional component folding 16.3 refs 1`] = `
ReactStatistics {
  "componentsEvaluated": 2,
  "evaluatedRootNodes": Array [
    Object {
      "children": Array [
        Object {
          "children": Array [
            Object {
              "children": Array [],
              "message": "",
              "name": "Child",
              "status": "INLINED",
            },
          ],
          "message": "",
          "name": "",
          "status": "FORWARD_REF",
        },
      ],
      "message": "",
      "name": "App",
      "status": "ROOT",
    },
  ],
  "inlinedComponents": 1,
  "optimizedNestedClosures": 0,
  "optimizedTrees": 1,
}
`;

exports[`Test React with create-element input, create-element output Functional component folding 16.3 refs 2 1`] = `
ReactStatistics {
  "componentsEvaluated": 2,
  "evaluatedRootNodes": Array [
    Object {
      "children": Array [
        Object {
          "children": Array [
            Object {
              "children": Array [],
              "message": "",
              "name": "Child",
              "status": "INLINED",
            },
          ],
          "message": "",
          "name": "",
          "status": "FORWARD_REF",
        },
      ],
      "message": "",
      "name": "App",
      "status": "ROOT",
    },
  ],
  "inlinedComponents": 1,
  "optimizedNestedClosures": 0,
  "optimizedTrees": 1,
}
`;

exports[`Test React with create-element input, create-element output Functional component folding 16.3 refs 3 1`] = `
ReactStatistics {
  "componentsEvaluated": 4,
  "evaluatedRootNodes": Array [
    Object {
      "children": Array [
        Object {
          "children": Array [
            Object {
              "children": Array [
                Object {
                  "children": Array [],
                  "message": "refs are not supported on <Components />",
                  "name": "ClassComponent",
                  "status": "BAIL-OUT",
                },
                Object {
                  "children": Array [],
                  "message": "",
                  "name": "ClassComponent",
                  "status": "BAIL-OUT",
                },
              ],
              "message": "",
              "name": "Child",
              "status": "INLINED",
            },
          ],
          "message": "",
          "name": "",
          "status": "FORWARD_REF",
        },
      ],
      "message": "",
      "name": "App",
      "status": "ROOT",
    },
  ],
  "inlinedComponents": 1,
  "optimizedNestedClosures": 0,
  "optimizedTrees": 2,
}
`;

exports[`Test React with create-element input, create-element output First render only getDerivedStateFromProps 2 1`] = `
ReactStatistics {
  "componentsEvaluated": 4,
  "evaluatedRootNodes": Array [
    Object {
      "children": Array [
        Object {
          "children": Array [
            Object {
              "children": Array [
                Object {
                  "children": Array [],
                  "message": "",
                  "name": "React.Fragment",
                  "status": "INLINED",
                },
              ],
              "message": "",
              "name": "Child2",
              "status": "INLINED",
            },
          ],
          "message": "",
          "name": "Child1",
          "status": "INLINED",
        },
      ],
      "message": "",
      "name": "App",
      "status": "ROOT",
    },
  ],
  "inlinedComponents": 3,
  "optimizedNestedClosures": 0,
  "optimizedTrees": 1,
}
`;

exports[`Test React with create-element input, create-element output First render only getDerivedStateFromProps 3 1`] = `
ReactStatistics {
  "componentsEvaluated": 4,
  "evaluatedRootNodes": Array [
    Object {
      "children": Array [
        Object {
          "children": Array [
            Object {
              "children": Array [
                Object {
                  "children": Array [],
                  "message": "",
                  "name": "React.Fragment",
                  "status": "INLINED",
                },
              ],
              "message": "",
              "name": "Child2",
              "status": "INLINED",
            },
          ],
          "message": "",
          "name": "Child1",
          "status": "INLINED",
        },
      ],
      "message": "",
      "name": "App",
      "status": "ROOT",
    },
  ],
  "inlinedComponents": 3,
  "optimizedNestedClosures": 0,
  "optimizedTrees": 1,
}
`;

exports[`Test React with create-element input, create-element output First render only getDerivedStateFromProps 4 1`] = `
ReactStatistics {
  "componentsEvaluated": 4,
  "evaluatedRootNodes": Array [
    Object {
      "children": Array [
        Object {
          "children": Array [
            Object {
              "children": Array [
                Object {
                  "children": Array [],
                  "message": "",
                  "name": "React.Fragment",
                  "status": "INLINED",
                },
              ],
              "message": "",
              "name": "Child2",
              "status": "INLINED",
            },
          ],
          "message": "",
          "name": "Child1",
          "status": "INLINED",
        },
      ],
      "message": "",
      "name": "App",
      "status": "ROOT",
    },
  ],
  "inlinedComponents": 3,
  "optimizedNestedClosures": 0,
  "optimizedTrees": 1,
}
`;

exports[`Test React with create-element input, create-element output Functional component folding Additional functions closure scope capturing 1`] = `
ReactStatistics {
  "componentsEvaluated": 1,
  "evaluatedRootNodes": Array [
    Object {
      "children": Array [],
      "message": "",
      "name": "App",
      "status": "ROOT",
    },
  ],
  "inlinedComponents": 0,
  "optimizedNestedClosures": 0,
  "optimizedTrees": 1,
}
`;

exports[`Test React with create-element input, create-element output Functional component folding Circular reference 1`] = `
ReactStatistics {
  "componentsEvaluated": 1,
  "evaluatedRootNodes": Array [
    Object {
      "children": Array [],
      "message": "",
      "name": "App",
      "status": "ROOT",
    },
  ],
  "inlinedComponents": 0,
  "optimizedNestedClosures": 0,
  "optimizedTrees": 1,
}
`;

exports[`Test React with create-element input, create-element output Functional component folding Class component as root 1`] = `
ReactStatistics {
  "componentsEvaluated": 3,
  "evaluatedRootNodes": Array [
    Object {
      "children": Array [
        Object {
          "children": Array [
            Object {
              "children": Array [],
              "message": "",
              "name": "SubChild",
              "status": "INLINED",
            },
          ],
          "message": "",
          "name": "Child",
          "status": "INLINED",
        },
      ],
      "message": "",
      "name": "App",
      "status": "ROOT",
    },
  ],
  "inlinedComponents": 2,
  "optimizedNestedClosures": 0,
  "optimizedTrees": 1,
}
`;

exports[`Test React with create-element input, create-element output Functional component folding Class component as root with instance variables #2 1`] = `
ReactStatistics {
  "componentsEvaluated": 3,
  "evaluatedRootNodes": Array [
    Object {
      "children": Array [
        Object {
          "children": Array [
            Object {
              "children": Array [],
              "message": "",
              "name": "SubChild",
              "status": "INLINED",
            },
          ],
          "message": "",
          "name": "Child",
          "status": "INLINED",
        },
      ],
      "message": "",
      "name": "App",
      "status": "ROOT",
    },
  ],
  "inlinedComponents": 2,
  "optimizedNestedClosures": 0,
  "optimizedTrees": 1,
}
`;

exports[`Test React with create-element input, create-element output Functional component folding Class component as root with instance variables 1`] = `
ReactStatistics {
  "componentsEvaluated": 3,
  "evaluatedRootNodes": Array [
    Object {
      "children": Array [
        Object {
          "children": Array [
            Object {
              "children": Array [],
              "message": "",
              "name": "SubChild",
              "status": "INLINED",
            },
          ],
          "message": "",
          "name": "Child",
          "status": "INLINED",
        },
      ],
      "message": "",
      "name": "App",
      "status": "ROOT",
    },
  ],
  "inlinedComponents": 2,
  "optimizedNestedClosures": 0,
  "optimizedTrees": 1,
}
`;

exports[`Test React with create-element input, create-element output Functional component folding Class component as root with multiple render methods 1`] = `
ReactStatistics {
  "componentsEvaluated": 3,
  "evaluatedRootNodes": Array [
    Object {
      "children": Array [
        Object {
          "children": Array [
            Object {
              "children": Array [],
              "message": "",
              "name": "SubChild",
              "status": "INLINED",
            },
          ],
          "message": "",
          "name": "Child",
          "status": "INLINED",
        },
      ],
      "message": "",
      "name": "App",
      "status": "ROOT",
    },
  ],
  "inlinedComponents": 2,
  "optimizedNestedClosures": 0,
  "optimizedTrees": 1,
}
`;

exports[`Test React with create-element input, create-element output Functional component folding Class component as root with props 1`] = `
ReactStatistics {
  "componentsEvaluated": 3,
  "evaluatedRootNodes": Array [
    Object {
      "children": Array [
        Object {
          "children": Array [
            Object {
              "children": Array [],
              "message": "",
              "name": "SubChild",
              "status": "INLINED",
            },
          ],
          "message": "",
          "name": "Child",
          "status": "INLINED",
        },
      ],
      "message": "",
      "name": "App",
      "status": "ROOT",
    },
  ],
  "inlinedComponents": 2,
  "optimizedNestedClosures": 0,
  "optimizedTrees": 1,
}
`;

exports[`Test React with create-element input, create-element output Functional component folding Class component as root with refs 1`] = `
ReactStatistics {
  "componentsEvaluated": 3,
  "evaluatedRootNodes": Array [
    Object {
      "children": Array [
        Object {
          "children": Array [
            Object {
              "children": Array [],
              "message": "",
              "name": "SubChild",
              "status": "INLINED",
            },
          ],
          "message": "",
          "name": "Child",
          "status": "INLINED",
        },
      ],
      "message": "",
      "name": "App",
      "status": "ROOT",
    },
  ],
  "inlinedComponents": 2,
  "optimizedNestedClosures": 0,
  "optimizedTrees": 1,
}
`;

exports[`Test React with create-element input, create-element output Functional component folding Class component as root with state 1`] = `
ReactStatistics {
  "componentsEvaluated": 3,
  "evaluatedRootNodes": Array [
    Object {
      "children": Array [
        Object {
          "children": Array [
            Object {
              "children": Array [],
              "message": "",
              "name": "SubChild",
              "status": "INLINED",
            },
          ],
          "message": "",
          "name": "Child",
          "status": "INLINED",
        },
      ],
      "message": "",
      "name": "App",
      "status": "ROOT",
    },
  ],
  "inlinedComponents": 2,
  "optimizedNestedClosures": 0,
  "optimizedTrees": 1,
}
`;

exports[`Test React with create-element input, create-element output Functional component folding Component type change 1`] = `
ReactStatistics {
  "componentsEvaluated": 6,
  "evaluatedRootNodes": Array [
    Object {
      "children": Array [
        Object {
          "children": Array [
            Object {
              "children": Array [],
              "message": "",
              "name": "Stateful",
              "status": "NEW_TREE",
            },
          ],
          "message": "",
          "name": "MessagePane",
          "status": "INLINED",
        },
        Object {
          "children": Array [
            Object {
              "children": Array [],
              "message": "",
              "name": "Stateful",
              "status": "NEW_TREE",
            },
          ],
          "message": "",
          "name": "SettingsPane",
          "status": "INLINED",
        },
      ],
      "message": "",
      "name": "App",
      "status": "ROOT",
    },
  ],
  "inlinedComponents": 2,
  "optimizedNestedClosures": 0,
  "optimizedTrees": 2,
}
`;

exports[`Test React with create-element input, create-element output Functional component folding Component type same 1`] = `
ReactStatistics {
  "componentsEvaluated": 3,
  "evaluatedRootNodes": Array [
    Object {
      "children": Array [
        Object {
          "children": Array [],
          "message": "",
          "name": "Foo",
          "status": "INLINED",
        },
        Object {
          "children": Array [],
          "message": "",
          "name": "Foo",
          "status": "INLINED",
        },
      ],
      "message": "",
      "name": "App",
      "status": "ROOT",
    },
  ],
  "inlinedComponents": 2,
  "optimizedNestedClosures": 0,
  "optimizedTrees": 1,
}
`;

exports[`Test React with create-element input, create-element output Functional component folding Conditional 1`] = `
ReactStatistics {
  "componentsEvaluated": 2,
  "evaluatedRootNodes": Array [
    Object {
      "children": Array [
        Object {
          "children": Array [],
          "message": "",
          "name": "MaybeShow",
          "status": "INLINED",
        },
      ],
      "message": "",
      "name": "App",
      "status": "ROOT",
    },
  ],
  "inlinedComponents": 1,
  "optimizedNestedClosures": 0,
  "optimizedTrees": 1,
}
`;

exports[`Test React with create-element input, create-element output Functional component folding Delete element prop key 1`] = `
ReactStatistics {
  "componentsEvaluated": 4,
  "evaluatedRootNodes": Array [
    Object {
      "children": Array [
        Object {
          "children": Array [],
          "message": "",
          "name": "A",
          "status": "INLINED",
        },
        Object {
          "children": Array [],
          "message": "",
          "name": "B",
          "status": "INLINED",
        },
        Object {
          "children": Array [],
          "message": "",
          "name": "C",
          "status": "INLINED",
        },
      ],
      "message": "",
      "name": "App",
      "status": "ROOT",
    },
  ],
  "inlinedComponents": 3,
  "optimizedNestedClosures": 0,
  "optimizedTrees": 1,
}
`;

exports[`Test React with create-element input, create-element output Functional component folding Dynamic ReactElement type #2 1`] = `
ReactStatistics {
  "componentsEvaluated": 4,
  "evaluatedRootNodes": Array [
    Object {
      "children": Array [
        Object {
          "children": Array [],
          "message": "",
          "name": "Foo",
          "status": "INLINED",
        },
        Object {
          "children": Array [],
          "message": "",
          "name": "Bar",
          "status": "INLINED",
        },
        Object {
          "children": Array [],
          "message": "",
          "name": "Bar",
          "status": "INLINED",
        },
      ],
      "message": "",
      "name": "App",
      "status": "ROOT",
    },
  ],
  "inlinedComponents": 3,
  "optimizedNestedClosures": 0,
  "optimizedTrees": 1,
}
`;

exports[`Test React with create-element input, create-element output Functional component folding Dynamic ReactElement type 1`] = `
ReactStatistics {
  "componentsEvaluated": 3,
  "evaluatedRootNodes": Array [
    Object {
      "children": Array [
        Object {
          "children": Array [],
          "message": "",
          "name": "Foo",
          "status": "INLINED",
        },
        Object {
          "children": Array [],
          "message": "",
          "name": "Bar",
          "status": "INLINED",
        },
      ],
      "message": "",
      "name": "App",
      "status": "ROOT",
    },
  ],
  "inlinedComponents": 2,
  "optimizedNestedClosures": 0,
  "optimizedTrees": 1,
}
`;

exports[`Test React with create-element input, create-element output Functional component folding Dynamic context 1`] = `
ReactStatistics {
  "componentsEvaluated": 2,
  "evaluatedRootNodes": Array [
    Object {
      "children": Array [
        Object {
          "children": Array [],
          "message": "",
          "name": "SubChild",
          "status": "INLINED",
        },
      ],
      "message": "",
      "name": "Child",
      "status": "ROOT",
    },
  ],
  "inlinedComponents": 1,
  "optimizedNestedClosures": 0,
  "optimizedTrees": 1,
}
`;

exports[`Test React with create-element input, create-element output Functional component folding Dynamic props 1`] = `
ReactStatistics {
  "componentsEvaluated": 2,
  "evaluatedRootNodes": Array [
    Object {
      "children": Array [
        Object {
          "children": Array [],
          "message": "",
          "name": "Fn",
          "status": "INLINED",
        },
      ],
      "message": "",
      "name": "App",
      "status": "ROOT",
    },
  ],
  "inlinedComponents": 1,
  "optimizedNestedClosures": 0,
  "optimizedTrees": 1,
}
`;

exports[`Test React with create-element input, create-element output Functional component folding Event handlers 1`] = `
ReactStatistics {
  "componentsEvaluated": 1,
  "evaluatedRootNodes": Array [
    Object {
      "children": Array [],
      "message": "",
      "name": "App",
      "status": "ROOT",
    },
  ],
  "inlinedComponents": 0,
  "optimizedNestedClosures": 0,
  "optimizedTrees": 1,
}
`;

exports[`Test React with create-element input, create-element output Functional component folding Key change 1`] = `
ReactStatistics {
  "componentsEvaluated": 4,
  "evaluatedRootNodes": Array [
    Object {
      "children": Array [
        Object {
          "children": Array [],
          "message": "",
          "name": "Stateful",
          "status": "NEW_TREE",
        },
        Object {
          "children": Array [],
          "message": "",
          "name": "Stateful",
          "status": "NEW_TREE",
        },
      ],
      "message": "",
      "name": "App",
      "status": "ROOT",
    },
  ],
  "inlinedComponents": 0,
  "optimizedNestedClosures": 0,
  "optimizedTrees": 2,
}
`;

exports[`Test React with create-element input, create-element output Functional component folding Key change with fragments 1`] = `
ReactStatistics {
  "componentsEvaluated": 5,
  "evaluatedRootNodes": Array [
    Object {
      "children": Array [
        Object {
          "children": Array [
            Object {
              "children": Array [],
              "message": "",
              "name": "Stateful",
              "status": "NEW_TREE",
            },
          ],
          "message": "",
          "name": "React.Fragment",
          "status": "NORMAL",
        },
        Object {
          "children": Array [],
          "message": "",
          "name": "Stateful",
          "status": "NEW_TREE",
        },
      ],
      "message": "",
      "name": "App",
      "status": "ROOT",
    },
  ],
  "inlinedComponents": 0,
  "optimizedNestedClosures": 0,
  "optimizedTrees": 2,
}
`;

exports[`Test React with create-element input, create-element output Functional component folding Key nesting 1`] = `
ReactStatistics {
  "componentsEvaluated": 6,
  "evaluatedRootNodes": Array [
    Object {
      "children": Array [
        Object {
          "children": Array [
            Object {
              "children": Array [],
              "message": "",
              "name": "Stateful",
              "status": "NEW_TREE",
            },
          ],
          "message": "",
          "name": "MessagePane",
          "status": "INLINED",
        },
        Object {
          "children": Array [
            Object {
              "children": Array [],
              "message": "",
              "name": "Stateful",
              "status": "NEW_TREE",
            },
          ],
          "message": "",
          "name": "SettingsPane",
          "status": "INLINED",
        },
      ],
      "message": "",
      "name": "App",
      "status": "ROOT",
    },
  ],
  "inlinedComponents": 2,
  "optimizedNestedClosures": 0,
  "optimizedTrees": 2,
}
`;

exports[`Test React with create-element input, create-element output Functional component folding Key nesting 2 1`] = `
ReactStatistics {
  "componentsEvaluated": 3,
  "evaluatedRootNodes": Array [
    Object {
      "children": Array [
        Object {
          "children": Array [],
          "message": "",
          "name": "Child",
          "status": "INLINED",
        },
        Object {
          "children": Array [],
          "message": "",
          "name": "Child",
          "status": "INLINED",
        },
      ],
      "message": "",
      "name": "App",
      "status": "ROOT",
    },
  ],
  "inlinedComponents": 2,
  "optimizedNestedClosures": 0,
  "optimizedTrees": 1,
}
`;

exports[`Test React with create-element input, create-element output Functional component folding Key nesting 3 1`] = `
ReactStatistics {
  "componentsEvaluated": 3,
  "evaluatedRootNodes": Array [
    Object {
      "children": Array [
        Object {
          "children": Array [],
          "message": "",
          "name": "Child",
          "status": "INLINED",
        },
        Object {
          "children": Array [],
          "message": "",
          "name": "Child",
          "status": "INLINED",
        },
      ],
      "message": "",
      "name": "App",
      "status": "ROOT",
    },
  ],
  "inlinedComponents": 2,
  "optimizedNestedClosures": 0,
  "optimizedTrees": 1,
}
`;

exports[`Test React with create-element input, create-element output Functional component folding Key not changing with fragments 1`] = `
ReactStatistics {
  "componentsEvaluated": 5,
  "evaluatedRootNodes": Array [
    Object {
      "children": Array [
        Object {
          "children": Array [
            Object {
              "children": Array [],
              "message": "",
              "name": "Stateful",
              "status": "NEW_TREE",
            },
          ],
          "message": "",
          "name": "React.Fragment",
          "status": "NORMAL",
        },
        Object {
          "children": Array [],
          "message": "",
          "name": "Stateful",
          "status": "NEW_TREE",
        },
      ],
      "message": "",
      "name": "App",
      "status": "ROOT",
    },
  ],
  "inlinedComponents": 0,
  "optimizedNestedClosures": 0,
  "optimizedTrees": 2,
}
`;

exports[`Test React with create-element input, create-element output Functional component folding React.cloneElement 1`] = `
ReactStatistics {
  "componentsEvaluated": 3,
  "evaluatedRootNodes": Array [
    Object {
      "children": Array [
        Object {
          "children": Array [
            Object {
              "children": Array [],
              "message": "",
              "name": "MaybeShow",
              "status": "INLINED",
            },
          ],
          "message": "",
          "name": "Override",
          "status": "INLINED",
        },
      ],
      "message": "",
      "name": "App",
      "status": "ROOT",
    },
  ],
  "inlinedComponents": 2,
  "optimizedNestedClosures": 0,
  "optimizedTrees": 1,
}
`;

exports[`Test React with create-element input, create-element output Functional component folding Render array twice 1`] = `
ReactStatistics {
  "componentsEvaluated": 2,
  "evaluatedRootNodes": Array [
    Object {
      "children": Array [
        Object {
          "children": Array [],
          "message": "",
          "name": "A",
          "status": "INLINED",
        },
      ],
      "message": "",
      "name": "App",
      "status": "ROOT",
    },
  ],
  "inlinedComponents": 1,
  "optimizedNestedClosures": 0,
  "optimizedTrees": 1,
}
`;

exports[`Test React with create-element input, create-element output Functional component folding Render nested array children 1`] = `
ReactStatistics {
  "componentsEvaluated": 2,
  "evaluatedRootNodes": Array [
    Object {
      "children": Array [
        Object {
          "children": Array [],
          "message": "",
          "name": "A",
          "status": "INLINED",
        },
      ],
      "message": "",
      "name": "App",
      "status": "ROOT",
    },
  ],
  "inlinedComponents": 1,
  "optimizedNestedClosures": 0,
  "optimizedTrees": 1,
}
`;

exports[`Test React with create-element input, create-element output Functional component folding Return text 1`] = `
ReactStatistics {
  "componentsEvaluated": 3,
  "evaluatedRootNodes": Array [
    Object {
      "children": Array [
        Object {
          "children": Array [],
          "message": "",
          "name": "A",
          "status": "INLINED",
        },
        Object {
          "children": Array [],
          "message": "",
          "name": "B",
          "status": "INLINED",
        },
      ],
      "message": "",
      "name": "App",
      "status": "ROOT",
    },
  ],
  "inlinedComponents": 2,
  "optimizedNestedClosures": 0,
  "optimizedTrees": 1,
}
`;

exports[`Test React with create-element input, create-element output Functional component folding Return undefined 1`] = `
ReactStatistics {
  "componentsEvaluated": 2,
  "evaluatedRootNodes": Array [
    Object {
      "children": Array [
        Object {
          "children": Array [],
          "message": "",
          "name": "A",
          "status": "INLINED",
        },
        Object {
          "children": Array [],
          "message": "undefined was returned from render",
          "name": "A",
          "status": "BAIL-OUT",
        },
      ],
      "message": "",
      "name": "App",
      "status": "ROOT",
    },
  ],
  "inlinedComponents": 1,
  "optimizedNestedClosures": 0,
  "optimizedTrees": 1,
}
`;

exports[`Test React with create-element input, create-element output Functional component folding Simple 1`] = `
ReactStatistics {
  "componentsEvaluated": 4,
  "evaluatedRootNodes": Array [
    Object {
      "children": Array [
        Object {
          "children": Array [],
          "message": "",
          "name": "A",
          "status": "INLINED",
        },
        Object {
          "children": Array [],
          "message": "",
          "name": "B",
          "status": "INLINED",
        },
        Object {
          "children": Array [],
          "message": "",
          "name": "C",
          "status": "INLINED",
        },
      ],
      "message": "",
      "name": "App",
      "status": "ROOT",
    },
  ],
  "inlinedComponents": 3,
  "optimizedNestedClosures": 0,
  "optimizedTrees": 1,
}
`;

exports[`Test React with create-element input, create-element output Functional component folding Simple 2 1`] = `
ReactStatistics {
  "componentsEvaluated": 2,
  "evaluatedRootNodes": Array [
    Object {
      "children": Array [
        Object {
          "children": Array [],
          "message": "",
          "name": "A",
          "status": "INLINED",
        },
      ],
      "message": "",
      "name": "App",
      "status": "ROOT",
    },
  ],
  "inlinedComponents": 1,
  "optimizedNestedClosures": 0,
  "optimizedTrees": 1,
}
`;

exports[`Test React with create-element input, create-element output Functional component folding Simple 3 1`] = `
ReactStatistics {
  "componentsEvaluated": 2,
  "evaluatedRootNodes": Array [
    Object {
      "children": Array [
        Object {
          "children": Array [],
          "message": "",
          "name": "A",
          "status": "INLINED",
        },
      ],
      "message": "",
      "name": "App",
      "status": "ROOT",
    },
  ],
  "inlinedComponents": 1,
  "optimizedNestedClosures": 0,
  "optimizedTrees": 1,
}
`;

exports[`Test React with create-element input, create-element output Functional component folding Simple 4 1`] = `
ReactStatistics {
  "componentsEvaluated": 3,
  "evaluatedRootNodes": Array [
    Object {
      "children": Array [
        Object {
          "children": Array [],
          "message": "",
          "name": "Child",
          "status": "NEW_TREE",
        },
      ],
      "message": "",
      "name": "App",
      "status": "ROOT",
    },
  ],
  "inlinedComponents": 0,
  "optimizedNestedClosures": 0,
  "optimizedTrees": 2,
}
`;

exports[`Test React with create-element input, create-element output Functional component folding Simple 5 1`] = `
ReactStatistics {
  "componentsEvaluated": 4,
  "evaluatedRootNodes": Array [
    Object {
      "children": Array [
        Object {
          "children": Array [],
          "message": "",
          "name": "Child",
          "status": "NEW_TREE",
        },
      ],
      "message": "",
      "name": "App",
      "status": "ROOT",
    },
    Object {
      "children": Array [],
      "message": "",
      "name": "Child",
      "status": "ROOT",
    },
  ],
  "inlinedComponents": 0,
  "optimizedNestedClosures": 0,
  "optimizedTrees": 3,
}
`;

exports[`Test React with create-element input, create-element output Functional component folding Simple 6 1`] = `
ReactStatistics {
  "componentsEvaluated": 1,
  "evaluatedRootNodes": Array [
    Object {
      "children": Array [],
      "message": "",
      "name": "App",
      "status": "ROOT",
    },
  ],
  "inlinedComponents": 0,
  "optimizedNestedClosures": 0,
  "optimizedTrees": 1,
}
`;

exports[`Test React with create-element input, create-element output Functional component folding Simple 7 1`] = `
ReactStatistics {
  "componentsEvaluated": 1,
  "evaluatedRootNodes": Array [
    Object {
      "children": Array [],
      "message": "",
      "name": "App",
      "status": "ROOT",
    },
  ],
  "inlinedComponents": 0,
  "optimizedNestedClosures": 0,
  "optimizedTrees": 1,
}
`;

exports[`Test React with create-element input, create-element output Functional component folding Simple 8 1`] = `
ReactStatistics {
  "componentsEvaluated": 4,
  "evaluatedRootNodes": Array [
    Object {
      "children": Array [
        Object {
          "children": Array [],
          "message": "",
          "name": "A",
          "status": "INLINED",
        },
        Object {
          "children": Array [],
          "message": "",
          "name": "A",
          "status": "INLINED",
        },
        Object {
          "children": Array [],
          "message": "",
          "name": "A",
          "status": "INLINED",
        },
      ],
      "message": "",
      "name": "App",
      "status": "ROOT",
    },
  ],
  "inlinedComponents": 3,
  "optimizedNestedClosures": 0,
  "optimizedTrees": 1,
}
`;

exports[`Test React with create-element input, create-element output Functional component folding Simple 9 1`] = `
ReactStatistics {
  "componentsEvaluated": 4,
  "evaluatedRootNodes": Array [
    Object {
      "children": Array [
        Object {
          "children": Array [],
          "message": "",
          "name": "A",
          "status": "INLINED",
        },
        Object {
          "children": Array [],
          "message": "",
          "name": "A",
          "status": "INLINED",
        },
        Object {
          "children": Array [],
          "message": "",
          "name": "A",
          "status": "INLINED",
        },
      ],
      "message": "",
      "name": "App",
      "status": "ROOT",
    },
  ],
  "inlinedComponents": 3,
  "optimizedNestedClosures": 0,
  "optimizedTrees": 1,
}
`;

exports[`Test React with create-element input, create-element output Functional component folding Simple 10 1`] = `
ReactStatistics {
  "componentsEvaluated": 4,
  "evaluatedRootNodes": Array [
    Object {
      "children": Array [
        Object {
          "children": Array [],
          "message": "",
          "name": "A",
          "status": "INLINED",
        },
      ],
      "message": "",
      "name": "App",
      "status": "ROOT",
    },
    Object {
      "children": Array [
        Object {
          "children": Array [],
          "message": "",
          "name": "A",
          "status": "INLINED",
        },
      ],
      "message": "",
      "name": "App2",
      "status": "WRITE-CONFLICTS",
    },
  ],
  "inlinedComponents": 2,
  "optimizedNestedClosures": 0,
  "optimizedTrees": 2,
}
`;

exports[`Test React with create-element input, create-element output Functional component folding Simple children 1`] = `
ReactStatistics {
  "componentsEvaluated": 3,
  "evaluatedRootNodes": Array [
    Object {
      "children": Array [
        Object {
          "children": Array [
            Object {
              "children": Array [],
              "message": "",
              "name": "A",
              "status": "INLINED",
            },
          ],
          "message": "",
          "name": "A",
          "status": "INLINED",
        },
      ],
      "message": "",
      "name": "App",
      "status": "ROOT",
    },
  ],
  "inlinedComponents": 2,
  "optimizedNestedClosures": 0,
  "optimizedTrees": 1,
}
`;

exports[`Test React with create-element input, create-element output Functional component folding Simple fragments 1`] = `
ReactStatistics {
  "componentsEvaluated": 5,
  "evaluatedRootNodes": Array [
    Object {
      "children": Array [
        Object {
          "children": Array [
            Object {
              "children": Array [],
              "message": "",
              "name": "A",
              "status": "INLINED",
            },
            Object {
              "children": Array [],
              "message": "",
              "name": "B",
              "status": "INLINED",
            },
            Object {
              "children": Array [],
              "message": "",
              "name": "C",
              "status": "INLINED",
            },
          ],
          "message": "",
          "name": "React.Fragment",
          "status": "NORMAL",
        },
      ],
      "message": "",
      "name": "App",
      "status": "ROOT",
    },
  ],
  "inlinedComponents": 3,
  "optimizedNestedClosures": 0,
  "optimizedTrees": 1,
}
`;

exports[`Test React with create-element input, create-element output Functional component folding Simple refs 1`] = `
ReactStatistics {
  "componentsEvaluated": 2,
  "evaluatedRootNodes": Array [
    Object {
      "children": Array [
        Object {
          "children": Array [],
          "message": "",
          "name": "A",
          "status": "INLINED",
        },
      ],
      "message": "",
      "name": "App",
      "status": "ROOT",
    },
  ],
  "inlinedComponents": 1,
  "optimizedNestedClosures": 0,
  "optimizedTrees": 1,
}
`;

exports[`Test React with create-element input, create-element output Functional component folding Simple with Object.assign #2 1`] = `
ReactStatistics {
  "componentsEvaluated": 2,
  "evaluatedRootNodes": Array [
    Object {
      "children": Array [
        Object {
          "children": Array [],
          "message": "",
          "name": "A",
          "status": "INLINED",
        },
      ],
      "message": "",
      "name": "App",
      "status": "ROOT",
    },
  ],
  "inlinedComponents": 1,
  "optimizedNestedClosures": 0,
  "optimizedTrees": 1,
}
`;

exports[`Test React with create-element input, create-element output Functional component folding Simple with Object.assign #3 1`] = `
ReactStatistics {
  "componentsEvaluated": 1,
  "evaluatedRootNodes": Array [
    Object {
      "children": Array [],
      "message": "",
      "name": "App",
      "status": "ROOT",
    },
  ],
  "inlinedComponents": 0,
  "optimizedNestedClosures": 0,
  "optimizedTrees": 1,
}
`;

exports[`Test React with create-element input, create-element output Functional component folding Simple with Object.assign #4 1`] = `
ReactStatistics {
  "componentsEvaluated": 1,
  "evaluatedRootNodes": Array [
    Object {
      "children": Array [],
      "message": "",
      "name": "App",
      "status": "ROOT",
    },
  ],
  "inlinedComponents": 0,
  "optimizedNestedClosures": 0,
  "optimizedTrees": 1,
}
`;

exports[`Test React with create-element input, create-element output Functional component folding Simple with Object.assign #5 1`] = `
ReactStatistics {
  "componentsEvaluated": 1,
  "evaluatedRootNodes": Array [
    Object {
      "children": Array [],
      "message": "",
      "name": "App",
      "status": "ROOT",
    },
  ],
  "inlinedComponents": 0,
  "optimizedNestedClosures": 0,
  "optimizedTrees": 1,
}
`;

exports[`Test React with create-element input, create-element output Functional component folding Simple with Object.assign 1`] = `
ReactStatistics {
  "componentsEvaluated": 2,
  "evaluatedRootNodes": Array [
    Object {
      "children": Array [
        Object {
          "children": Array [],
          "message": "",
          "name": "A",
          "status": "INLINED",
        },
      ],
      "message": "",
      "name": "App",
      "status": "ROOT",
    },
  ],
  "inlinedComponents": 1,
  "optimizedNestedClosures": 0,
  "optimizedTrees": 1,
}
`;

exports[`Test React with create-element input, create-element output Functional component folding Simple with abstract props 1`] = `
ReactStatistics {
  "componentsEvaluated": 3,
  "evaluatedRootNodes": Array [
    Object {
      "children": Array [
        Object {
          "children": Array [
            Object {
              "children": Array [],
              "message": "",
              "name": "IWantThisToBeInlined",
              "status": "INLINED",
            },
          ],
          "message": "",
          "name": "Button",
          "status": "INLINED",
        },
      ],
      "message": "",
      "name": "App",
      "status": "ROOT",
    },
  ],
  "inlinedComponents": 2,
  "optimizedNestedClosures": 0,
  "optimizedTrees": 1,
}
`;

exports[`Test React with create-element input, create-element output Functional component folding Simple with multiple JSX spreads #2 1`] = `
ReactStatistics {
  "componentsEvaluated": 1,
  "evaluatedRootNodes": Array [
    Object {
      "children": Array [],
      "message": "",
      "name": "App",
      "status": "ROOT",
    },
  ],
  "inlinedComponents": 0,
  "optimizedNestedClosures": 0,
  "optimizedTrees": 1,
}
`;

exports[`Test React with create-element input, create-element output Functional component folding Simple with multiple JSX spreads #3 1`] = `
ReactStatistics {
  "componentsEvaluated": 1,
  "evaluatedRootNodes": Array [
    Object {
      "children": Array [],
      "message": "",
      "name": "App",
      "status": "ROOT",
    },
  ],
  "inlinedComponents": 0,
  "optimizedNestedClosures": 0,
  "optimizedTrees": 1,
}
`;

exports[`Test React with create-element input, create-element output Functional component folding Simple with multiple JSX spreads #4 1`] = `
ReactStatistics {
  "componentsEvaluated": 1,
  "evaluatedRootNodes": Array [
    Object {
      "children": Array [],
      "message": "",
      "name": "App",
      "status": "ROOT",
    },
  ],
  "inlinedComponents": 0,
  "optimizedNestedClosures": 0,
  "optimizedTrees": 1,
}
`;

exports[`Test React with create-element input, create-element output Functional component folding Simple with multiple JSX spreads #5 1`] = `
ReactStatistics {
  "componentsEvaluated": 1,
  "evaluatedRootNodes": Array [
    Object {
      "children": Array [],
      "message": "",
      "name": "App",
      "status": "ROOT",
    },
  ],
  "inlinedComponents": 0,
  "optimizedNestedClosures": 0,
  "optimizedTrees": 1,
}
`;

exports[`Test React with create-element input, create-element output Functional component folding Simple with multiple JSX spreads #6 1`] = `
ReactStatistics {
  "componentsEvaluated": 1,
  "evaluatedRootNodes": Array [
    Object {
      "children": Array [],
      "message": "",
      "name": "App",
      "status": "ROOT",
    },
  ],
  "inlinedComponents": 0,
  "optimizedNestedClosures": 0,
  "optimizedTrees": 1,
}
`;

exports[`Test React with create-element input, create-element output Functional component folding Simple with multiple JSX spreads 1`] = `
ReactStatistics {
  "componentsEvaluated": 1,
  "evaluatedRootNodes": Array [
    Object {
      "children": Array [],
      "message": "",
      "name": "App",
      "status": "ROOT",
    },
  ],
  "inlinedComponents": 0,
  "optimizedNestedClosures": 0,
  "optimizedTrees": 1,
}
`;

exports[`Test React with create-element input, create-element output Functional component folding Simple with new expression 1`] = `
ReactStatistics {
  "componentsEvaluated": 1,
  "evaluatedRootNodes": Array [
    Object {
      "children": Array [],
      "message": "",
      "name": "App",
      "status": "ROOT",
    },
  ],
  "inlinedComponents": 0,
  "optimizedNestedClosures": 0,
  "optimizedTrees": 1,
}
`;

exports[`Test React with create-element input, create-element output Functional component folding Simple with unary expressions 1`] = `
ReactStatistics {
  "componentsEvaluated": 2,
  "evaluatedRootNodes": Array [
    Object {
      "children": Array [
        Object {
          "children": Array [],
          "message": "",
          "name": "Child",
          "status": "INLINED",
        },
      ],
      "message": "",
      "name": "App",
      "status": "ROOT",
    },
  ],
  "inlinedComponents": 1,
  "optimizedNestedClosures": 0,
  "optimizedTrees": 1,
}
`;

exports[`Test React with create-element input, create-element output Render props React Context 1`] = `
ReactStatistics {
  "componentsEvaluated": 3,
  "evaluatedRootNodes": Array [
    Object {
      "children": Array [
        Object {
          "children": Array [
            Object {
              "children": Array [
                Object {
                  "children": Array [],
                  "message": "",
                  "name": "Context.Consumer",
                  "status": "RENDER_PROPS",
                },
              ],
              "message": "",
              "name": "Child",
              "status": "INLINED",
            },
          ],
          "message": "",
          "name": "Context.Provider",
          "status": "NORMAL",
        },
      ],
      "message": "",
      "name": "App",
      "status": "ROOT",
    },
  ],
  "inlinedComponents": 1,
  "optimizedNestedClosures": 1,
  "optimizedTrees": 1,
}
`;

exports[`Test React with create-element input, create-element output Render props React Context 2 1`] = `
ReactStatistics {
  "componentsEvaluated": 3,
  "evaluatedRootNodes": Array [
    Object {
      "children": Array [
        Object {
          "children": Array [
            Object {
              "children": Array [
                Object {
                  "children": Array [],
                  "message": "",
                  "name": "Context.Consumer",
                  "status": "RENDER_PROPS",
                },
              ],
              "message": "",
              "name": "Child",
              "status": "INLINED",
            },
          ],
          "message": "",
          "name": "Context.Provider",
          "status": "NORMAL",
        },
      ],
      "message": "",
      "name": "App",
      "status": "ROOT",
    },
  ],
  "inlinedComponents": 1,
  "optimizedNestedClosures": 1,
  "optimizedTrees": 1,
}
`;

exports[`Test React with create-element input, create-element output Render props React Context 3 1`] = `
ReactStatistics {
  "componentsEvaluated": 2,
  "evaluatedRootNodes": Array [
    Object {
      "children": Array [
        Object {
          "children": Array [
            Object {
              "children": Array [],
              "message": "",
              "name": "Context.Consumer",
              "status": "RENDER_PROPS",
            },
          ],
          "message": "",
          "name": "Child",
          "status": "INLINED",
        },
      ],
      "message": "",
      "name": "App",
      "status": "ROOT",
    },
  ],
  "inlinedComponents": 1,
  "optimizedNestedClosures": 1,
  "optimizedTrees": 1,
}
`;

exports[`Test React with create-element input, create-element output Render props React Context 4 1`] = `
ReactStatistics {
  "componentsEvaluated": 5,
  "evaluatedRootNodes": Array [
    Object {
      "children": Array [
        Object {
          "children": Array [
            Object {
              "children": Array [
                Object {
                  "children": Array [
                    Object {
                      "children": Array [],
                      "message": "",
                      "name": "Context.Consumer",
                      "status": "RENDER_PROPS",
                    },
                  ],
                  "message": "",
                  "name": "Child",
                  "status": "INLINED",
                },
              ],
              "message": "",
              "name": "Context.Provider",
              "status": "NORMAL",
            },
            Object {
              "children": Array [
                Object {
                  "children": Array [],
                  "message": "",
                  "name": "Context.Consumer",
                  "status": "RENDER_PROPS",
                },
              ],
              "message": "",
              "name": "Child",
              "status": "INLINED",
            },
          ],
          "message": "",
          "name": "Context.Provider",
          "status": "NORMAL",
        },
      ],
      "message": "",
      "name": "App",
      "status": "ROOT",
    },
  ],
  "inlinedComponents": 2,
  "optimizedNestedClosures": 2,
  "optimizedTrees": 1,
}
`;

exports[`Test React with create-element input, create-element output Render props React Context 5 1`] = `
ReactStatistics {
  "componentsEvaluated": 4,
  "evaluatedRootNodes": Array [
    Object {
      "children": Array [
        Object {
          "children": Array [
            Object {
              "children": Array [
                Object {
                  "children": Array [],
                  "message": "",
                  "name": "Context.Consumer",
                  "status": "RENDER_PROPS",
                },
              ],
              "message": "",
              "name": "Child",
              "status": "INLINED",
            },
          ],
          "message": "",
          "name": "Context.Provider",
          "status": "NORMAL",
        },
        Object {
          "children": Array [
            Object {
              "children": Array [],
              "message": "",
              "name": "Context.Consumer",
              "status": "RENDER_PROPS",
            },
          ],
          "message": "",
          "name": "Child",
          "status": "INLINED",
        },
      ],
      "message": "",
      "name": "App",
      "status": "ROOT",
    },
  ],
  "inlinedComponents": 2,
  "optimizedNestedClosures": 2,
  "optimizedTrees": 1,
}
`;

exports[`Test React with create-element input, create-element output Render props Relay QueryRenderer 1`] = `
ReactStatistics {
  "componentsEvaluated": 1,
  "evaluatedRootNodes": Array [
    Object {
      "children": Array [
        Object {
          "children": Array [],
          "message": "",
          "name": "QueryRenderer",
          "status": "RENDER_PROPS",
        },
      ],
      "message": "",
      "name": "App",
      "status": "ROOT",
    },
  ],
  "inlinedComponents": 0,
  "optimizedNestedClosures": 1,
  "optimizedTrees": 1,
}
`;

exports[`Test React with create-element input, create-element output Render props Relay QueryRenderer 2 1`] = `
ReactStatistics {
  "componentsEvaluated": 1,
  "evaluatedRootNodes": Array [
    Object {
      "children": Array [
        Object {
          "children": Array [],
          "message": "",
          "name": "QueryRenderer",
          "status": "RENDER_PROPS",
        },
      ],
      "message": "",
      "name": "App",
      "status": "ROOT",
    },
  ],
  "inlinedComponents": 0,
  "optimizedNestedClosures": 1,
  "optimizedTrees": 1,
}
`;

exports[`Test React with create-element input, create-element output Render props Relay QueryRenderer 3 1`] = `
ReactStatistics {
  "componentsEvaluated": 3,
  "evaluatedRootNodes": Array [
    Object {
      "children": Array [
        Object {
          "children": Array [
            Object {
              "children": Array [],
              "message": "",
              "name": "SomeClassThatShouldNotMakeRootAClass",
              "status": "NEW_TREE",
            },
          ],
          "message": "",
          "name": "QueryRenderer",
          "status": "RENDER_PROPS",
        },
      ],
      "message": "",
      "name": "App",
      "status": "ROOT",
    },
  ],
  "inlinedComponents": 0,
  "optimizedNestedClosures": 1,
  "optimizedTrees": 2,
}
`;

exports[`Test React with create-element input, create-element output fb-www mocks Function bind 1`] = `
ReactStatistics {
  "componentsEvaluated": 2,
  "evaluatedRootNodes": Array [
    Object {
      "children": Array [
        Object {
          "children": Array [],
          "message": "",
          "name": "Middle",
          "status": "INLINED",
        },
      ],
      "message": "",
      "name": "App",
      "status": "ROOT",
    },
  ],
  "inlinedComponents": 1,
  "optimizedNestedClosures": 0,
  "optimizedTrees": 1,
}
`;

exports[`Test React with create-element input, create-element output fb-www mocks Hacker News app 1`] = `
ReactStatistics {
  "componentsEvaluated": 5,
  "evaluatedRootNodes": Array [
    Object {
      "children": Array [
        Object {
          "children": Array [
            Object {
              "children": Array [
                Object {
                  "children": Array [],
                  "message": "",
                  "name": "HeaderBar",
                  "status": "INLINED",
                },
                Object {
                  "children": Array [],
                  "message": "",
                  "name": "StoryList",
                  "status": "INLINED",
                },
              ],
              "message": "",
              "name": "React.Fragment",
              "status": "NORMAL",
            },
          ],
          "message": "",
          "name": "AppBody",
          "status": "INLINED",
        },
      ],
      "message": "",
      "name": "App",
      "status": "ROOT",
    },
  ],
  "inlinedComponents": 3,
  "optimizedNestedClosures": 0,
  "optimizedTrees": 1,
}
`;

exports[`Test React with create-element input, create-element output fb-www mocks fb-www 1`] = `
ReactStatistics {
  "componentsEvaluated": 1,
  "evaluatedRootNodes": Array [
    Object {
      "children": Array [
        Object {
          "children": Array [],
          "message": "",
          "name": "QueryRenderer",
          "status": "RENDER_PROPS",
        },
      ],
      "message": "",
      "name": "App",
      "status": "ROOT",
    },
  ],
  "inlinedComponents": 0,
  "optimizedNestedClosures": 1,
  "optimizedTrees": 1,
}
`;

exports[`Test React with create-element input, create-element output fb-www mocks fb-www 2 1`] = `
ReactStatistics {
  "componentsEvaluated": 1,
  "evaluatedRootNodes": Array [
    Object {
      "children": Array [],
      "message": "",
      "name": "Hello",
      "status": "ROOT",
    },
  ],
  "inlinedComponents": 0,
  "optimizedNestedClosures": 0,
  "optimizedTrees": 1,
}
`;

exports[`Test React with create-element input, create-element output fb-www mocks fb-www 3 1`] = `
ReactStatistics {
  "componentsEvaluated": 0,
  "evaluatedRootNodes": Array [],
  "inlinedComponents": 0,
  "optimizedNestedClosures": 0,
  "optimizedTrees": 0,
}
`;

exports[`Test React with create-element input, create-element output fb-www mocks fb-www 4 1`] = `
ReactStatistics {
  "componentsEvaluated": 0,
  "evaluatedRootNodes": Array [],
  "inlinedComponents": 0,
  "optimizedNestedClosures": 0,
  "optimizedTrees": 0,
}
`;

exports[`Test React with create-element input, create-element output fb-www mocks fb-www 5 1`] = `
ReactStatistics {
  "componentsEvaluated": 0,
  "evaluatedRootNodes": Array [],
  "inlinedComponents": 0,
  "optimizedNestedClosures": 0,
  "optimizedTrees": 0,
}
`;

exports[`Test React with create-element input, create-element output fb-www mocks fb-www 6 1`] = `
ReactStatistics {
  "componentsEvaluated": 0,
  "evaluatedRootNodes": Array [],
  "inlinedComponents": 0,
  "optimizedNestedClosures": 0,
  "optimizedTrees": 0,
}
`;

exports[`Test React with create-element input, create-element output fb-www mocks fb-www 7 1`] = `
ReactStatistics {
  "componentsEvaluated": 1,
  "evaluatedRootNodes": Array [
    Object {
      "children": Array [],
      "message": "",
      "name": "App",
      "status": "ROOT",
    },
  ],
  "inlinedComponents": 0,
  "optimizedNestedClosures": 0,
  "optimizedTrees": 1,
}
`;

exports[`Test React with create-element input, create-element output fb-www mocks fb-www 8 1`] = `
ReactStatistics {
  "componentsEvaluated": 3,
  "evaluatedRootNodes": Array [
    Object {
      "children": Array [
        Object {
          "children": Array [],
          "message": "RelayContainer",
          "name": "WrappedApp",
          "status": "NEW_TREE",
        },
      ],
      "message": "",
      "name": "App",
      "status": "ROOT",
    },
  ],
  "inlinedComponents": 0,
  "optimizedNestedClosures": 0,
  "optimizedTrees": 2,
}
`;

exports[`Test React with create-element input, create-element output fb-www mocks fb-www 9 1`] = `
ReactStatistics {
  "componentsEvaluated": 9,
  "evaluatedRootNodes": Array [
    Object {
      "children": Array [
        Object {
          "children": Array [
            Object {
              "children": Array [
                Object {
                  "children": Array [],
                  "message": "",
                  "name": "B",
                  "status": "INLINED",
                },
                Object {
                  "children": Array [],
                  "message": "",
                  "name": "C",
                  "status": "INLINED",
                },
              ],
              "message": "",
              "name": "React.Fragment",
              "status": "NORMAL",
            },
          ],
          "message": "",
          "name": "A",
          "status": "INLINED",
        },
        Object {
          "children": Array [
            Object {
              "children": Array [
                Object {
                  "children": Array [],
                  "message": "",
                  "name": "B",
                  "status": "INLINED",
                },
                Object {
                  "children": Array [],
                  "message": "",
                  "name": "C",
                  "status": "INLINED",
                },
              ],
              "message": "",
              "name": "React.Fragment",
              "status": "NORMAL",
            },
          ],
          "message": "",
          "name": "A",
          "status": "INLINED",
        },
      ],
      "message": "",
      "name": "App",
      "status": "ROOT",
    },
  ],
  "inlinedComponents": 6,
  "optimizedNestedClosures": 0,
  "optimizedTrees": 1,
}
`;

exports[`Test React with create-element input, create-element output fb-www mocks fb-www 10 1`] = `
ReactStatistics {
  "componentsEvaluated": 5,
  "evaluatedRootNodes": Array [
    Object {
      "children": Array [
        Object {
          "children": Array [
            Object {
              "children": Array [
                Object {
                  "children": Array [],
                  "message": "",
                  "name": "B",
                  "status": "INLINED",
                },
                Object {
                  "children": Array [],
                  "message": "",
                  "name": "C",
                  "status": "INLINED",
                },
              ],
              "message": "",
              "name": "React.Fragment",
              "status": "NORMAL",
            },
          ],
          "message": "",
          "name": "A",
          "status": "INLINED",
        },
      ],
      "message": "",
      "name": "App",
      "status": "ROOT",
    },
  ],
  "inlinedComponents": 3,
  "optimizedNestedClosures": 0,
  "optimizedTrees": 1,
}
`;

exports[`Test React with create-element input, create-element output fb-www mocks fb-www 11 1`] = `
ReactStatistics {
  "componentsEvaluated": 13,
  "evaluatedRootNodes": Array [
    Object {
      "children": Array [
        Object {
          "children": Array [
            Object {
              "children": Array [
                Object {
                  "children": Array [],
                  "message": "",
                  "name": "B",
                  "status": "INLINED",
                },
                Object {
                  "children": Array [],
                  "message": "",
                  "name": "C",
                  "status": "INLINED",
                },
              ],
              "message": "",
              "name": "React.Fragment",
              "status": "NORMAL",
            },
          ],
          "message": "",
          "name": "A",
          "status": "INLINED",
        },
        Object {
          "children": Array [
            Object {
              "children": Array [
                Object {
                  "children": Array [],
                  "message": "",
                  "name": "B",
                  "status": "INLINED",
                },
                Object {
                  "children": Array [],
                  "message": "",
                  "name": "C",
                  "status": "INLINED",
                },
              ],
              "message": "",
              "name": "React.Fragment",
              "status": "NORMAL",
            },
          ],
          "message": "",
          "name": "A",
          "status": "INLINED",
        },
        Object {
          "children": Array [
            Object {
              "children": Array [
                Object {
                  "children": Array [],
                  "message": "",
                  "name": "B",
                  "status": "INLINED",
                },
                Object {
                  "children": Array [],
                  "message": "",
                  "name": "C",
                  "status": "INLINED",
                },
              ],
              "message": "",
              "name": "React.Fragment",
              "status": "NORMAL",
            },
          ],
          "message": "",
          "name": "A",
          "status": "INLINED",
        },
      ],
      "message": "",
      "name": "App",
      "status": "ROOT",
    },
  ],
  "inlinedComponents": 9,
  "optimizedNestedClosures": 0,
  "optimizedTrees": 1,
}
`;

exports[`Test React with create-element input, create-element output fb-www mocks fb-www 13 1`] = `
ReactStatistics {
  "componentsEvaluated": 0,
  "evaluatedRootNodes": Array [],
  "inlinedComponents": 0,
  "optimizedNestedClosures": 0,
  "optimizedTrees": 0,
}
`;

exports[`Test React with create-element input, create-element output fb-www mocks repl example 1`] = `
ReactStatistics {
  "componentsEvaluated": 7,
  "evaluatedRootNodes": Array [
    Object {
      "children": Array [
        Object {
          "children": Array [
            Object {
              "children": Array [],
              "message": "",
              "name": "Yar",
              "status": "INLINED",
            },
          ],
          "message": "",
          "name": "Bar",
          "status": "INLINED",
        },
        Object {
          "children": Array [
            Object {
              "children": Array [],
              "message": "",
              "name": "Yar",
              "status": "INLINED",
            },
          ],
          "message": "",
          "name": "Bar",
          "status": "INLINED",
        },
        Object {
          "children": Array [
            Object {
              "children": Array [],
              "message": "",
              "name": "Yar",
              "status": "INLINED",
            },
          ],
          "message": "",
          "name": "Bar",
          "status": "INLINED",
        },
      ],
      "message": "",
      "name": "Foo",
      "status": "ROOT",
    },
  ],
  "inlinedComponents": 6,
  "optimizedNestedClosures": 0,
  "optimizedTrees": 1,
}
`;<|MERGE_RESOLUTION|>--- conflicted
+++ resolved
@@ -798,6 +798,120 @@
 }
 `;
 
+exports[`Test React with JSX input, JSX output First render only getDerivedStateFromProps 2 1`] = `
+ReactStatistics {
+  "componentsEvaluated": 4,
+  "evaluatedRootNodes": Array [
+    Object {
+      "children": Array [
+        Object {
+          "children": Array [
+            Object {
+              "children": Array [
+                Object {
+                  "children": Array [],
+                  "message": "",
+                  "name": "React.Fragment",
+                  "status": "INLINED",
+                },
+              ],
+              "message": "",
+              "name": "Child2",
+              "status": "INLINED",
+            },
+          ],
+          "message": "",
+          "name": "Child1",
+          "status": "INLINED",
+        },
+      ],
+      "message": "",
+      "name": "App",
+      "status": "ROOT",
+    },
+  ],
+  "inlinedComponents": 3,
+  "optimizedNestedClosures": 0,
+  "optimizedTrees": 1,
+}
+`;
+
+exports[`Test React with JSX input, JSX output First render only getDerivedStateFromProps 3 1`] = `
+ReactStatistics {
+  "componentsEvaluated": 4,
+  "evaluatedRootNodes": Array [
+    Object {
+      "children": Array [
+        Object {
+          "children": Array [
+            Object {
+              "children": Array [
+                Object {
+                  "children": Array [],
+                  "message": "",
+                  "name": "React.Fragment",
+                  "status": "INLINED",
+                },
+              ],
+              "message": "",
+              "name": "Child2",
+              "status": "INLINED",
+            },
+          ],
+          "message": "",
+          "name": "Child1",
+          "status": "INLINED",
+        },
+      ],
+      "message": "",
+      "name": "App",
+      "status": "ROOT",
+    },
+  ],
+  "inlinedComponents": 3,
+  "optimizedNestedClosures": 0,
+  "optimizedTrees": 1,
+}
+`;
+
+exports[`Test React with JSX input, JSX output First render only getDerivedStateFromProps 4 1`] = `
+ReactStatistics {
+  "componentsEvaluated": 4,
+  "evaluatedRootNodes": Array [
+    Object {
+      "children": Array [
+        Object {
+          "children": Array [
+            Object {
+              "children": Array [
+                Object {
+                  "children": Array [],
+                  "message": "",
+                  "name": "React.Fragment",
+                  "status": "INLINED",
+                },
+              ],
+              "message": "",
+              "name": "Child2",
+              "status": "INLINED",
+            },
+          ],
+          "message": "",
+          "name": "Child1",
+          "status": "INLINED",
+        },
+      ],
+      "message": "",
+      "name": "App",
+      "status": "ROOT",
+    },
+  ],
+  "inlinedComponents": 3,
+  "optimizedNestedClosures": 0,
+  "optimizedTrees": 1,
+}
+`;
+
 exports[`Test React with JSX input, JSX output Functional component folding 16.3 refs 1`] = `
 ReactStatistics {
   "componentsEvaluated": 2,
@@ -901,120 +1015,6 @@
   "inlinedComponents": 1,
   "optimizedNestedClosures": 0,
   "optimizedTrees": 2,
-}
-`;
-
-exports[`Test React with JSX input, JSX output First render only getDerivedStateFromProps 2 1`] = `
-ReactStatistics {
-  "componentsEvaluated": 4,
-  "evaluatedRootNodes": Array [
-    Object {
-      "children": Array [
-        Object {
-          "children": Array [
-            Object {
-              "children": Array [
-                Object {
-                  "children": Array [],
-                  "message": "",
-                  "name": "React.Fragment",
-                  "status": "INLINED",
-                },
-              ],
-              "message": "",
-              "name": "Child2",
-              "status": "INLINED",
-            },
-          ],
-          "message": "",
-          "name": "Child1",
-          "status": "INLINED",
-        },
-      ],
-      "message": "",
-      "name": "App",
-      "status": "ROOT",
-    },
-  ],
-  "inlinedComponents": 3,
-  "optimizedNestedClosures": 0,
-  "optimizedTrees": 1,
-}
-`;
-
-exports[`Test React with JSX input, JSX output First render only getDerivedStateFromProps 3 1`] = `
-ReactStatistics {
-  "componentsEvaluated": 4,
-  "evaluatedRootNodes": Array [
-    Object {
-      "children": Array [
-        Object {
-          "children": Array [
-            Object {
-              "children": Array [
-                Object {
-                  "children": Array [],
-                  "message": "",
-                  "name": "React.Fragment",
-                  "status": "INLINED",
-                },
-              ],
-              "message": "",
-              "name": "Child2",
-              "status": "INLINED",
-            },
-          ],
-          "message": "",
-          "name": "Child1",
-          "status": "INLINED",
-        },
-      ],
-      "message": "",
-      "name": "App",
-      "status": "ROOT",
-    },
-  ],
-  "inlinedComponents": 3,
-  "optimizedNestedClosures": 0,
-  "optimizedTrees": 1,
-}
-`;
-
-exports[`Test React with JSX input, JSX output First render only getDerivedStateFromProps 4 1`] = `
-ReactStatistics {
-  "componentsEvaluated": 4,
-  "evaluatedRootNodes": Array [
-    Object {
-      "children": Array [
-        Object {
-          "children": Array [
-            Object {
-              "children": Array [
-                Object {
-                  "children": Array [],
-                  "message": "",
-                  "name": "React.Fragment",
-                  "status": "INLINED",
-                },
-              ],
-              "message": "",
-              "name": "Child2",
-              "status": "INLINED",
-            },
-          ],
-          "message": "",
-          "name": "Child1",
-          "status": "INLINED",
-        },
-      ],
-      "message": "",
-      "name": "App",
-      "status": "ROOT",
-    },
-  ],
-  "inlinedComponents": 3,
-  "optimizedNestedClosures": 0,
-  "optimizedTrees": 1,
 }
 `;
 
@@ -4128,7 +4128,6 @@
 }
 `;
 
-<<<<<<< HEAD
 exports[`Test React with JSX input, create-element output First render only getDerivedStateFromProps 2 1`] = `
 ReactStatistics {
   "componentsEvaluated": 4,
@@ -4243,10 +4242,7 @@
 }
 `;
 
-exports[`Test React with JSX input, create-element output Functional component folding Additional functions closure scope capturing 1`] = `
-=======
 exports[`Test React with JSX input, create-element output Functional component folding 16.3 refs 1`] = `
->>>>>>> cd30805c
 ReactStatistics {
   "componentsEvaluated": 2,
   "evaluatedRootNodes": Array [
@@ -7462,7 +7458,6 @@
 }
 `;
 
-<<<<<<< HEAD
 exports[`Test React with create-element input, JSX output First render only getDerivedStateFromProps 2 1`] = `
 ReactStatistics {
   "componentsEvaluated": 4,
@@ -7577,27 +7572,7 @@
 }
 `;
 
-exports[`Test React with create-element input, JSX output Functional component folding Additional functions closure scope capturing 1`] = `
-ReactStatistics {
-  "componentsEvaluated": 1,
-  "evaluatedRootNodes": Array [
-    Object {
-      "children": Array [],
-      "message": "",
-      "name": "App",
-      "status": "ROOT",
-    },
-  ],
-  "inlinedComponents": 0,
-  "optimizedNestedClosures": 0,
-  "optimizedTrees": 1,
-}
-`;
-
-exports[`Test React with create-element input, JSX output Functional component folding Circular reference 1`] = `
-=======
 exports[`Test React with create-element input, JSX output Functional component folding 16.3 refs 1`] = `
->>>>>>> cd30805c
 ReactStatistics {
   "componentsEvaluated": 2,
   "evaluatedRootNodes": Array [
@@ -10778,6 +10753,120 @@
 }
 `;
 
+exports[`Test React with create-element input, create-element output First render only getDerivedStateFromProps 2 1`] = `
+ReactStatistics {
+  "componentsEvaluated": 4,
+  "evaluatedRootNodes": Array [
+    Object {
+      "children": Array [
+        Object {
+          "children": Array [
+            Object {
+              "children": Array [
+                Object {
+                  "children": Array [],
+                  "message": "",
+                  "name": "React.Fragment",
+                  "status": "INLINED",
+                },
+              ],
+              "message": "",
+              "name": "Child2",
+              "status": "INLINED",
+            },
+          ],
+          "message": "",
+          "name": "Child1",
+          "status": "INLINED",
+        },
+      ],
+      "message": "",
+      "name": "App",
+      "status": "ROOT",
+    },
+  ],
+  "inlinedComponents": 3,
+  "optimizedNestedClosures": 0,
+  "optimizedTrees": 1,
+}
+`;
+
+exports[`Test React with create-element input, create-element output First render only getDerivedStateFromProps 3 1`] = `
+ReactStatistics {
+  "componentsEvaluated": 4,
+  "evaluatedRootNodes": Array [
+    Object {
+      "children": Array [
+        Object {
+          "children": Array [
+            Object {
+              "children": Array [
+                Object {
+                  "children": Array [],
+                  "message": "",
+                  "name": "React.Fragment",
+                  "status": "INLINED",
+                },
+              ],
+              "message": "",
+              "name": "Child2",
+              "status": "INLINED",
+            },
+          ],
+          "message": "",
+          "name": "Child1",
+          "status": "INLINED",
+        },
+      ],
+      "message": "",
+      "name": "App",
+      "status": "ROOT",
+    },
+  ],
+  "inlinedComponents": 3,
+  "optimizedNestedClosures": 0,
+  "optimizedTrees": 1,
+}
+`;
+
+exports[`Test React with create-element input, create-element output First render only getDerivedStateFromProps 4 1`] = `
+ReactStatistics {
+  "componentsEvaluated": 4,
+  "evaluatedRootNodes": Array [
+    Object {
+      "children": Array [
+        Object {
+          "children": Array [
+            Object {
+              "children": Array [
+                Object {
+                  "children": Array [],
+                  "message": "",
+                  "name": "React.Fragment",
+                  "status": "INLINED",
+                },
+              ],
+              "message": "",
+              "name": "Child2",
+              "status": "INLINED",
+            },
+          ],
+          "message": "",
+          "name": "Child1",
+          "status": "INLINED",
+        },
+      ],
+      "message": "",
+      "name": "App",
+      "status": "ROOT",
+    },
+  ],
+  "inlinedComponents": 3,
+  "optimizedNestedClosures": 0,
+  "optimizedTrees": 1,
+}
+`;
+
 exports[`Test React with create-element input, create-element output Functional component folding 16.3 refs 1`] = `
 ReactStatistics {
   "componentsEvaluated": 2,
@@ -10881,120 +10970,6 @@
   "inlinedComponents": 1,
   "optimizedNestedClosures": 0,
   "optimizedTrees": 2,
-}
-`;
-
-exports[`Test React with create-element input, create-element output First render only getDerivedStateFromProps 2 1`] = `
-ReactStatistics {
-  "componentsEvaluated": 4,
-  "evaluatedRootNodes": Array [
-    Object {
-      "children": Array [
-        Object {
-          "children": Array [
-            Object {
-              "children": Array [
-                Object {
-                  "children": Array [],
-                  "message": "",
-                  "name": "React.Fragment",
-                  "status": "INLINED",
-                },
-              ],
-              "message": "",
-              "name": "Child2",
-              "status": "INLINED",
-            },
-          ],
-          "message": "",
-          "name": "Child1",
-          "status": "INLINED",
-        },
-      ],
-      "message": "",
-      "name": "App",
-      "status": "ROOT",
-    },
-  ],
-  "inlinedComponents": 3,
-  "optimizedNestedClosures": 0,
-  "optimizedTrees": 1,
-}
-`;
-
-exports[`Test React with create-element input, create-element output First render only getDerivedStateFromProps 3 1`] = `
-ReactStatistics {
-  "componentsEvaluated": 4,
-  "evaluatedRootNodes": Array [
-    Object {
-      "children": Array [
-        Object {
-          "children": Array [
-            Object {
-              "children": Array [
-                Object {
-                  "children": Array [],
-                  "message": "",
-                  "name": "React.Fragment",
-                  "status": "INLINED",
-                },
-              ],
-              "message": "",
-              "name": "Child2",
-              "status": "INLINED",
-            },
-          ],
-          "message": "",
-          "name": "Child1",
-          "status": "INLINED",
-        },
-      ],
-      "message": "",
-      "name": "App",
-      "status": "ROOT",
-    },
-  ],
-  "inlinedComponents": 3,
-  "optimizedNestedClosures": 0,
-  "optimizedTrees": 1,
-}
-`;
-
-exports[`Test React with create-element input, create-element output First render only getDerivedStateFromProps 4 1`] = `
-ReactStatistics {
-  "componentsEvaluated": 4,
-  "evaluatedRootNodes": Array [
-    Object {
-      "children": Array [
-        Object {
-          "children": Array [
-            Object {
-              "children": Array [
-                Object {
-                  "children": Array [],
-                  "message": "",
-                  "name": "React.Fragment",
-                  "status": "INLINED",
-                },
-              ],
-              "message": "",
-              "name": "Child2",
-              "status": "INLINED",
-            },
-          ],
-          "message": "",
-          "name": "Child1",
-          "status": "INLINED",
-        },
-      ],
-      "message": "",
-      "name": "App",
-      "status": "ROOT",
-    },
-  ],
-  "inlinedComponents": 3,
-  "optimizedNestedClosures": 0,
-  "optimizedTrees": 1,
 }
 `;
 
