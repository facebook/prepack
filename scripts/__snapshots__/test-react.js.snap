--- conflicted
+++ resolved
@@ -1244,14 +1244,40 @@
 
 exports[`Test React with JSX input, JSX output Render props Relay QueryRenderer 1`] = `
 ReactStatistics {
-  "inlinedComponents": 1,
-  "optimizedTrees": 1,
+  "evaluatedRootNodes": Array [
+    Object {
+      "children": Array [
+        Object {
+          "children": Array [],
+          "name": "QueryRenderer",
+          "status": "RENDER_PROPS",
+        },
+      ],
+      "name": "App",
+      "status": "ROOT",
+    },
+  ],
+  "inlinedComponents": 0,
+  "optimizedTrees": 2,
 }
 `;
 
 exports[`Test React with JSX input, JSX output Render props Relay QueryRenderer 2 1`] = `
 ReactStatistics {
-  "inlinedComponents": 1,
+  "evaluatedRootNodes": Array [
+    Object {
+      "children": Array [
+        Object {
+          "children": Array [],
+          "name": "QueryRenderer",
+          "status": "RENDER_PROPS",
+        },
+      ],
+      "name": "App",
+      "status": "ROOT",
+    },
+  ],
+  "inlinedComponents": 0,
   "optimizedTrees": 1,
 }
 `;
@@ -1294,7 +1320,7 @@
       "children": Array [
         Object {
           "children": Array [],
-          "name": "Unknown",
+          "name": "QueryRenderer",
           "status": "RENDER_PROPS",
         },
       ],
@@ -1303,7 +1329,7 @@
     },
   ],
   "inlinedComponents": 0,
-  "optimizedTrees": 1,
+  "optimizedTrees": 2,
 }
 `;
 
@@ -2726,14 +2752,40 @@
 
 exports[`Test React with JSX input, create-element output Render props Relay QueryRenderer 1`] = `
 ReactStatistics {
-  "inlinedComponents": 1,
-  "optimizedTrees": 1,
+  "evaluatedRootNodes": Array [
+    Object {
+      "children": Array [
+        Object {
+          "children": Array [],
+          "name": "QueryRenderer",
+          "status": "RENDER_PROPS",
+        },
+      ],
+      "name": "App",
+      "status": "ROOT",
+    },
+  ],
+  "inlinedComponents": 0,
+  "optimizedTrees": 2,
 }
 `;
 
 exports[`Test React with JSX input, create-element output Render props Relay QueryRenderer 2 1`] = `
 ReactStatistics {
-  "inlinedComponents": 1,
+  "evaluatedRootNodes": Array [
+    Object {
+      "children": Array [
+        Object {
+          "children": Array [],
+          "name": "QueryRenderer",
+          "status": "RENDER_PROPS",
+        },
+      ],
+      "name": "App",
+      "status": "ROOT",
+    },
+  ],
+  "inlinedComponents": 0,
   "optimizedTrees": 1,
 }
 `;
@@ -2776,7 +2828,7 @@
       "children": Array [
         Object {
           "children": Array [],
-          "name": "Unknown",
+          "name": "QueryRenderer",
           "status": "RENDER_PROPS",
         },
       ],
@@ -2785,7 +2837,7 @@
     },
   ],
   "inlinedComponents": 0,
-  "optimizedTrees": 1,
+  "optimizedTrees": 2,
 }
 `;
 
@@ -4178,71 +4230,92 @@
 
 exports[`Test React with create-element input, JSX output Render props Relay QueryRenderer 1`] = `
 ReactStatistics {
-  "inlinedComponents": 1,
+  "evaluatedRootNodes": Array [
+    Object {
+      "children": Array [
+        Object {
+          "children": Array [],
+          "name": "QueryRenderer",
+          "status": "RENDER_PROPS",
+        },
+      ],
+      "name": "App",
+      "status": "ROOT",
+    },
+  ],
+  "inlinedComponents": 0,
   "optimizedTrees": 2,
 }
 `;
 
 exports[`Test React with create-element input, JSX output Render props Relay QueryRenderer 2 1`] = `
 ReactStatistics {
-  "inlinedComponents": 1,
+  "evaluatedRootNodes": Array [
+    Object {
+      "children": Array [
+        Object {
+          "children": Array [],
+          "name": "QueryRenderer",
+          "status": "RENDER_PROPS",
+        },
+      ],
+      "name": "App",
+      "status": "ROOT",
+    },
+  ],
+  "inlinedComponents": 0,
+  "optimizedTrees": 1,
+}
+`;
+
+exports[`Test React with create-element input, JSX output fb-www mocks Hacker News app 1`] = `
+ReactStatistics {
+  "evaluatedRootNodes": Array [
+    Object {
+      "children": Array [
+        Object {
+          "children": Array [
+            Object {
+              "children": Array [],
+              "name": "HeaderBar",
+              "status": "INLINED",
+            },
+            Object {
+              "children": Array [],
+              "name": "StoryList",
+              "status": "INLINED",
+            },
+          ],
+          "name": "Unknown",
+          "status": "INLINED",
+        },
+      ],
+      "name": "App",
+      "status": "ROOT",
+    },
+  ],
+  "inlinedComponents": 3,
+  "optimizedTrees": 1,
+}
+`;
+
+exports[`Test React with create-element input, JSX output fb-www mocks fb-www 1`] = `
+ReactStatistics {
+  "evaluatedRootNodes": Array [
+    Object {
+      "children": Array [
+        Object {
+          "children": Array [],
+          "name": "QueryRenderer",
+          "status": "RENDER_PROPS",
+        },
+      ],
+      "name": "App",
+      "status": "ROOT",
+    },
+  ],
+  "inlinedComponents": 0,
   "optimizedTrees": 2,
-}
-`;
-
-exports[`Test React with create-element input, JSX output fb-www mocks Hacker News app 1`] = `
-ReactStatistics {
-  "evaluatedRootNodes": Array [
-    Object {
-      "children": Array [
-        Object {
-          "children": Array [
-            Object {
-              "children": Array [],
-              "name": "HeaderBar",
-              "status": "INLINED",
-            },
-            Object {
-              "children": Array [],
-              "name": "StoryList",
-              "status": "INLINED",
-            },
-          ],
-          "name": "Unknown",
-          "status": "INLINED",
-        },
-      ],
-      "name": "App",
-      "status": "ROOT",
-    },
-  ],
-  "inlinedComponents": 3,
-  "optimizedTrees": 1,
-}
-`;
-
-exports[`Test React with create-element input, JSX output fb-www mocks fb-www 1`] = `
-ReactStatistics {
-<<<<<<< HEAD
-  "inlinedComponents": 1,
-  "optimizedTrees": 2,
-=======
-  "evaluatedRootNodes": Array [
-    Object {
-      "children": Array [
-        Object {
-          "children": Array [],
-          "name": "Unknown",
-          "status": "RENDER_PROPS",
-        },
-      ],
-      "name": "App",
-      "status": "ROOT",
-    },
-  ],
-  "inlinedComponents": 0,
-  "optimizedTrees": 1,
->>>>>>> a19ce4ff
 }
 `;
 
@@ -5635,71 +5708,92 @@
 
 exports[`Test React with create-element input, create-element output Render props Relay QueryRenderer 1`] = `
 ReactStatistics {
-  "inlinedComponents": 1,
+  "evaluatedRootNodes": Array [
+    Object {
+      "children": Array [
+        Object {
+          "children": Array [],
+          "name": "QueryRenderer",
+          "status": "RENDER_PROPS",
+        },
+      ],
+      "name": "App",
+      "status": "ROOT",
+    },
+  ],
+  "inlinedComponents": 0,
   "optimizedTrees": 2,
 }
 `;
 
 exports[`Test React with create-element input, create-element output Render props Relay QueryRenderer 2 1`] = `
 ReactStatistics {
-  "inlinedComponents": 1,
+  "evaluatedRootNodes": Array [
+    Object {
+      "children": Array [
+        Object {
+          "children": Array [],
+          "name": "QueryRenderer",
+          "status": "RENDER_PROPS",
+        },
+      ],
+      "name": "App",
+      "status": "ROOT",
+    },
+  ],
+  "inlinedComponents": 0,
+  "optimizedTrees": 1,
+}
+`;
+
+exports[`Test React with create-element input, create-element output fb-www mocks Hacker News app 1`] = `
+ReactStatistics {
+  "evaluatedRootNodes": Array [
+    Object {
+      "children": Array [
+        Object {
+          "children": Array [
+            Object {
+              "children": Array [],
+              "name": "HeaderBar",
+              "status": "INLINED",
+            },
+            Object {
+              "children": Array [],
+              "name": "StoryList",
+              "status": "INLINED",
+            },
+          ],
+          "name": "Unknown",
+          "status": "INLINED",
+        },
+      ],
+      "name": "App",
+      "status": "ROOT",
+    },
+  ],
+  "inlinedComponents": 3,
+  "optimizedTrees": 1,
+}
+`;
+
+exports[`Test React with create-element input, create-element output fb-www mocks fb-www 1`] = `
+ReactStatistics {
+  "evaluatedRootNodes": Array [
+    Object {
+      "children": Array [
+        Object {
+          "children": Array [],
+          "name": "QueryRenderer",
+          "status": "RENDER_PROPS",
+        },
+      ],
+      "name": "App",
+      "status": "ROOT",
+    },
+  ],
+  "inlinedComponents": 0,
   "optimizedTrees": 2,
-}
-`;
-
-exports[`Test React with create-element input, create-element output fb-www mocks Hacker News app 1`] = `
-ReactStatistics {
-  "evaluatedRootNodes": Array [
-    Object {
-      "children": Array [
-        Object {
-          "children": Array [
-            Object {
-              "children": Array [],
-              "name": "HeaderBar",
-              "status": "INLINED",
-            },
-            Object {
-              "children": Array [],
-              "name": "StoryList",
-              "status": "INLINED",
-            },
-          ],
-          "name": "Unknown",
-          "status": "INLINED",
-        },
-      ],
-      "name": "App",
-      "status": "ROOT",
-    },
-  ],
-  "inlinedComponents": 3,
-  "optimizedTrees": 1,
-}
-`;
-
-exports[`Test React with create-element input, create-element output fb-www mocks fb-www 1`] = `
-ReactStatistics {
-<<<<<<< HEAD
-  "inlinedComponents": 1,
-  "optimizedTrees": 2,
-=======
-  "evaluatedRootNodes": Array [
-    Object {
-      "children": Array [
-        Object {
-          "children": Array [],
-          "name": "Unknown",
-          "status": "RENDER_PROPS",
-        },
-      ],
-      "name": "App",
-      "status": "ROOT",
-    },
-  ],
-  "inlinedComponents": 0,
-  "optimizedTrees": 1,
->>>>>>> a19ce4ff
 }
 `;
 
