--- conflicted
+++ resolved
@@ -301,32 +301,28 @@
 }
 `;
 
-<<<<<<< HEAD
+exports[`Test React with JSX input, JSX output Functional component folding Simple with Object.assign #3 1`] = `
+ReactStatistics {
+  "inlinedComponents": 0,
+  "optimizedTrees": 1,
+}
+`;
+
+exports[`Test React with JSX input, JSX output Functional component folding Simple with Object.assign #4 1`] = `
+ReactStatistics {
+  "inlinedComponents": 0,
+  "optimizedTrees": 1,
+}
+`;
+
+exports[`Test React with JSX input, JSX output Functional component folding Simple with Object.assign #5 1`] = `
+ReactStatistics {
+  "inlinedComponents": 0,
+  "optimizedTrees": 1,
+}
+`;
+
 exports[`Test React with JSX input, JSX output Functional component folding Simple with Object.assign 1`] = `
-=======
-exports[`Test React (JSX) Functional component folding Simple with Object.assign #3 1`] = `
-ReactStatistics {
-  "inlinedComponents": 0,
-  "optimizedTrees": 1,
-}
-`;
-
-exports[`Test React (JSX) Functional component folding Simple with Object.assign #4 1`] = `
-ReactStatistics {
-  "inlinedComponents": 0,
-  "optimizedTrees": 1,
-}
-`;
-
-exports[`Test React (JSX) Functional component folding Simple with Object.assign #5 1`] = `
-ReactStatistics {
-  "inlinedComponents": 0,
-  "optimizedTrees": 1,
-}
-`;
-
-exports[`Test React (JSX) Functional component folding Simple with Object.assign 1`] = `
->>>>>>> 4fefa2b1
 ReactStatistics {
   "inlinedComponents": 1,
   "optimizedTrees": 1,
@@ -340,6 +336,13 @@
 }
 `;
 
+exports[`Test React with JSX input, JSX output Functional component folding Simple with multiple JSX spreads #2 1`] = `
+ReactStatistics {
+  "inlinedComponents": 2,
+  "optimizedTrees": 1,
+}
+`;
+
 exports[`Test React with JSX input, JSX output Functional component folding Simple with multiple JSX spreads #3 1`] = `
 ReactStatistics {
   "inlinedComponents": 1,
@@ -377,1383 +380,1442 @@
 
 exports[`Test React with JSX input, JSX output fb-www mocks Hacker News app 1`] = `
 ReactStatistics {
+  "inlinedComponents": 3,
+  "optimizedTrees": 1,
+}
+`;
+
+exports[`Test React with JSX input, JSX output fb-www mocks fb-www 1`] = `
+ReactStatistics {
+  "inlinedComponents": 1,
+  "optimizedTrees": 1,
+}
+`;
+
+exports[`Test React with JSX input, JSX output fb-www mocks fb-www 2 1`] = `
+ReactStatistics {
+  "inlinedComponents": 0,
+  "optimizedTrees": 1,
+}
+`;
+
+exports[`Test React with JSX input, JSX output fb-www mocks fb-www 3 1`] = `
+ReactStatistics {
   "inlinedComponents": 0,
   "optimizedTrees": 0,
 }
 `;
 
-exports[`Test React with JSX input, JSX output fb-www mocks fb-www 1`] = `
-ReactStatistics {
-  "inlinedComponents": 1,
-  "optimizedTrees": 1,
-}
-`;
-
-exports[`Test React with JSX input, JSX output fb-www mocks fb-www 2 1`] = `
-ReactStatistics {
-  "inlinedComponents": 0,
-  "optimizedTrees": 1,
-}
-`;
-
-exports[`Test React with JSX input, JSX output fb-www mocks fb-www 3 1`] = `
+exports[`Test React with JSX input, JSX output fb-www mocks fb-www 4 1`] = `
 ReactStatistics {
   "inlinedComponents": 0,
   "optimizedTrees": 0,
 }
 `;
 
-exports[`Test React with JSX input, JSX output fb-www mocks fb-www 4 1`] = `
+exports[`Test React with JSX input, JSX output fb-www mocks fb-www 5 1`] = `
 ReactStatistics {
   "inlinedComponents": 0,
   "optimizedTrees": 0,
 }
 `;
 
-exports[`Test React with JSX input, JSX output fb-www mocks fb-www 5 1`] = `
+exports[`Test React with JSX input, JSX output fb-www mocks fb-www 6 1`] = `
 ReactStatistics {
   "inlinedComponents": 0,
   "optimizedTrees": 0,
 }
 `;
 
-exports[`Test React with JSX input, JSX output fb-www mocks fb-www 6 1`] = `
+exports[`Test React with JSX input, JSX output fb-www mocks fb-www 7 1`] = `
+ReactStatistics {
+  "inlinedComponents": 0,
+  "optimizedTrees": 1,
+}
+`;
+
+exports[`Test React with JSX input, JSX output fb-www mocks fb-www 8 1`] = `
+ReactStatistics {
+  "inlinedComponents": 0,
+  "optimizedTrees": 2,
+}
+`;
+
+exports[`Test React with JSX input, JSX output fb-www mocks fb-www 9 1`] = `
+ReactStatistics {
+  "inlinedComponents": 6,
+  "optimizedTrees": 1,
+}
+`;
+
+exports[`Test React with JSX input, JSX output fb-www mocks repl example 1`] = `
+ReactStatistics {
+  "inlinedComponents": 6,
+  "optimizedTrees": 1,
+}
+`;
+
+exports[`Test React with JSX input, create-element output Class component folding Classes with state 1`] = `
+ReactStatistics {
+  "inlinedComponents": 0,
+  "optimizedTrees": 1,
+}
+`;
+
+exports[`Test React with JSX input, create-element output Class component folding Inheritance chaining 1`] = `
+ReactStatistics {
+  "inlinedComponents": 0,
+  "optimizedTrees": 2,
+}
+`;
+
+exports[`Test React with JSX input, create-element output Class component folding Simple classes #2 1`] = `
+ReactStatistics {
+  "inlinedComponents": 0,
+  "optimizedTrees": 1,
+}
+`;
+
+exports[`Test React with JSX input, create-element output Class component folding Simple classes #3 1`] = `
+ReactStatistics {
+  "inlinedComponents": 0,
+  "optimizedTrees": 2,
+}
+`;
+
+exports[`Test React with JSX input, create-element output Class component folding Simple classes 1`] = `
+ReactStatistics {
+  "inlinedComponents": 1,
+  "optimizedTrees": 1,
+}
+`;
+
+exports[`Test React with JSX input, create-element output Factory class component folding Simple factory classes 1`] = `
+ReactStatistics {
+  "inlinedComponents": 0,
+  "optimizedTrees": 1,
+}
+`;
+
+exports[`Test React with JSX input, create-element output Factory class component folding Simple factory classes 2 1`] = `
+ReactStatistics {
+  "inlinedComponents": 0,
+  "optimizedTrees": 2,
+}
+`;
+
+exports[`Test React with JSX input, create-element output Functional component folding Additional functions closure scope capturing 1`] = `
+ReactStatistics {
+  "inlinedComponents": 0,
+  "optimizedTrees": 1,
+}
+`;
+
+exports[`Test React with JSX input, create-element output Functional component folding Circular reference 1`] = `
+ReactStatistics {
+  "inlinedComponents": 0,
+  "optimizedTrees": 1,
+}
+`;
+
+exports[`Test React with JSX input, create-element output Functional component folding Class component as root 1`] = `
+ReactStatistics {
+  "inlinedComponents": 2,
+  "optimizedTrees": 1,
+}
+`;
+
+exports[`Test React with JSX input, create-element output Functional component folding Class component as root with instance variables #2 1`] = `
+ReactStatistics {
+  "inlinedComponents": 2,
+  "optimizedTrees": 1,
+}
+`;
+
+exports[`Test React with JSX input, create-element output Functional component folding Class component as root with instance variables 1`] = `
+ReactStatistics {
+  "inlinedComponents": 2,
+  "optimizedTrees": 1,
+}
+`;
+
+exports[`Test React with JSX input, create-element output Functional component folding Class component as root with multiple render methods 1`] = `
+ReactStatistics {
+  "inlinedComponents": 2,
+  "optimizedTrees": 1,
+}
+`;
+
+exports[`Test React with JSX input, create-element output Functional component folding Class component as root with props 1`] = `
+ReactStatistics {
+  "inlinedComponents": 2,
+  "optimizedTrees": 1,
+}
+`;
+
+exports[`Test React with JSX input, create-element output Functional component folding Class component as root with refs 1`] = `
+ReactStatistics {
+  "inlinedComponents": 2,
+  "optimizedTrees": 1,
+}
+`;
+
+exports[`Test React with JSX input, create-element output Functional component folding Class component as root with state 1`] = `
+ReactStatistics {
+  "inlinedComponents": 2,
+  "optimizedTrees": 1,
+}
+`;
+
+exports[`Test React with JSX input, create-element output Functional component folding Component type change 1`] = `
+ReactStatistics {
+  "inlinedComponents": 2,
+  "optimizedTrees": 2,
+}
+`;
+
+exports[`Test React with JSX input, create-element output Functional component folding Component type same 1`] = `
+ReactStatistics {
+  "inlinedComponents": 2,
+  "optimizedTrees": 1,
+}
+`;
+
+exports[`Test React with JSX input, create-element output Functional component folding Conditional 1`] = `
+ReactStatistics {
+  "inlinedComponents": 1,
+  "optimizedTrees": 1,
+}
+`;
+
+exports[`Test React with JSX input, create-element output Functional component folding Dynamic context 1`] = `
+ReactStatistics {
+  "inlinedComponents": 1,
+  "optimizedTrees": 1,
+}
+`;
+
+exports[`Test React with JSX input, create-element output Functional component folding Dynamic props 1`] = `
+ReactStatistics {
+  "inlinedComponents": 0,
+  "optimizedTrees": 1,
+}
+`;
+
+exports[`Test React with JSX input, create-element output Functional component folding Key change 1`] = `
+ReactStatistics {
+  "inlinedComponents": 0,
+  "optimizedTrees": 2,
+}
+`;
+
+exports[`Test React with JSX input, create-element output Functional component folding Key change with fragments 1`] = `
+ReactStatistics {
+  "inlinedComponents": 0,
+  "optimizedTrees": 2,
+}
+`;
+
+exports[`Test React with JSX input, create-element output Functional component folding Key nesting 1`] = `
+ReactStatistics {
+  "inlinedComponents": 2,
+  "optimizedTrees": 2,
+}
+`;
+
+exports[`Test React with JSX input, create-element output Functional component folding Key nesting 2 1`] = `
+ReactStatistics {
+  "inlinedComponents": 2,
+  "optimizedTrees": 1,
+}
+`;
+
+exports[`Test React with JSX input, create-element output Functional component folding Key nesting 3 1`] = `
+ReactStatistics {
+  "inlinedComponents": 2,
+  "optimizedTrees": 1,
+}
+`;
+
+exports[`Test React with JSX input, create-element output Functional component folding Key not changing with fragments 1`] = `
+ReactStatistics {
+  "inlinedComponents": 0,
+  "optimizedTrees": 2,
+}
+`;
+
+exports[`Test React with JSX input, create-element output Functional component folding React.cloneElement 1`] = `
+ReactStatistics {
+  "inlinedComponents": 2,
+  "optimizedTrees": 1,
+}
+`;
+
+exports[`Test React with JSX input, create-element output Functional component folding Render array twice 1`] = `
+ReactStatistics {
+  "inlinedComponents": 1,
+  "optimizedTrees": 1,
+}
+`;
+
+exports[`Test React with JSX input, create-element output Functional component folding Render nested array children 1`] = `
+ReactStatistics {
+  "inlinedComponents": 1,
+  "optimizedTrees": 1,
+}
+`;
+
+exports[`Test React with JSX input, create-element output Functional component folding Return text 1`] = `
+ReactStatistics {
+  "inlinedComponents": 2,
+  "optimizedTrees": 1,
+}
+`;
+
+exports[`Test React with JSX input, create-element output Functional component folding Return undefined 1`] = `
+ReactStatistics {
+  "inlinedComponents": 0,
+  "optimizedTrees": 1,
+}
+`;
+
+exports[`Test React with JSX input, create-element output Functional component folding Simple 1`] = `
+ReactStatistics {
+  "inlinedComponents": 3,
+  "optimizedTrees": 1,
+}
+`;
+
+exports[`Test React with JSX input, create-element output Functional component folding Simple 2 1`] = `
+ReactStatistics {
+  "inlinedComponents": 1,
+  "optimizedTrees": 1,
+}
+`;
+
+exports[`Test React with JSX input, create-element output Functional component folding Simple 3 1`] = `
+ReactStatistics {
+  "inlinedComponents": 1,
+  "optimizedTrees": 1,
+}
+`;
+
+exports[`Test React with JSX input, create-element output Functional component folding Simple 4 1`] = `
+ReactStatistics {
+  "inlinedComponents": 0,
+  "optimizedTrees": 2,
+}
+`;
+
+exports[`Test React with JSX input, create-element output Functional component folding Simple 5 1`] = `
+ReactStatistics {
+  "inlinedComponents": 0,
+  "optimizedTrees": 3,
+}
+`;
+
+exports[`Test React with JSX input, create-element output Functional component folding Simple 6 1`] = `
+ReactStatistics {
+  "inlinedComponents": 0,
+  "optimizedTrees": 1,
+}
+`;
+
+exports[`Test React with JSX input, create-element output Functional component folding Simple 7 1`] = `
+ReactStatistics {
+  "inlinedComponents": 0,
+  "optimizedTrees": 1,
+}
+`;
+
+exports[`Test React with JSX input, create-element output Functional component folding Simple children 1`] = `
+ReactStatistics {
+  "inlinedComponents": 2,
+  "optimizedTrees": 1,
+}
+`;
+
+exports[`Test React with JSX input, create-element output Functional component folding Simple fragments 1`] = `
+ReactStatistics {
+  "inlinedComponents": 3,
+  "optimizedTrees": 1,
+}
+`;
+
+exports[`Test React with JSX input, create-element output Functional component folding Simple refs 1`] = `
+ReactStatistics {
+  "inlinedComponents": 1,
+  "optimizedTrees": 1,
+}
+`;
+
+exports[`Test React with JSX input, create-element output Functional component folding Simple with Object.assign #2 1`] = `
+ReactStatistics {
+  "inlinedComponents": 1,
+  "optimizedTrees": 1,
+}
+`;
+
+exports[`Test React with JSX input, create-element output Functional component folding Simple with Object.assign #3 1`] = `
+ReactStatistics {
+  "inlinedComponents": 0,
+  "optimizedTrees": 1,
+}
+`;
+
+exports[`Test React with JSX input, create-element output Functional component folding Simple with Object.assign #4 1`] = `
+ReactStatistics {
+  "inlinedComponents": 0,
+  "optimizedTrees": 1,
+}
+`;
+
+exports[`Test React with JSX input, create-element output Functional component folding Simple with Object.assign #5 1`] = `
+ReactStatistics {
+  "inlinedComponents": 0,
+  "optimizedTrees": 1,
+}
+`;
+
+exports[`Test React with JSX input, create-element output Functional component folding Simple with Object.assign 1`] = `
+ReactStatistics {
+  "inlinedComponents": 1,
+  "optimizedTrees": 1,
+}
+`;
+
+exports[`Test React with JSX input, create-element output Functional component folding Simple with abstract props 1`] = `
+ReactStatistics {
+  "inlinedComponents": 2,
+  "optimizedTrees": 1,
+}
+`;
+
+exports[`Test React with JSX input, create-element output Functional component folding Simple with multiple JSX spreads #2 1`] = `
+ReactStatistics {
+  "inlinedComponents": 2,
+  "optimizedTrees": 1,
+}
+`;
+
+exports[`Test React with JSX input, create-element output Functional component folding Simple with multiple JSX spreads #3 1`] = `
+ReactStatistics {
+  "inlinedComponents": 1,
+  "optimizedTrees": 1,
+}
+`;
+
+exports[`Test React with JSX input, create-element output Functional component folding Simple with multiple JSX spreads #4 1`] = `
+ReactStatistics {
+  "inlinedComponents": 0,
+  "optimizedTrees": 1,
+}
+`;
+
+exports[`Test React with JSX input, create-element output Functional component folding Simple with multiple JSX spreads #5 1`] = `
+ReactStatistics {
+  "inlinedComponents": 0,
+  "optimizedTrees": 1,
+}
+`;
+
+exports[`Test React with JSX input, create-element output Functional component folding Simple with multiple JSX spreads #6 1`] = `
+ReactStatistics {
+  "inlinedComponents": 0,
+  "optimizedTrees": 1,
+}
+`;
+
+exports[`Test React with JSX input, create-element output Functional component folding Simple with multiple JSX spreads 1`] = `
+ReactStatistics {
+  "inlinedComponents": 2,
+  "optimizedTrees": 1,
+}
+`;
+
+exports[`Test React with JSX input, create-element output fb-www mocks Hacker News app 1`] = `
+ReactStatistics {
+  "inlinedComponents": 3,
+  "optimizedTrees": 1,
+}
+`;
+
+exports[`Test React with JSX input, create-element output fb-www mocks fb-www 1`] = `
+ReactStatistics {
+  "inlinedComponents": 1,
+  "optimizedTrees": 1,
+}
+`;
+
+exports[`Test React with JSX input, create-element output fb-www mocks fb-www 2 1`] = `
+ReactStatistics {
+  "inlinedComponents": 0,
+  "optimizedTrees": 1,
+}
+`;
+
+exports[`Test React with JSX input, create-element output fb-www mocks fb-www 3 1`] = `
 ReactStatistics {
   "inlinedComponents": 0,
   "optimizedTrees": 0,
 }
 `;
 
-exports[`Test React with JSX input, JSX output fb-www mocks fb-www 7 1`] = `
-ReactStatistics {
-  "inlinedComponents": 0,
-  "optimizedTrees": 1,
-}
-`;
-
-exports[`Test React with JSX input, JSX output fb-www mocks fb-www 8 1`] = `
-ReactStatistics {
-  "inlinedComponents": 0,
-  "optimizedTrees": 2,
-}
-`;
-
-exports[`Test React with JSX input, JSX output fb-www mocks fb-www 9 1`] = `
+exports[`Test React with JSX input, create-element output fb-www mocks fb-www 4 1`] = `
+ReactStatistics {
+  "inlinedComponents": 0,
+  "optimizedTrees": 0,
+}
+`;
+
+exports[`Test React with JSX input, create-element output fb-www mocks fb-www 5 1`] = `
+ReactStatistics {
+  "inlinedComponents": 0,
+  "optimizedTrees": 0,
+}
+`;
+
+exports[`Test React with JSX input, create-element output fb-www mocks fb-www 6 1`] = `
+ReactStatistics {
+  "inlinedComponents": 0,
+  "optimizedTrees": 0,
+}
+`;
+
+exports[`Test React with JSX input, create-element output fb-www mocks fb-www 7 1`] = `
+ReactStatistics {
+  "inlinedComponents": 0,
+  "optimizedTrees": 1,
+}
+`;
+
+exports[`Test React with JSX input, create-element output fb-www mocks fb-www 8 1`] = `
+ReactStatistics {
+  "inlinedComponents": 0,
+  "optimizedTrees": 2,
+}
+`;
+
+exports[`Test React with JSX input, create-element output fb-www mocks fb-www 9 1`] = `
 ReactStatistics {
   "inlinedComponents": 6,
   "optimizedTrees": 1,
 }
 `;
 
-exports[`Test React with JSX input, JSX output fb-www mocks repl example 1`] = `
+exports[`Test React with JSX input, create-element output fb-www mocks repl example 1`] = `
 ReactStatistics {
   "inlinedComponents": 6,
   "optimizedTrees": 1,
 }
 `;
 
-exports[`Test React with JSX input, create-element output Class component folding Classes with state 1`] = `
-ReactStatistics {
-  "inlinedComponents": 0,
-  "optimizedTrees": 1,
-}
-`;
-
-exports[`Test React with JSX input, create-element output Class component folding Inheritance chaining 1`] = `
-ReactStatistics {
-  "inlinedComponents": 0,
-  "optimizedTrees": 2,
-}
-`;
-
-exports[`Test React with JSX input, create-element output Class component folding Simple classes #2 1`] = `
-ReactStatistics {
-  "inlinedComponents": 0,
-  "optimizedTrees": 1,
-}
-`;
-
-exports[`Test React with JSX input, create-element output Class component folding Simple classes #3 1`] = `
-ReactStatistics {
-  "inlinedComponents": 0,
-  "optimizedTrees": 2,
-}
-`;
-
-exports[`Test React with JSX input, create-element output Class component folding Simple classes 1`] = `
-ReactStatistics {
-  "inlinedComponents": 1,
-  "optimizedTrees": 1,
-}
-`;
-
-exports[`Test React with JSX input, create-element output Factory class component folding Simple factory classes 1`] = `
-ReactStatistics {
-  "inlinedComponents": 0,
-  "optimizedTrees": 1,
-}
-`;
-
-exports[`Test React with JSX input, create-element output Factory class component folding Simple factory classes 2 1`] = `
-ReactStatistics {
-  "inlinedComponents": 0,
-  "optimizedTrees": 2,
-}
-`;
-
-exports[`Test React with JSX input, create-element output Functional component folding Additional functions closure scope capturing 1`] = `
-ReactStatistics {
-  "inlinedComponents": 0,
-  "optimizedTrees": 1,
-}
-`;
-
-exports[`Test React with JSX input, create-element output Functional component folding Circular reference 1`] = `
-ReactStatistics {
-  "inlinedComponents": 0,
-  "optimizedTrees": 1,
-}
-`;
-
-exports[`Test React with JSX input, create-element output Functional component folding Class component as root 1`] = `
-ReactStatistics {
-  "inlinedComponents": 2,
-  "optimizedTrees": 1,
-}
-`;
-
-exports[`Test React with JSX input, create-element output Functional component folding Class component as root with instance variables #2 1`] = `
-ReactStatistics {
-  "inlinedComponents": 2,
-  "optimizedTrees": 1,
-}
-`;
-
-exports[`Test React with JSX input, create-element output Functional component folding Class component as root with instance variables 1`] = `
-ReactStatistics {
-  "inlinedComponents": 2,
-  "optimizedTrees": 1,
-}
-`;
-
-exports[`Test React with JSX input, create-element output Functional component folding Class component as root with multiple render methods 1`] = `
-ReactStatistics {
-  "inlinedComponents": 2,
-  "optimizedTrees": 1,
-}
-`;
-
-exports[`Test React with JSX input, create-element output Functional component folding Class component as root with props 1`] = `
-ReactStatistics {
-  "inlinedComponents": 2,
-  "optimizedTrees": 1,
-}
-`;
-
-exports[`Test React with JSX input, create-element output Functional component folding Class component as root with refs 1`] = `
-ReactStatistics {
-  "inlinedComponents": 2,
-  "optimizedTrees": 1,
-}
-`;
-
-exports[`Test React with JSX input, create-element output Functional component folding Class component as root with state 1`] = `
-ReactStatistics {
-  "inlinedComponents": 2,
-  "optimizedTrees": 1,
-}
-`;
-
-exports[`Test React with JSX input, create-element output Functional component folding Component type change 1`] = `
-ReactStatistics {
-  "inlinedComponents": 2,
-  "optimizedTrees": 2,
-}
-`;
-
-exports[`Test React with JSX input, create-element output Functional component folding Component type same 1`] = `
-ReactStatistics {
-  "inlinedComponents": 2,
-  "optimizedTrees": 1,
-}
-`;
-
-exports[`Test React with JSX input, create-element output Functional component folding Conditional 1`] = `
-ReactStatistics {
-  "inlinedComponents": 1,
-  "optimizedTrees": 1,
-}
-`;
-
-exports[`Test React with JSX input, create-element output Functional component folding Dynamic context 1`] = `
-ReactStatistics {
-  "inlinedComponents": 1,
-  "optimizedTrees": 1,
-}
-`;
-
-exports[`Test React with JSX input, create-element output Functional component folding Dynamic props 1`] = `
-ReactStatistics {
-  "inlinedComponents": 0,
-  "optimizedTrees": 1,
-}
-`;
-
-exports[`Test React with JSX input, create-element output Functional component folding Key change 1`] = `
-ReactStatistics {
-  "inlinedComponents": 0,
-  "optimizedTrees": 2,
-}
-`;
-
-exports[`Test React with JSX input, create-element output Functional component folding Key change with fragments 1`] = `
-ReactStatistics {
-  "inlinedComponents": 0,
-  "optimizedTrees": 2,
-}
-`;
-
-exports[`Test React with JSX input, create-element output Functional component folding Key nesting 1`] = `
-ReactStatistics {
-  "inlinedComponents": 2,
-  "optimizedTrees": 2,
-}
-`;
-
-exports[`Test React with JSX input, create-element output Functional component folding Key nesting 2 1`] = `
-ReactStatistics {
-  "inlinedComponents": 2,
-  "optimizedTrees": 1,
-}
-`;
-
-exports[`Test React with JSX input, create-element output Functional component folding Key nesting 3 1`] = `
-ReactStatistics {
-  "inlinedComponents": 2,
-  "optimizedTrees": 1,
-}
-`;
-
-exports[`Test React with JSX input, create-element output Functional component folding Key not changing with fragments 1`] = `
-ReactStatistics {
-  "inlinedComponents": 0,
-  "optimizedTrees": 2,
-}
-`;
-
-exports[`Test React with JSX input, create-element output Functional component folding React.cloneElement 1`] = `
-ReactStatistics {
-  "inlinedComponents": 2,
-  "optimizedTrees": 1,
-}
-`;
-
-exports[`Test React with JSX input, create-element output Functional component folding Render array twice 1`] = `
-ReactStatistics {
-  "inlinedComponents": 1,
-  "optimizedTrees": 1,
-}
-`;
-
-exports[`Test React with JSX input, create-element output Functional component folding Render nested array children 1`] = `
-ReactStatistics {
-  "inlinedComponents": 1,
-  "optimizedTrees": 1,
-}
-`;
-
-exports[`Test React with JSX input, create-element output Functional component folding Return text 1`] = `
-ReactStatistics {
-  "inlinedComponents": 2,
-  "optimizedTrees": 1,
-}
-`;
-
-exports[`Test React with JSX input, create-element output Functional component folding Return undefined 1`] = `
-ReactStatistics {
-  "inlinedComponents": 0,
-  "optimizedTrees": 1,
-}
-`;
-
-exports[`Test React with JSX input, create-element output Functional component folding Simple 1`] = `
+exports[`Test React with create-element input, JSX output Class component folding Classes with state 1`] = `
+ReactStatistics {
+  "inlinedComponents": 0,
+  "optimizedTrees": 1,
+}
+`;
+
+exports[`Test React with create-element input, JSX output Class component folding Inheritance chaining 1`] = `
+ReactStatistics {
+  "inlinedComponents": 0,
+  "optimizedTrees": 2,
+}
+`;
+
+exports[`Test React with create-element input, JSX output Class component folding Simple classes #2 1`] = `
+ReactStatistics {
+  "inlinedComponents": 0,
+  "optimizedTrees": 1,
+}
+`;
+
+exports[`Test React with create-element input, JSX output Class component folding Simple classes #3 1`] = `
+ReactStatistics {
+  "inlinedComponents": 0,
+  "optimizedTrees": 2,
+}
+`;
+
+exports[`Test React with create-element input, JSX output Class component folding Simple classes 1`] = `
+ReactStatistics {
+  "inlinedComponents": 1,
+  "optimizedTrees": 1,
+}
+`;
+
+exports[`Test React with create-element input, JSX output Factory class component folding Simple factory classes 1`] = `
+ReactStatistics {
+  "inlinedComponents": 0,
+  "optimizedTrees": 1,
+}
+`;
+
+exports[`Test React with create-element input, JSX output Factory class component folding Simple factory classes 2 1`] = `
+ReactStatistics {
+  "inlinedComponents": 0,
+  "optimizedTrees": 2,
+}
+`;
+
+exports[`Test React with create-element input, JSX output Functional component folding Additional functions closure scope capturing 1`] = `
+ReactStatistics {
+  "inlinedComponents": 0,
+  "optimizedTrees": 1,
+}
+`;
+
+exports[`Test React with create-element input, JSX output Functional component folding Circular reference 1`] = `
+ReactStatistics {
+  "inlinedComponents": 0,
+  "optimizedTrees": 1,
+}
+`;
+
+exports[`Test React with create-element input, JSX output Functional component folding Class component as root 1`] = `
+ReactStatistics {
+  "inlinedComponents": 2,
+  "optimizedTrees": 1,
+}
+`;
+
+exports[`Test React with create-element input, JSX output Functional component folding Class component as root with instance variables #2 1`] = `
+ReactStatistics {
+  "inlinedComponents": 2,
+  "optimizedTrees": 1,
+}
+`;
+
+exports[`Test React with create-element input, JSX output Functional component folding Class component as root with instance variables 1`] = `
+ReactStatistics {
+  "inlinedComponents": 2,
+  "optimizedTrees": 1,
+}
+`;
+
+exports[`Test React with create-element input, JSX output Functional component folding Class component as root with multiple render methods 1`] = `
+ReactStatistics {
+  "inlinedComponents": 2,
+  "optimizedTrees": 1,
+}
+`;
+
+exports[`Test React with create-element input, JSX output Functional component folding Class component as root with props 1`] = `
+ReactStatistics {
+  "inlinedComponents": 2,
+  "optimizedTrees": 1,
+}
+`;
+
+exports[`Test React with create-element input, JSX output Functional component folding Class component as root with refs 1`] = `
+ReactStatistics {
+  "inlinedComponents": 2,
+  "optimizedTrees": 1,
+}
+`;
+
+exports[`Test React with create-element input, JSX output Functional component folding Class component as root with state 1`] = `
+ReactStatistics {
+  "inlinedComponents": 2,
+  "optimizedTrees": 1,
+}
+`;
+
+exports[`Test React with create-element input, JSX output Functional component folding Component type change 1`] = `
+ReactStatistics {
+  "inlinedComponents": 2,
+  "optimizedTrees": 2,
+}
+`;
+
+exports[`Test React with create-element input, JSX output Functional component folding Component type same 1`] = `
+ReactStatistics {
+  "inlinedComponents": 2,
+  "optimizedTrees": 1,
+}
+`;
+
+exports[`Test React with create-element input, JSX output Functional component folding Conditional 1`] = `
+ReactStatistics {
+  "inlinedComponents": 1,
+  "optimizedTrees": 1,
+}
+`;
+
+exports[`Test React with create-element input, JSX output Functional component folding Dynamic context 1`] = `
+ReactStatistics {
+  "inlinedComponents": 1,
+  "optimizedTrees": 1,
+}
+`;
+
+exports[`Test React with create-element input, JSX output Functional component folding Dynamic props 1`] = `
+ReactStatistics {
+  "inlinedComponents": 0,
+  "optimizedTrees": 1,
+}
+`;
+
+exports[`Test React with create-element input, JSX output Functional component folding Key change 1`] = `
+ReactStatistics {
+  "inlinedComponents": 0,
+  "optimizedTrees": 2,
+}
+`;
+
+exports[`Test React with create-element input, JSX output Functional component folding Key change with fragments 1`] = `
+ReactStatistics {
+  "inlinedComponents": 0,
+  "optimizedTrees": 2,
+}
+`;
+
+exports[`Test React with create-element input, JSX output Functional component folding Key nesting 1`] = `
+ReactStatistics {
+  "inlinedComponents": 2,
+  "optimizedTrees": 2,
+}
+`;
+
+exports[`Test React with create-element input, JSX output Functional component folding Key nesting 2 1`] = `
+ReactStatistics {
+  "inlinedComponents": 2,
+  "optimizedTrees": 1,
+}
+`;
+
+exports[`Test React with create-element input, JSX output Functional component folding Key nesting 3 1`] = `
+ReactStatistics {
+  "inlinedComponents": 2,
+  "optimizedTrees": 1,
+}
+`;
+
+exports[`Test React with create-element input, JSX output Functional component folding Key not changing with fragments 1`] = `
+ReactStatistics {
+  "inlinedComponents": 0,
+  "optimizedTrees": 2,
+}
+`;
+
+exports[`Test React with create-element input, JSX output Functional component folding React.cloneElement 1`] = `
+ReactStatistics {
+  "inlinedComponents": 2,
+  "optimizedTrees": 1,
+}
+`;
+
+exports[`Test React with create-element input, JSX output Functional component folding Render array twice 1`] = `
+ReactStatistics {
+  "inlinedComponents": 1,
+  "optimizedTrees": 1,
+}
+`;
+
+exports[`Test React with create-element input, JSX output Functional component folding Render nested array children 1`] = `
+ReactStatistics {
+  "inlinedComponents": 1,
+  "optimizedTrees": 1,
+}
+`;
+
+exports[`Test React with create-element input, JSX output Functional component folding Return text 1`] = `
+ReactStatistics {
+  "inlinedComponents": 2,
+  "optimizedTrees": 1,
+}
+`;
+
+exports[`Test React with create-element input, JSX output Functional component folding Return undefined 1`] = `
+ReactStatistics {
+  "inlinedComponents": 0,
+  "optimizedTrees": 1,
+}
+`;
+
+exports[`Test React with create-element input, JSX output Functional component folding Simple 1`] = `
 ReactStatistics {
   "inlinedComponents": 3,
   "optimizedTrees": 1,
 }
 `;
 
-exports[`Test React with JSX input, create-element output Functional component folding Simple 2 1`] = `
-ReactStatistics {
-  "inlinedComponents": 1,
-  "optimizedTrees": 1,
-}
-`;
-
-exports[`Test React with JSX input, create-element output Functional component folding Simple 3 1`] = `
-ReactStatistics {
-  "inlinedComponents": 1,
-  "optimizedTrees": 1,
-}
-`;
-
-exports[`Test React with JSX input, create-element output Functional component folding Simple 4 1`] = `
-ReactStatistics {
-  "inlinedComponents": 0,
-  "optimizedTrees": 2,
-}
-`;
-
-exports[`Test React with JSX input, create-element output Functional component folding Simple 5 1`] = `
+exports[`Test React with create-element input, JSX output Functional component folding Simple 2 1`] = `
+ReactStatistics {
+  "inlinedComponents": 1,
+  "optimizedTrees": 1,
+}
+`;
+
+exports[`Test React with create-element input, JSX output Functional component folding Simple 3 1`] = `
+ReactStatistics {
+  "inlinedComponents": 1,
+  "optimizedTrees": 1,
+}
+`;
+
+exports[`Test React with create-element input, JSX output Functional component folding Simple 4 1`] = `
+ReactStatistics {
+  "inlinedComponents": 0,
+  "optimizedTrees": 2,
+}
+`;
+
+exports[`Test React with create-element input, JSX output Functional component folding Simple 5 1`] = `
 ReactStatistics {
   "inlinedComponents": 0,
   "optimizedTrees": 3,
 }
 `;
 
-exports[`Test React with JSX input, create-element output Functional component folding Simple 6 1`] = `
-ReactStatistics {
-  "inlinedComponents": 0,
-  "optimizedTrees": 1,
-}
-`;
-
-exports[`Test React with JSX input, create-element output Functional component folding Simple 7 1`] = `
-ReactStatistics {
-  "inlinedComponents": 0,
-  "optimizedTrees": 1,
-}
-`;
-
-exports[`Test React with JSX input, create-element output Functional component folding Simple children 1`] = `
-ReactStatistics {
-  "inlinedComponents": 2,
-  "optimizedTrees": 1,
-}
-`;
-
-exports[`Test React with JSX input, create-element output Functional component folding Simple fragments 1`] = `
+exports[`Test React with create-element input, JSX output Functional component folding Simple 6 1`] = `
+ReactStatistics {
+  "inlinedComponents": 0,
+  "optimizedTrees": 1,
+}
+`;
+
+exports[`Test React with create-element input, JSX output Functional component folding Simple 7 1`] = `
+ReactStatistics {
+  "inlinedComponents": 0,
+  "optimizedTrees": 1,
+}
+`;
+
+exports[`Test React with create-element input, JSX output Functional component folding Simple children 1`] = `
+ReactStatistics {
+  "inlinedComponents": 2,
+  "optimizedTrees": 1,
+}
+`;
+
+exports[`Test React with create-element input, JSX output Functional component folding Simple fragments 1`] = `
 ReactStatistics {
   "inlinedComponents": 3,
   "optimizedTrees": 1,
 }
 `;
 
-exports[`Test React with JSX input, create-element output Functional component folding Simple refs 1`] = `
-ReactStatistics {
-  "inlinedComponents": 1,
-  "optimizedTrees": 1,
-}
-`;
-
-exports[`Test React with JSX input, create-element output Functional component folding Simple with Object.assign #2 1`] = `
-ReactStatistics {
-  "inlinedComponents": 1,
-  "optimizedTrees": 1,
-}
-`;
-
-exports[`Test React with JSX input, create-element output Functional component folding Simple with Object.assign 1`] = `
-ReactStatistics {
-  "inlinedComponents": 1,
-  "optimizedTrees": 1,
-}
-`;
-
-exports[`Test React with JSX input, create-element output Functional component folding Simple with abstract props 1`] = `
-ReactStatistics {
-  "inlinedComponents": 2,
-  "optimizedTrees": 1,
-}
-`;
-
-exports[`Test React with JSX input, create-element output Functional component folding Simple with multiple JSX spreads #3 1`] = `
-ReactStatistics {
-  "inlinedComponents": 1,
-  "optimizedTrees": 1,
-}
-`;
-
-exports[`Test React with JSX input, create-element output Functional component folding Simple with multiple JSX spreads #4 1`] = `
-ReactStatistics {
-  "inlinedComponents": 0,
-  "optimizedTrees": 1,
-}
-`;
-
-exports[`Test React with JSX input, create-element output Functional component folding Simple with multiple JSX spreads #5 1`] = `
-ReactStatistics {
-  "inlinedComponents": 0,
-  "optimizedTrees": 1,
-}
-`;
-
-exports[`Test React with JSX input, create-element output Functional component folding Simple with multiple JSX spreads #6 1`] = `
-ReactStatistics {
-  "inlinedComponents": 0,
-  "optimizedTrees": 1,
-}
-`;
-
-exports[`Test React with JSX input, create-element output Functional component folding Simple with multiple JSX spreads 1`] = `
-ReactStatistics {
-  "inlinedComponents": 2,
-  "optimizedTrees": 1,
-}
-`;
-
-exports[`Test React with JSX input, create-element output fb-www mocks Hacker News app 1`] = `
+exports[`Test React with create-element input, JSX output Functional component folding Simple refs 1`] = `
+ReactStatistics {
+  "inlinedComponents": 1,
+  "optimizedTrees": 1,
+}
+`;
+
+exports[`Test React with create-element input, JSX output Functional component folding Simple with Object.assign #2 1`] = `
+ReactStatistics {
+  "inlinedComponents": 1,
+  "optimizedTrees": 1,
+}
+`;
+
+exports[`Test React with create-element input, JSX output Functional component folding Simple with Object.assign #3 1`] = `
+ReactStatistics {
+  "inlinedComponents": 0,
+  "optimizedTrees": 1,
+}
+`;
+
+exports[`Test React with create-element input, JSX output Functional component folding Simple with Object.assign #4 1`] = `
+ReactStatistics {
+  "inlinedComponents": 0,
+  "optimizedTrees": 1,
+}
+`;
+
+exports[`Test React with create-element input, JSX output Functional component folding Simple with Object.assign #5 1`] = `
+ReactStatistics {
+  "inlinedComponents": 0,
+  "optimizedTrees": 1,
+}
+`;
+
+exports[`Test React with create-element input, JSX output Functional component folding Simple with Object.assign 1`] = `
+ReactStatistics {
+  "inlinedComponents": 1,
+  "optimizedTrees": 1,
+}
+`;
+
+exports[`Test React with create-element input, JSX output Functional component folding Simple with abstract props 1`] = `
+ReactStatistics {
+  "inlinedComponents": 2,
+  "optimizedTrees": 1,
+}
+`;
+
+exports[`Test React with create-element input, JSX output Functional component folding Simple with multiple JSX spreads #2 1`] = `
+ReactStatistics {
+  "inlinedComponents": 0,
+  "optimizedTrees": 1,
+}
+`;
+
+exports[`Test React with create-element input, JSX output Functional component folding Simple with multiple JSX spreads #3 1`] = `
+ReactStatistics {
+  "inlinedComponents": 0,
+  "optimizedTrees": 1,
+}
+`;
+
+exports[`Test React with create-element input, JSX output Functional component folding Simple with multiple JSX spreads #4 1`] = `
+ReactStatistics {
+  "inlinedComponents": 0,
+  "optimizedTrees": 1,
+}
+`;
+
+exports[`Test React with create-element input, JSX output Functional component folding Simple with multiple JSX spreads #5 1`] = `
+ReactStatistics {
+  "inlinedComponents": 0,
+  "optimizedTrees": 1,
+}
+`;
+
+exports[`Test React with create-element input, JSX output Functional component folding Simple with multiple JSX spreads #6 1`] = `
+ReactStatistics {
+  "inlinedComponents": 0,
+  "optimizedTrees": 1,
+}
+`;
+
+exports[`Test React with create-element input, JSX output Functional component folding Simple with multiple JSX spreads 1`] = `
+ReactStatistics {
+  "inlinedComponents": 0,
+  "optimizedTrees": 1,
+}
+`;
+
+exports[`Test React with create-element input, JSX output fb-www mocks Hacker News app 1`] = `
+ReactStatistics {
+  "inlinedComponents": 3,
+  "optimizedTrees": 1,
+}
+`;
+
+exports[`Test React with create-element input, JSX output fb-www mocks fb-www 1`] = `
+ReactStatistics {
+  "inlinedComponents": 1,
+  "optimizedTrees": 1,
+}
+`;
+
+exports[`Test React with create-element input, JSX output fb-www mocks fb-www 2 1`] = `
+ReactStatistics {
+  "inlinedComponents": 0,
+  "optimizedTrees": 1,
+}
+`;
+
+exports[`Test React with create-element input, JSX output fb-www mocks fb-www 3 1`] = `
 ReactStatistics {
   "inlinedComponents": 0,
   "optimizedTrees": 0,
 }
 `;
 
-exports[`Test React with JSX input, create-element output fb-www mocks fb-www 1`] = `
-ReactStatistics {
-  "inlinedComponents": 1,
-  "optimizedTrees": 1,
-}
-`;
-
-exports[`Test React with JSX input, create-element output fb-www mocks fb-www 2 1`] = `
-ReactStatistics {
-  "inlinedComponents": 0,
-  "optimizedTrees": 1,
-}
-`;
-
-exports[`Test React with JSX input, create-element output fb-www mocks fb-www 3 1`] = `
+exports[`Test React with create-element input, JSX output fb-www mocks fb-www 4 1`] = `
 ReactStatistics {
   "inlinedComponents": 0,
   "optimizedTrees": 0,
 }
 `;
 
-exports[`Test React with JSX input, create-element output fb-www mocks fb-www 4 1`] = `
+exports[`Test React with create-element input, JSX output fb-www mocks fb-www 5 1`] = `
 ReactStatistics {
   "inlinedComponents": 0,
   "optimizedTrees": 0,
 }
 `;
 
-exports[`Test React with JSX input, create-element output fb-www mocks fb-www 5 1`] = `
+exports[`Test React with create-element input, JSX output fb-www mocks fb-www 6 1`] = `
 ReactStatistics {
   "inlinedComponents": 0,
   "optimizedTrees": 0,
 }
 `;
 
-exports[`Test React with JSX input, create-element output fb-www mocks fb-www 6 1`] = `
+exports[`Test React with create-element input, JSX output fb-www mocks fb-www 7 1`] = `
+ReactStatistics {
+  "inlinedComponents": 0,
+  "optimizedTrees": 1,
+}
+`;
+
+exports[`Test React with create-element input, JSX output fb-www mocks fb-www 8 1`] = `
+ReactStatistics {
+  "inlinedComponents": 0,
+  "optimizedTrees": 2,
+}
+`;
+
+exports[`Test React with create-element input, JSX output fb-www mocks fb-www 9 1`] = `
+ReactStatistics {
+  "inlinedComponents": 6,
+  "optimizedTrees": 1,
+}
+`;
+
+exports[`Test React with create-element input, JSX output fb-www mocks repl example 1`] = `
+ReactStatistics {
+  "inlinedComponents": 6,
+  "optimizedTrees": 1,
+}
+`;
+
+exports[`Test React with create-element input, create-element output Class component folding Classes with state 1`] = `
+ReactStatistics {
+  "inlinedComponents": 0,
+  "optimizedTrees": 1,
+}
+`;
+
+exports[`Test React with create-element input, create-element output Class component folding Inheritance chaining 1`] = `
+ReactStatistics {
+  "inlinedComponents": 0,
+  "optimizedTrees": 2,
+}
+`;
+
+exports[`Test React with create-element input, create-element output Class component folding Simple classes #2 1`] = `
+ReactStatistics {
+  "inlinedComponents": 0,
+  "optimizedTrees": 1,
+}
+`;
+
+exports[`Test React with create-element input, create-element output Class component folding Simple classes #3 1`] = `
+ReactStatistics {
+  "inlinedComponents": 0,
+  "optimizedTrees": 2,
+}
+`;
+
+exports[`Test React with create-element input, create-element output Class component folding Simple classes 1`] = `
+ReactStatistics {
+  "inlinedComponents": 1,
+  "optimizedTrees": 1,
+}
+`;
+
+exports[`Test React with create-element input, create-element output Factory class component folding Simple factory classes 1`] = `
+ReactStatistics {
+  "inlinedComponents": 0,
+  "optimizedTrees": 1,
+}
+`;
+
+exports[`Test React with create-element input, create-element output Factory class component folding Simple factory classes 2 1`] = `
+ReactStatistics {
+  "inlinedComponents": 0,
+  "optimizedTrees": 2,
+}
+`;
+
+exports[`Test React with create-element input, create-element output Functional component folding Additional functions closure scope capturing 1`] = `
+ReactStatistics {
+  "inlinedComponents": 0,
+  "optimizedTrees": 1,
+}
+`;
+
+exports[`Test React with create-element input, create-element output Functional component folding Circular reference 1`] = `
+ReactStatistics {
+  "inlinedComponents": 0,
+  "optimizedTrees": 1,
+}
+`;
+
+exports[`Test React with create-element input, create-element output Functional component folding Class component as root 1`] = `
+ReactStatistics {
+  "inlinedComponents": 2,
+  "optimizedTrees": 1,
+}
+`;
+
+exports[`Test React with create-element input, create-element output Functional component folding Class component as root with instance variables #2 1`] = `
+ReactStatistics {
+  "inlinedComponents": 2,
+  "optimizedTrees": 1,
+}
+`;
+
+exports[`Test React with create-element input, create-element output Functional component folding Class component as root with instance variables 1`] = `
+ReactStatistics {
+  "inlinedComponents": 2,
+  "optimizedTrees": 1,
+}
+`;
+
+exports[`Test React with create-element input, create-element output Functional component folding Class component as root with multiple render methods 1`] = `
+ReactStatistics {
+  "inlinedComponents": 2,
+  "optimizedTrees": 1,
+}
+`;
+
+exports[`Test React with create-element input, create-element output Functional component folding Class component as root with props 1`] = `
+ReactStatistics {
+  "inlinedComponents": 2,
+  "optimizedTrees": 1,
+}
+`;
+
+exports[`Test React with create-element input, create-element output Functional component folding Class component as root with refs 1`] = `
+ReactStatistics {
+  "inlinedComponents": 2,
+  "optimizedTrees": 1,
+}
+`;
+
+exports[`Test React with create-element input, create-element output Functional component folding Class component as root with state 1`] = `
+ReactStatistics {
+  "inlinedComponents": 2,
+  "optimizedTrees": 1,
+}
+`;
+
+exports[`Test React with create-element input, create-element output Functional component folding Component type change 1`] = `
+ReactStatistics {
+  "inlinedComponents": 2,
+  "optimizedTrees": 2,
+}
+`;
+
+exports[`Test React with create-element input, create-element output Functional component folding Component type same 1`] = `
+ReactStatistics {
+  "inlinedComponents": 2,
+  "optimizedTrees": 1,
+}
+`;
+
+exports[`Test React with create-element input, create-element output Functional component folding Conditional 1`] = `
+ReactStatistics {
+  "inlinedComponents": 1,
+  "optimizedTrees": 1,
+}
+`;
+
+exports[`Test React with create-element input, create-element output Functional component folding Dynamic context 1`] = `
+ReactStatistics {
+  "inlinedComponents": 1,
+  "optimizedTrees": 1,
+}
+`;
+
+exports[`Test React with create-element input, create-element output Functional component folding Dynamic props 1`] = `
+ReactStatistics {
+  "inlinedComponents": 0,
+  "optimizedTrees": 1,
+}
+`;
+
+exports[`Test React with create-element input, create-element output Functional component folding Key change 1`] = `
+ReactStatistics {
+  "inlinedComponents": 0,
+  "optimizedTrees": 2,
+}
+`;
+
+exports[`Test React with create-element input, create-element output Functional component folding Key change with fragments 1`] = `
+ReactStatistics {
+  "inlinedComponents": 0,
+  "optimizedTrees": 2,
+}
+`;
+
+exports[`Test React with create-element input, create-element output Functional component folding Key nesting 1`] = `
+ReactStatistics {
+  "inlinedComponents": 2,
+  "optimizedTrees": 2,
+}
+`;
+
+exports[`Test React with create-element input, create-element output Functional component folding Key nesting 2 1`] = `
+ReactStatistics {
+  "inlinedComponents": 2,
+  "optimizedTrees": 1,
+}
+`;
+
+exports[`Test React with create-element input, create-element output Functional component folding Key nesting 3 1`] = `
+ReactStatistics {
+  "inlinedComponents": 2,
+  "optimizedTrees": 1,
+}
+`;
+
+exports[`Test React with create-element input, create-element output Functional component folding Key not changing with fragments 1`] = `
+ReactStatistics {
+  "inlinedComponents": 0,
+  "optimizedTrees": 2,
+}
+`;
+
+exports[`Test React with create-element input, create-element output Functional component folding React.cloneElement 1`] = `
+ReactStatistics {
+  "inlinedComponents": 2,
+  "optimizedTrees": 1,
+}
+`;
+
+exports[`Test React with create-element input, create-element output Functional component folding Render array twice 1`] = `
+ReactStatistics {
+  "inlinedComponents": 1,
+  "optimizedTrees": 1,
+}
+`;
+
+exports[`Test React with create-element input, create-element output Functional component folding Render nested array children 1`] = `
+ReactStatistics {
+  "inlinedComponents": 1,
+  "optimizedTrees": 1,
+}
+`;
+
+exports[`Test React with create-element input, create-element output Functional component folding Return text 1`] = `
+ReactStatistics {
+  "inlinedComponents": 2,
+  "optimizedTrees": 1,
+}
+`;
+
+exports[`Test React with create-element input, create-element output Functional component folding Return undefined 1`] = `
+ReactStatistics {
+  "inlinedComponents": 0,
+  "optimizedTrees": 1,
+}
+`;
+
+exports[`Test React with create-element input, create-element output Functional component folding Simple 1`] = `
+ReactStatistics {
+  "inlinedComponents": 3,
+  "optimizedTrees": 1,
+}
+`;
+
+exports[`Test React with create-element input, create-element output Functional component folding Simple 2 1`] = `
+ReactStatistics {
+  "inlinedComponents": 1,
+  "optimizedTrees": 1,
+}
+`;
+
+exports[`Test React with create-element input, create-element output Functional component folding Simple 3 1`] = `
+ReactStatistics {
+  "inlinedComponents": 1,
+  "optimizedTrees": 1,
+}
+`;
+
+exports[`Test React with create-element input, create-element output Functional component folding Simple 4 1`] = `
+ReactStatistics {
+  "inlinedComponents": 0,
+  "optimizedTrees": 2,
+}
+`;
+
+exports[`Test React with create-element input, create-element output Functional component folding Simple 5 1`] = `
+ReactStatistics {
+  "inlinedComponents": 0,
+  "optimizedTrees": 3,
+}
+`;
+
+exports[`Test React with create-element input, create-element output Functional component folding Simple 6 1`] = `
+ReactStatistics {
+  "inlinedComponents": 0,
+  "optimizedTrees": 1,
+}
+`;
+
+exports[`Test React with create-element input, create-element output Functional component folding Simple 7 1`] = `
+ReactStatistics {
+  "inlinedComponents": 0,
+  "optimizedTrees": 1,
+}
+`;
+
+exports[`Test React with create-element input, create-element output Functional component folding Simple children 1`] = `
+ReactStatistics {
+  "inlinedComponents": 2,
+  "optimizedTrees": 1,
+}
+`;
+
+exports[`Test React with create-element input, create-element output Functional component folding Simple fragments 1`] = `
+ReactStatistics {
+  "inlinedComponents": 3,
+  "optimizedTrees": 1,
+}
+`;
+
+exports[`Test React with create-element input, create-element output Functional component folding Simple refs 1`] = `
+ReactStatistics {
+  "inlinedComponents": 1,
+  "optimizedTrees": 1,
+}
+`;
+
+exports[`Test React with create-element input, create-element output Functional component folding Simple with Object.assign #2 1`] = `
+ReactStatistics {
+  "inlinedComponents": 1,
+  "optimizedTrees": 1,
+}
+`;
+
+exports[`Test React with create-element input, create-element output Functional component folding Simple with Object.assign #3 1`] = `
+ReactStatistics {
+  "inlinedComponents": 0,
+  "optimizedTrees": 1,
+}
+`;
+
+exports[`Test React with create-element input, create-element output Functional component folding Simple with Object.assign #4 1`] = `
+ReactStatistics {
+  "inlinedComponents": 0,
+  "optimizedTrees": 1,
+}
+`;
+
+exports[`Test React with create-element input, create-element output Functional component folding Simple with Object.assign #5 1`] = `
+ReactStatistics {
+  "inlinedComponents": 0,
+  "optimizedTrees": 1,
+}
+`;
+
+exports[`Test React with create-element input, create-element output Functional component folding Simple with Object.assign 1`] = `
+ReactStatistics {
+  "inlinedComponents": 1,
+  "optimizedTrees": 1,
+}
+`;
+
+exports[`Test React with create-element input, create-element output Functional component folding Simple with abstract props 1`] = `
+ReactStatistics {
+  "inlinedComponents": 2,
+  "optimizedTrees": 1,
+}
+`;
+
+exports[`Test React with create-element input, create-element output Functional component folding Simple with multiple JSX spreads #2 1`] = `
+ReactStatistics {
+  "inlinedComponents": 0,
+  "optimizedTrees": 1,
+}
+`;
+
+exports[`Test React with create-element input, create-element output Functional component folding Simple with multiple JSX spreads #3 1`] = `
+ReactStatistics {
+  "inlinedComponents": 0,
+  "optimizedTrees": 1,
+}
+`;
+
+exports[`Test React with create-element input, create-element output Functional component folding Simple with multiple JSX spreads #4 1`] = `
+ReactStatistics {
+  "inlinedComponents": 0,
+  "optimizedTrees": 1,
+}
+`;
+
+exports[`Test React with create-element input, create-element output Functional component folding Simple with multiple JSX spreads #5 1`] = `
+ReactStatistics {
+  "inlinedComponents": 0,
+  "optimizedTrees": 1,
+}
+`;
+
+exports[`Test React with create-element input, create-element output Functional component folding Simple with multiple JSX spreads #6 1`] = `
+ReactStatistics {
+  "inlinedComponents": 0,
+  "optimizedTrees": 1,
+}
+`;
+
+exports[`Test React with create-element input, create-element output Functional component folding Simple with multiple JSX spreads 1`] = `
+ReactStatistics {
+  "inlinedComponents": 0,
+  "optimizedTrees": 1,
+}
+`;
+
+exports[`Test React with create-element input, create-element output fb-www mocks Hacker News app 1`] = `
+ReactStatistics {
+  "inlinedComponents": 3,
+  "optimizedTrees": 1,
+}
+`;
+
+exports[`Test React with create-element input, create-element output fb-www mocks fb-www 1`] = `
+ReactStatistics {
+  "inlinedComponents": 1,
+  "optimizedTrees": 1,
+}
+`;
+
+exports[`Test React with create-element input, create-element output fb-www mocks fb-www 2 1`] = `
+ReactStatistics {
+  "inlinedComponents": 0,
+  "optimizedTrees": 1,
+}
+`;
+
+exports[`Test React with create-element input, create-element output fb-www mocks fb-www 3 1`] = `
 ReactStatistics {
   "inlinedComponents": 0,
   "optimizedTrees": 0,
 }
 `;
 
-exports[`Test React with JSX input, create-element output fb-www mocks fb-www 7 1`] = `
-ReactStatistics {
-  "inlinedComponents": 0,
-  "optimizedTrees": 1,
-}
-`;
-
-exports[`Test React with JSX input, create-element output fb-www mocks fb-www 8 1`] = `
-ReactStatistics {
-  "inlinedComponents": 0,
-  "optimizedTrees": 2,
-}
-`;
-
-exports[`Test React with JSX input, create-element output fb-www mocks fb-www 9 1`] = `
+exports[`Test React with create-element input, create-element output fb-www mocks fb-www 4 1`] = `
+ReactStatistics {
+  "inlinedComponents": 0,
+  "optimizedTrees": 0,
+}
+`;
+
+exports[`Test React with create-element input, create-element output fb-www mocks fb-www 5 1`] = `
+ReactStatistics {
+  "inlinedComponents": 0,
+  "optimizedTrees": 0,
+}
+`;
+
+exports[`Test React with create-element input, create-element output fb-www mocks fb-www 6 1`] = `
+ReactStatistics {
+  "inlinedComponents": 0,
+  "optimizedTrees": 0,
+}
+`;
+
+exports[`Test React with create-element input, create-element output fb-www mocks fb-www 7 1`] = `
+ReactStatistics {
+  "inlinedComponents": 0,
+  "optimizedTrees": 1,
+}
+`;
+
+exports[`Test React with create-element input, create-element output fb-www mocks fb-www 8 1`] = `
+ReactStatistics {
+  "inlinedComponents": 0,
+  "optimizedTrees": 2,
+}
+`;
+
+exports[`Test React with create-element input, create-element output fb-www mocks fb-www 9 1`] = `
 ReactStatistics {
   "inlinedComponents": 6,
   "optimizedTrees": 1,
 }
 `;
 
-exports[`Test React with JSX input, create-element output fb-www mocks repl example 1`] = `
+exports[`Test React with create-element input, create-element output fb-www mocks repl example 1`] = `
 ReactStatistics {
   "inlinedComponents": 6,
   "optimizedTrees": 1,
 }
-`;
-
-exports[`Test React with create-element input, JSX output Class component folding Classes with state 1`] = `
-ReactStatistics {
-  "inlinedComponents": 0,
-  "optimizedTrees": 1,
-}
-`;
-
-exports[`Test React with create-element input, JSX output Class component folding Inheritance chaining 1`] = `
-ReactStatistics {
-  "inlinedComponents": 0,
-  "optimizedTrees": 2,
-}
-`;
-
-exports[`Test React with create-element input, JSX output Class component folding Simple classes #2 1`] = `
-ReactStatistics {
-  "inlinedComponents": 0,
-  "optimizedTrees": 1,
-}
-`;
-
-exports[`Test React with create-element input, JSX output Class component folding Simple classes #3 1`] = `
-ReactStatistics {
-  "inlinedComponents": 0,
-  "optimizedTrees": 2,
-}
-`;
-
-exports[`Test React with create-element input, JSX output Class component folding Simple classes 1`] = `
-ReactStatistics {
-  "inlinedComponents": 1,
-  "optimizedTrees": 1,
-}
-`;
-
-exports[`Test React with create-element input, JSX output Factory class component folding Simple factory classes 1`] = `
-ReactStatistics {
-  "inlinedComponents": 0,
-  "optimizedTrees": 1,
-}
-`;
-
-exports[`Test React with create-element input, JSX output Factory class component folding Simple factory classes 2 1`] = `
-ReactStatistics {
-  "inlinedComponents": 0,
-  "optimizedTrees": 2,
-}
-`;
-
-exports[`Test React with create-element input, JSX output Functional component folding Additional functions closure scope capturing 1`] = `
-ReactStatistics {
-  "inlinedComponents": 0,
-  "optimizedTrees": 1,
-}
-`;
-
-exports[`Test React with create-element input, JSX output Functional component folding Circular reference 1`] = `
-ReactStatistics {
-  "inlinedComponents": 0,
-  "optimizedTrees": 1,
-}
-`;
-
-exports[`Test React with create-element input, JSX output Functional component folding Class component as root 1`] = `
-ReactStatistics {
-  "inlinedComponents": 2,
-  "optimizedTrees": 1,
-}
-`;
-
-exports[`Test React with create-element input, JSX output Functional component folding Class component as root with instance variables #2 1`] = `
-ReactStatistics {
-  "inlinedComponents": 2,
-  "optimizedTrees": 1,
-}
-`;
-
-exports[`Test React with create-element input, JSX output Functional component folding Class component as root with instance variables 1`] = `
-ReactStatistics {
-  "inlinedComponents": 2,
-  "optimizedTrees": 1,
-}
-`;
-
-exports[`Test React with create-element input, JSX output Functional component folding Class component as root with multiple render methods 1`] = `
-ReactStatistics {
-  "inlinedComponents": 2,
-  "optimizedTrees": 1,
-}
-`;
-
-exports[`Test React with create-element input, JSX output Functional component folding Class component as root with props 1`] = `
-ReactStatistics {
-  "inlinedComponents": 2,
-  "optimizedTrees": 1,
-}
-`;
-
-exports[`Test React with create-element input, JSX output Functional component folding Class component as root with refs 1`] = `
-ReactStatistics {
-  "inlinedComponents": 2,
-  "optimizedTrees": 1,
-}
-`;
-
-exports[`Test React with create-element input, JSX output Functional component folding Class component as root with state 1`] = `
-ReactStatistics {
-  "inlinedComponents": 2,
-  "optimizedTrees": 1,
-}
-`;
-
-exports[`Test React with create-element input, JSX output Functional component folding Component type change 1`] = `
-ReactStatistics {
-  "inlinedComponents": 2,
-  "optimizedTrees": 2,
-}
-`;
-
-exports[`Test React with create-element input, JSX output Functional component folding Component type same 1`] = `
-ReactStatistics {
-  "inlinedComponents": 2,
-  "optimizedTrees": 1,
-}
-`;
-
-exports[`Test React with create-element input, JSX output Functional component folding Conditional 1`] = `
-ReactStatistics {
-  "inlinedComponents": 1,
-  "optimizedTrees": 1,
-}
-`;
-
-exports[`Test React with create-element input, JSX output Functional component folding Dynamic context 1`] = `
-ReactStatistics {
-  "inlinedComponents": 1,
-  "optimizedTrees": 1,
-}
-`;
-
-exports[`Test React with create-element input, JSX output Functional component folding Dynamic props 1`] = `
-ReactStatistics {
-  "inlinedComponents": 0,
-  "optimizedTrees": 1,
-}
-`;
-
-exports[`Test React with create-element input, JSX output Functional component folding Key change 1`] = `
-ReactStatistics {
-  "inlinedComponents": 0,
-  "optimizedTrees": 2,
-}
-`;
-
-exports[`Test React with create-element input, JSX output Functional component folding Key change with fragments 1`] = `
-ReactStatistics {
-  "inlinedComponents": 0,
-  "optimizedTrees": 2,
-}
-`;
-
-exports[`Test React with create-element input, JSX output Functional component folding Key nesting 1`] = `
-ReactStatistics {
-  "inlinedComponents": 2,
-  "optimizedTrees": 2,
-}
-`;
-
-exports[`Test React with create-element input, JSX output Functional component folding Key nesting 2 1`] = `
-ReactStatistics {
-  "inlinedComponents": 2,
-  "optimizedTrees": 1,
-}
-`;
-
-exports[`Test React with create-element input, JSX output Functional component folding Key nesting 3 1`] = `
-ReactStatistics {
-  "inlinedComponents": 2,
-  "optimizedTrees": 1,
-}
-`;
-
-exports[`Test React with create-element input, JSX output Functional component folding Key not changing with fragments 1`] = `
-ReactStatistics {
-  "inlinedComponents": 0,
-  "optimizedTrees": 2,
-}
-`;
-
-exports[`Test React with create-element input, JSX output Functional component folding React.cloneElement 1`] = `
-ReactStatistics {
-  "inlinedComponents": 2,
-  "optimizedTrees": 1,
-}
-`;
-
-exports[`Test React with create-element input, JSX output Functional component folding Render array twice 1`] = `
-ReactStatistics {
-  "inlinedComponents": 1,
-  "optimizedTrees": 1,
-}
-`;
-
-exports[`Test React with create-element input, JSX output Functional component folding Render nested array children 1`] = `
-ReactStatistics {
-  "inlinedComponents": 1,
-  "optimizedTrees": 1,
-}
-`;
-
-exports[`Test React with create-element input, JSX output Functional component folding Return text 1`] = `
-ReactStatistics {
-  "inlinedComponents": 2,
-  "optimizedTrees": 1,
-}
-`;
-
-exports[`Test React with create-element input, JSX output Functional component folding Return undefined 1`] = `
-ReactStatistics {
-  "inlinedComponents": 0,
-  "optimizedTrees": 1,
-}
-`;
-
-exports[`Test React with create-element input, JSX output Functional component folding Simple 1`] = `
-ReactStatistics {
-  "inlinedComponents": 3,
-  "optimizedTrees": 1,
-}
-`;
-
-exports[`Test React with create-element input, JSX output Functional component folding Simple 2 1`] = `
-ReactStatistics {
-  "inlinedComponents": 1,
-  "optimizedTrees": 1,
-}
-`;
-
-exports[`Test React with create-element input, JSX output Functional component folding Simple 3 1`] = `
-ReactStatistics {
-  "inlinedComponents": 1,
-  "optimizedTrees": 1,
-}
-`;
-
-exports[`Test React with create-element input, JSX output Functional component folding Simple 4 1`] = `
-ReactStatistics {
-  "inlinedComponents": 0,
-  "optimizedTrees": 2,
-}
-`;
-
-exports[`Test React with create-element input, JSX output Functional component folding Simple 5 1`] = `
-ReactStatistics {
-  "inlinedComponents": 0,
-  "optimizedTrees": 3,
-}
-`;
-
-exports[`Test React with create-element input, JSX output Functional component folding Simple 6 1`] = `
-ReactStatistics {
-  "inlinedComponents": 0,
-  "optimizedTrees": 1,
-}
-`;
-
-exports[`Test React with create-element input, JSX output Functional component folding Simple 7 1`] = `
-ReactStatistics {
-  "inlinedComponents": 0,
-  "optimizedTrees": 1,
-}
-`;
-
-exports[`Test React with create-element input, JSX output Functional component folding Simple children 1`] = `
-ReactStatistics {
-  "inlinedComponents": 2,
-  "optimizedTrees": 1,
-}
-`;
-
-exports[`Test React with create-element input, JSX output Functional component folding Simple fragments 1`] = `
-ReactStatistics {
-  "inlinedComponents": 3,
-  "optimizedTrees": 1,
-}
-`;
-
-exports[`Test React with create-element input, JSX output Functional component folding Simple refs 1`] = `
-ReactStatistics {
-  "inlinedComponents": 1,
-  "optimizedTrees": 1,
-}
-`;
-
-exports[`Test React with create-element input, JSX output Functional component folding Simple with Object.assign #2 1`] = `
-ReactStatistics {
-  "inlinedComponents": 1,
-  "optimizedTrees": 1,
-}
-`;
-
-exports[`Test React with create-element input, JSX output Functional component folding Simple with Object.assign 1`] = `
-ReactStatistics {
-  "inlinedComponents": 1,
-  "optimizedTrees": 1,
-}
-`;
-
-exports[`Test React with create-element input, JSX output Functional component folding Simple with abstract props 1`] = `
-ReactStatistics {
-  "inlinedComponents": 2,
-  "optimizedTrees": 1,
-}
-`;
-
-exports[`Test React with create-element input, JSX output Functional component folding Simple with multiple JSX spreads #3 1`] = `
-ReactStatistics {
-  "inlinedComponents": 0,
-  "optimizedTrees": 1,
-}
-`;
-
-exports[`Test React with create-element input, JSX output Functional component folding Simple with multiple JSX spreads #4 1`] = `
-ReactStatistics {
-  "inlinedComponents": 0,
-  "optimizedTrees": 1,
-}
-`;
-
-exports[`Test React with create-element input, JSX output Functional component folding Simple with multiple JSX spreads #5 1`] = `
-ReactStatistics {
-  "inlinedComponents": 0,
-  "optimizedTrees": 1,
-}
-`;
-
-exports[`Test React with create-element input, JSX output Functional component folding Simple with multiple JSX spreads #6 1`] = `
-ReactStatistics {
-  "inlinedComponents": 0,
-  "optimizedTrees": 1,
-}
-`;
-
-exports[`Test React with create-element input, JSX output Functional component folding Simple with multiple JSX spreads 1`] = `
-ReactStatistics {
-  "inlinedComponents": 2,
-  "optimizedTrees": 1,
-}
-`;
-
-exports[`Test React with create-element input, JSX output fb-www mocks Hacker News app 1`] = `
-ReactStatistics {
-  "inlinedComponents": 3,
-  "optimizedTrees": 1,
-}
-`;
-
-exports[`Test React with create-element input, JSX output fb-www mocks fb-www 1`] = `
-ReactStatistics {
-  "inlinedComponents": 1,
-  "optimizedTrees": 1,
-}
-`;
-
-exports[`Test React with create-element input, JSX output fb-www mocks fb-www 2 1`] = `
-ReactStatistics {
-  "inlinedComponents": 0,
-  "optimizedTrees": 1,
-}
-`;
-
-exports[`Test React with create-element input, JSX output fb-www mocks fb-www 3 1`] = `
-ReactStatistics {
-  "inlinedComponents": 0,
-  "optimizedTrees": 0,
-}
-`;
-
-exports[`Test React with create-element input, JSX output fb-www mocks fb-www 4 1`] = `
-ReactStatistics {
-  "inlinedComponents": 0,
-  "optimizedTrees": 0,
-}
-`;
-
-exports[`Test React with create-element input, JSX output fb-www mocks fb-www 5 1`] = `
-ReactStatistics {
-  "inlinedComponents": 0,
-  "optimizedTrees": 0,
-}
-`;
-
-exports[`Test React with create-element input, JSX output fb-www mocks fb-www 6 1`] = `
-ReactStatistics {
-  "inlinedComponents": 0,
-  "optimizedTrees": 0,
-}
-`;
-
-exports[`Test React with create-element input, JSX output fb-www mocks fb-www 7 1`] = `
-ReactStatistics {
-  "inlinedComponents": 0,
-  "optimizedTrees": 1,
-}
-`;
-
-exports[`Test React with create-element input, JSX output fb-www mocks fb-www 8 1`] = `
-ReactStatistics {
-  "inlinedComponents": 0,
-  "optimizedTrees": 2,
-}
-`;
-
-exports[`Test React with create-element input, JSX output fb-www mocks fb-www 9 1`] = `
-ReactStatistics {
-  "inlinedComponents": 6,
-  "optimizedTrees": 1,
-}
-`;
-
-exports[`Test React with create-element input, JSX output fb-www mocks repl example 1`] = `
-ReactStatistics {
-  "inlinedComponents": 6,
-  "optimizedTrees": 1,
-}
-`;
-
-exports[`Test React with create-element input, create-element output Class component folding Classes with state 1`] = `
-ReactStatistics {
-  "inlinedComponents": 0,
-  "optimizedTrees": 1,
-}
-`;
-
-exports[`Test React with create-element input, create-element output Class component folding Inheritance chaining 1`] = `
-ReactStatistics {
-  "inlinedComponents": 0,
-  "optimizedTrees": 2,
-}
-`;
-
-exports[`Test React with create-element input, create-element output Class component folding Simple classes #2 1`] = `
-ReactStatistics {
-  "inlinedComponents": 0,
-  "optimizedTrees": 1,
-}
-`;
-
-exports[`Test React with create-element input, create-element output Class component folding Simple classes #3 1`] = `
-ReactStatistics {
-  "inlinedComponents": 0,
-  "optimizedTrees": 2,
-}
-`;
-
-exports[`Test React with create-element input, create-element output Class component folding Simple classes 1`] = `
-ReactStatistics {
-  "inlinedComponents": 1,
-  "optimizedTrees": 1,
-}
-`;
-
-exports[`Test React with create-element input, create-element output Factory class component folding Simple factory classes 1`] = `
-ReactStatistics {
-  "inlinedComponents": 0,
-  "optimizedTrees": 1,
-}
-`;
-
-exports[`Test React with create-element input, create-element output Factory class component folding Simple factory classes 2 1`] = `
-ReactStatistics {
-  "inlinedComponents": 0,
-  "optimizedTrees": 2,
-}
-`;
-
-exports[`Test React with create-element input, create-element output Functional component folding Additional functions closure scope capturing 1`] = `
-ReactStatistics {
-  "inlinedComponents": 0,
-  "optimizedTrees": 1,
-}
-`;
-
-exports[`Test React with create-element input, create-element output Functional component folding Circular reference 1`] = `
-ReactStatistics {
-  "inlinedComponents": 0,
-  "optimizedTrees": 1,
-}
-`;
-
-exports[`Test React with create-element input, create-element output Functional component folding Class component as root 1`] = `
-ReactStatistics {
-  "inlinedComponents": 2,
-  "optimizedTrees": 1,
-}
-`;
-
-exports[`Test React with create-element input, create-element output Functional component folding Class component as root with instance variables #2 1`] = `
-ReactStatistics {
-  "inlinedComponents": 2,
-  "optimizedTrees": 1,
-}
-`;
-
-exports[`Test React with create-element input, create-element output Functional component folding Class component as root with instance variables 1`] = `
-ReactStatistics {
-  "inlinedComponents": 2,
-  "optimizedTrees": 1,
-}
-`;
-
-exports[`Test React with create-element input, create-element output Functional component folding Class component as root with multiple render methods 1`] = `
-ReactStatistics {
-  "inlinedComponents": 2,
-  "optimizedTrees": 1,
-}
-`;
-
-exports[`Test React with create-element input, create-element output Functional component folding Class component as root with props 1`] = `
-ReactStatistics {
-  "inlinedComponents": 2,
-  "optimizedTrees": 1,
-}
-`;
-
-exports[`Test React with create-element input, create-element output Functional component folding Class component as root with refs 1`] = `
-ReactStatistics {
-  "inlinedComponents": 2,
-  "optimizedTrees": 1,
-}
-`;
-
-exports[`Test React with create-element input, create-element output Functional component folding Class component as root with state 1`] = `
-ReactStatistics {
-  "inlinedComponents": 2,
-  "optimizedTrees": 1,
-}
-`;
-
-exports[`Test React with create-element input, create-element output Functional component folding Component type change 1`] = `
-ReactStatistics {
-  "inlinedComponents": 2,
-  "optimizedTrees": 2,
-}
-`;
-
-exports[`Test React with create-element input, create-element output Functional component folding Component type same 1`] = `
-ReactStatistics {
-  "inlinedComponents": 2,
-  "optimizedTrees": 1,
-}
-`;
-
-exports[`Test React with create-element input, create-element output Functional component folding Conditional 1`] = `
-ReactStatistics {
-  "inlinedComponents": 1,
-  "optimizedTrees": 1,
-}
-`;
-
-exports[`Test React with create-element input, create-element output Functional component folding Dynamic context 1`] = `
-ReactStatistics {
-  "inlinedComponents": 1,
-  "optimizedTrees": 1,
-}
-`;
-
-exports[`Test React with create-element input, create-element output Functional component folding Dynamic props 1`] = `
-ReactStatistics {
-  "inlinedComponents": 0,
-  "optimizedTrees": 1,
-}
-`;
-
-exports[`Test React with create-element input, create-element output Functional component folding Key change 1`] = `
-ReactStatistics {
-  "inlinedComponents": 0,
-  "optimizedTrees": 2,
-}
-`;
-
-exports[`Test React with create-element input, create-element output Functional component folding Key change with fragments 1`] = `
-ReactStatistics {
-  "inlinedComponents": 0,
-  "optimizedTrees": 2,
-}
-`;
-
-exports[`Test React with create-element input, create-element output Functional component folding Key nesting 1`] = `
-ReactStatistics {
-  "inlinedComponents": 2,
-  "optimizedTrees": 2,
-}
-`;
-
-exports[`Test React with create-element input, create-element output Functional component folding Key nesting 2 1`] = `
-ReactStatistics {
-  "inlinedComponents": 2,
-  "optimizedTrees": 1,
-}
-`;
-
-exports[`Test React with create-element input, create-element output Functional component folding Key nesting 3 1`] = `
-ReactStatistics {
-  "inlinedComponents": 2,
-  "optimizedTrees": 1,
-}
-`;
-
-exports[`Test React with create-element input, create-element output Functional component folding Key not changing with fragments 1`] = `
-ReactStatistics {
-  "inlinedComponents": 0,
-  "optimizedTrees": 2,
-}
-`;
-
-exports[`Test React with create-element input, create-element output Functional component folding React.cloneElement 1`] = `
-ReactStatistics {
-  "inlinedComponents": 2,
-  "optimizedTrees": 1,
-}
-`;
-
-exports[`Test React with create-element input, create-element output Functional component folding Render array twice 1`] = `
-ReactStatistics {
-  "inlinedComponents": 1,
-  "optimizedTrees": 1,
-}
-`;
-
-exports[`Test React with create-element input, create-element output Functional component folding Render nested array children 1`] = `
-ReactStatistics {
-  "inlinedComponents": 1,
-  "optimizedTrees": 1,
-}
-`;
-
-exports[`Test React with create-element input, create-element output Functional component folding Return text 1`] = `
-ReactStatistics {
-  "inlinedComponents": 2,
-  "optimizedTrees": 1,
-}
-`;
-
-exports[`Test React with create-element input, create-element output Functional component folding Return undefined 1`] = `
-ReactStatistics {
-  "inlinedComponents": 0,
-  "optimizedTrees": 1,
-}
-`;
-
-exports[`Test React with create-element input, create-element output Functional component folding Simple 1`] = `
-ReactStatistics {
-  "inlinedComponents": 3,
-  "optimizedTrees": 1,
-}
-`;
-
-exports[`Test React with create-element input, create-element output Functional component folding Simple 2 1`] = `
-ReactStatistics {
-  "inlinedComponents": 1,
-  "optimizedTrees": 1,
-}
-`;
-
-exports[`Test React with create-element input, create-element output Functional component folding Simple 3 1`] = `
-ReactStatistics {
-  "inlinedComponents": 1,
-  "optimizedTrees": 1,
-}
-`;
-
-exports[`Test React with create-element input, create-element output Functional component folding Simple 4 1`] = `
-ReactStatistics {
-  "inlinedComponents": 0,
-  "optimizedTrees": 2,
-}
-`;
-
-exports[`Test React with create-element input, create-element output Functional component folding Simple 5 1`] = `
-ReactStatistics {
-  "inlinedComponents": 0,
-  "optimizedTrees": 3,
-}
-`;
-
-exports[`Test React with create-element input, create-element output Functional component folding Simple 6 1`] = `
-ReactStatistics {
-  "inlinedComponents": 0,
-  "optimizedTrees": 1,
-}
-`;
-
-exports[`Test React with create-element input, create-element output Functional component folding Simple 7 1`] = `
-ReactStatistics {
-  "inlinedComponents": 0,
-  "optimizedTrees": 1,
-}
-`;
-
-exports[`Test React with create-element input, create-element output Functional component folding Simple children 1`] = `
-ReactStatistics {
-  "inlinedComponents": 2,
-  "optimizedTrees": 1,
-}
-`;
-
-exports[`Test React with create-element input, create-element output Functional component folding Simple fragments 1`] = `
-ReactStatistics {
-  "inlinedComponents": 3,
-  "optimizedTrees": 1,
-}
-`;
-
-exports[`Test React with create-element input, create-element output Functional component folding Simple refs 1`] = `
-ReactStatistics {
-  "inlinedComponents": 1,
-  "optimizedTrees": 1,
-}
-`;
-
-exports[`Test React with create-element input, create-element output Functional component folding Simple with Object.assign #2 1`] = `
-ReactStatistics {
-  "inlinedComponents": 1,
-  "optimizedTrees": 1,
-}
-`;
-
-<<<<<<< HEAD
-exports[`Test React with create-element input, create-element output Functional component folding Simple with Object.assign 1`] = `
-=======
-exports[`Test React (create-element) Functional component folding Simple with Object.assign #3 1`] = `
-ReactStatistics {
-  "inlinedComponents": 0,
-  "optimizedTrees": 1,
-}
-`;
-
-exports[`Test React (create-element) Functional component folding Simple with Object.assign #4 1`] = `
-ReactStatistics {
-  "inlinedComponents": 0,
-  "optimizedTrees": 1,
-}
-`;
-
-exports[`Test React (create-element) Functional component folding Simple with Object.assign #5 1`] = `
-ReactStatistics {
-  "inlinedComponents": 0,
-  "optimizedTrees": 1,
-}
-`;
-
-exports[`Test React (create-element) Functional component folding Simple with Object.assign 1`] = `
->>>>>>> 4fefa2b1
-ReactStatistics {
-  "inlinedComponents": 1,
-  "optimizedTrees": 1,
-}
-`;
-
-exports[`Test React with create-element input, create-element output Functional component folding Simple with abstract props 1`] = `
-ReactStatistics {
-  "inlinedComponents": 2,
-  "optimizedTrees": 1,
-}
-`;
-
-exports[`Test React with create-element input, create-element output Functional component folding Simple with multiple JSX spreads #3 1`] = `
-ReactStatistics {
-  "inlinedComponents": 0,
-  "optimizedTrees": 1,
-}
-`;
-
-exports[`Test React with create-element input, create-element output Functional component folding Simple with multiple JSX spreads #4 1`] = `
-ReactStatistics {
-  "inlinedComponents": 0,
-  "optimizedTrees": 1,
-}
-`;
-
-exports[`Test React with create-element input, create-element output Functional component folding Simple with multiple JSX spreads #5 1`] = `
-ReactStatistics {
-  "inlinedComponents": 0,
-  "optimizedTrees": 1,
-}
-`;
-
-exports[`Test React with create-element input, create-element output Functional component folding Simple with multiple JSX spreads #6 1`] = `
-ReactStatistics {
-  "inlinedComponents": 0,
-  "optimizedTrees": 1,
-}
-`;
-
-exports[`Test React with create-element input, create-element output Functional component folding Simple with multiple JSX spreads 1`] = `
-ReactStatistics {
-  "inlinedComponents": 2,
-  "optimizedTrees": 1,
-}
-`;
-
-exports[`Test React with create-element input, create-element output fb-www mocks Hacker News app 1`] = `
-ReactStatistics {
-  "inlinedComponents": 3,
-  "optimizedTrees": 1,
-}
-`;
-
-exports[`Test React with create-element input, create-element output fb-www mocks fb-www 1`] = `
-ReactStatistics {
-  "inlinedComponents": 1,
-  "optimizedTrees": 1,
-}
-`;
-
-exports[`Test React with create-element input, create-element output fb-www mocks fb-www 2 1`] = `
-ReactStatistics {
-  "inlinedComponents": 0,
-  "optimizedTrees": 1,
-}
-`;
-
-exports[`Test React with create-element input, create-element output fb-www mocks fb-www 3 1`] = `
-ReactStatistics {
-  "inlinedComponents": 0,
-  "optimizedTrees": 0,
-}
-`;
-
-exports[`Test React with create-element input, create-element output fb-www mocks fb-www 4 1`] = `
-ReactStatistics {
-  "inlinedComponents": 0,
-  "optimizedTrees": 0,
-}
-`;
-
-exports[`Test React with create-element input, create-element output fb-www mocks fb-www 5 1`] = `
-ReactStatistics {
-  "inlinedComponents": 0,
-  "optimizedTrees": 0,
-}
-`;
-
-exports[`Test React with create-element input, create-element output fb-www mocks fb-www 6 1`] = `
-ReactStatistics {
-  "inlinedComponents": 0,
-  "optimizedTrees": 0,
-}
-`;
-
-exports[`Test React with create-element input, create-element output fb-www mocks fb-www 7 1`] = `
-ReactStatistics {
-  "inlinedComponents": 0,
-  "optimizedTrees": 1,
-}
-`;
-
-exports[`Test React with create-element input, create-element output fb-www mocks fb-www 8 1`] = `
-ReactStatistics {
-  "inlinedComponents": 0,
-  "optimizedTrees": 2,
-}
-`;
-
-exports[`Test React with create-element input, create-element output fb-www mocks fb-www 9 1`] = `
-ReactStatistics {
-  "inlinedComponents": 6,
-  "optimizedTrees": 1,
-}
-`;
-
-exports[`Test React with create-element input, create-element output fb-www mocks repl example 1`] = `
-ReactStatistics {
-  "inlinedComponents": 6,
-  "optimizedTrees": 1,
-}
 `;