// Jest Snapshot v1, https://goo.gl/fbAQLP

exports[`Test React with JSX input, JSX output Class component folding Classes with state 1`] = `
ReactStatistics {
  "inlinedComponents": 0,
  "optimizedTrees": 1,
}
`;

exports[`Test React with JSX input, JSX output Class component folding Inheritance chaining 1`] = `
ReactStatistics {
  "inlinedComponents": 0,
  "optimizedTrees": 2,
}
`;

exports[`Test React with JSX input, JSX output Class component folding Simple classes #2 1`] = `
ReactStatistics {
  "inlinedComponents": 0,
  "optimizedTrees": 1,
}
`;

exports[`Test React with JSX input, JSX output Class component folding Simple classes #3 1`] = `
ReactStatistics {
  "inlinedComponents": 0,
  "optimizedTrees": 2,
}
`;

exports[`Test React with JSX input, JSX output Class component folding Simple classes 1`] = `
ReactStatistics {
  "inlinedComponents": 1,
  "optimizedTrees": 1,
}
`;

exports[`Test React with JSX input, JSX output Factory class component folding Simple factory classes 1`] = `
ReactStatistics {
  "inlinedComponents": 0,
  "optimizedTrees": 1,
}
`;

exports[`Test React with JSX input, JSX output Factory class component folding Simple factory classes 2 1`] = `
ReactStatistics {
  "inlinedComponents": 0,
  "optimizedTrees": 2,
}
`;

exports[`Test React with JSX input, JSX output Functional component folding Additional functions closure scope capturing 1`] = `
ReactStatistics {
  "inlinedComponents": 0,
  "optimizedTrees": 1,
}
`;

exports[`Test React with JSX input, JSX output Functional component folding Circular reference 1`] = `
ReactStatistics {
  "inlinedComponents": 0,
  "optimizedTrees": 1,
}
`;

exports[`Test React with JSX input, JSX output Functional component folding Class component as root 1`] = `
ReactStatistics {
  "inlinedComponents": 2,
  "optimizedTrees": 1,
}
`;

exports[`Test React with JSX input, JSX output Functional component folding Class component as root with instance variables #2 1`] = `
ReactStatistics {
  "inlinedComponents": 2,
  "optimizedTrees": 1,
}
`;

exports[`Test React with JSX input, JSX output Functional component folding Class component as root with instance variables 1`] = `
ReactStatistics {
  "inlinedComponents": 2,
  "optimizedTrees": 1,
}
`;

exports[`Test React with JSX input, JSX output Functional component folding Class component as root with multiple render methods 1`] = `
ReactStatistics {
  "inlinedComponents": 2,
  "optimizedTrees": 1,
}
`;

exports[`Test React with JSX input, JSX output Functional component folding Class component as root with props 1`] = `
ReactStatistics {
  "inlinedComponents": 2,
  "optimizedTrees": 1,
}
`;

exports[`Test React with JSX input, JSX output Functional component folding Class component as root with refs 1`] = `
ReactStatistics {
  "inlinedComponents": 2,
  "optimizedTrees": 1,
}
`;

exports[`Test React with JSX input, JSX output Functional component folding Class component as root with state 1`] = `
ReactStatistics {
  "inlinedComponents": 2,
  "optimizedTrees": 1,
}
`;

exports[`Test React with JSX input, JSX output Functional component folding Component type change 1`] = `
ReactStatistics {
  "inlinedComponents": 2,
  "optimizedTrees": 2,
}
`;

exports[`Test React with JSX input, JSX output Functional component folding Component type same 1`] = `
ReactStatistics {
  "inlinedComponents": 2,
  "optimizedTrees": 1,
}
`;

exports[`Test React with JSX input, JSX output Functional component folding Conditional 1`] = `
ReactStatistics {
  "inlinedComponents": 1,
  "optimizedTrees": 1,
}
`;

exports[`Test React with JSX input, JSX output Functional component folding Dynamic context 1`] = `
ReactStatistics {
  "inlinedComponents": 1,
  "optimizedTrees": 1,
}
`;

exports[`Test React with JSX input, JSX output Functional component folding Dynamic props 1`] = `
ReactStatistics {
  "inlinedComponents": 0,
  "optimizedTrees": 1,
}
`;

exports[`Test React with JSX input, JSX output Functional component folding Key change 1`] = `
ReactStatistics {
  "inlinedComponents": 0,
  "optimizedTrees": 2,
}
`;

exports[`Test React with JSX input, JSX output Functional component folding Key change with fragments 1`] = `
ReactStatistics {
  "inlinedComponents": 0,
  "optimizedTrees": 2,
}
`;

exports[`Test React with JSX input, JSX output Functional component folding Key nesting 1`] = `
ReactStatistics {
  "inlinedComponents": 2,
  "optimizedTrees": 2,
}
`;

exports[`Test React with JSX input, JSX output Functional component folding Key nesting 2 1`] = `
ReactStatistics {
  "inlinedComponents": 2,
  "optimizedTrees": 1,
}
`;

exports[`Test React with JSX input, JSX output Functional component folding Key nesting 3 1`] = `
ReactStatistics {
  "inlinedComponents": 2,
  "optimizedTrees": 1,
}
`;

exports[`Test React with JSX input, JSX output Functional component folding Key not changing with fragments 1`] = `
ReactStatistics {
  "inlinedComponents": 0,
  "optimizedTrees": 2,
}
`;

exports[`Test React with JSX input, JSX output Functional component folding React.cloneElement 1`] = `
ReactStatistics {
  "inlinedComponents": 2,
  "optimizedTrees": 1,
}
`;

exports[`Test React with JSX input, JSX output Functional component folding Return text 1`] = `
ReactStatistics {
  "inlinedComponents": 2,
  "optimizedTrees": 1,
}
`;

exports[`Test React with JSX input, JSX output Functional component folding Return undefined 1`] = `
ReactStatistics {
  "inlinedComponents": 0,
  "optimizedTrees": 1,
}
`;

exports[`Test React with JSX input, JSX output Functional component folding Simple 1`] = `
ReactStatistics {
  "inlinedComponents": 3,
  "optimizedTrees": 1,
}
`;

exports[`Test React with JSX input, JSX output Functional component folding Simple 2 1`] = `
ReactStatistics {
  "inlinedComponents": 1,
  "optimizedTrees": 1,
}
`;

exports[`Test React with JSX input, JSX output Functional component folding Simple 3 1`] = `
ReactStatistics {
  "inlinedComponents": 1,
  "optimizedTrees": 1,
}
`;

exports[`Test React with JSX input, JSX output Functional component folding Simple 4 1`] = `
ReactStatistics {
  "inlinedComponents": 0,
  "optimizedTrees": 2,
}
`;

exports[`Test React with JSX input, JSX output Functional component folding Simple 5 1`] = `
ReactStatistics {
  "inlinedComponents": 0,
  "optimizedTrees": 3,
}
`;

exports[`Test React with JSX input, JSX output Functional component folding Simple 6 1`] = `
ReactStatistics {
  "inlinedComponents": 0,
  "optimizedTrees": 1,
}
`;

<<<<<<< HEAD
exports[`Test React with JSX input, JSX output Functional component folding Simple children 1`] = `
=======
exports[`Test React (JSX) Functional component folding Simple 7 1`] = `
ReactStatistics {
  "inlinedComponents": 0,
  "optimizedTrees": 1,
}
`;

exports[`Test React (JSX) Functional component folding Simple children 1`] = `
>>>>>>> 0b286d95
ReactStatistics {
  "inlinedComponents": 2,
  "optimizedTrees": 1,
}
`;

exports[`Test React with JSX input, JSX output Functional component folding Simple fragments 1`] = `
ReactStatistics {
  "inlinedComponents": 3,
  "optimizedTrees": 1,
}
`;

exports[`Test React with JSX input, JSX output Functional component folding Simple refs 1`] = `
ReactStatistics {
  "inlinedComponents": 1,
  "optimizedTrees": 1,
}
`;

<<<<<<< HEAD
exports[`Test React with JSX input, JSX output Functional component folding Simple with abstract props 1`] = `
ReactStatistics {
  "inlinedComponents": 2,
  "optimizedTrees": 1,
}
`;

exports[`Test React with JSX input, JSX output Functional component folding Simple with multiple JSX spreads 1`] = `
ReactStatistics {
  "inlinedComponents": 2,
  "optimizedTrees": 1,
}
`;

exports[`Test React with JSX input, JSX output fb-www mocks fb-www 1`] = `
ReactStatistics {
  "inlinedComponents": 1,
  "optimizedTrees": 1,
}
`;

exports[`Test React with JSX input, JSX output fb-www mocks fb-www 2 1`] = `
ReactStatistics {
  "inlinedComponents": 0,
  "optimizedTrees": 1,
}
`;

exports[`Test React with JSX input, JSX output fb-www mocks fb-www 3 1`] = `
ReactStatistics {
  "inlinedComponents": 0,
  "optimizedTrees": 0,
}
`;

exports[`Test React with JSX input, JSX output fb-www mocks fb-www 4 1`] = `
ReactStatistics {
  "inlinedComponents": 0,
  "optimizedTrees": 0,
}
`;

exports[`Test React with JSX input, JSX output fb-www mocks fb-www 5 1`] = `
ReactStatistics {
  "inlinedComponents": 0,
  "optimizedTrees": 0,
}
`;

exports[`Test React with JSX input, JSX output fb-www mocks fb-www 6 1`] = `
ReactStatistics {
  "inlinedComponents": 0,
  "optimizedTrees": 0,
}
`;

exports[`Test React with JSX input, JSX output fb-www mocks fb-www 7 1`] = `
ReactStatistics {
  "inlinedComponents": 0,
  "optimizedTrees": 1,
}
`;

exports[`Test React with JSX input, JSX output fb-www mocks fb-www 8 1`] = `
ReactStatistics {
  "inlinedComponents": 0,
  "optimizedTrees": 2,
}
`;

exports[`Test React with JSX input, JSX output fb-www mocks repl example 1`] = `
ReactStatistics {
  "inlinedComponents": 6,
  "optimizedTrees": 1,
}
`;

exports[`Test React with JSX input, create-element output Class component folding Classes with state 1`] = `
ReactStatistics {
  "inlinedComponents": 0,
  "optimizedTrees": 1,
}
`;

exports[`Test React with JSX input, create-element output Class component folding Inheritance chaining 1`] = `
ReactStatistics {
  "inlinedComponents": 0,
  "optimizedTrees": 2,
}
`;

exports[`Test React with JSX input, create-element output Class component folding Simple classes #2 1`] = `
ReactStatistics {
  "inlinedComponents": 0,
  "optimizedTrees": 1,
}
`;

exports[`Test React with JSX input, create-element output Class component folding Simple classes #3 1`] = `
ReactStatistics {
  "inlinedComponents": 0,
  "optimizedTrees": 2,
}
`;

exports[`Test React with JSX input, create-element output Class component folding Simple classes 1`] = `
ReactStatistics {
  "inlinedComponents": 1,
  "optimizedTrees": 1,
}
`;

exports[`Test React with JSX input, create-element output Factory class component folding Simple factory classes 1`] = `
ReactStatistics {
  "inlinedComponents": 0,
  "optimizedTrees": 1,
}
`;

exports[`Test React with JSX input, create-element output Factory class component folding Simple factory classes 2 1`] = `
ReactStatistics {
  "inlinedComponents": 0,
  "optimizedTrees": 2,
}
`;

exports[`Test React with JSX input, create-element output Functional component folding Additional functions closure scope capturing 1`] = `
ReactStatistics {
  "inlinedComponents": 0,
  "optimizedTrees": 1,
}
`;

exports[`Test React with JSX input, create-element output Functional component folding Circular reference 1`] = `
ReactStatistics {
  "inlinedComponents": 0,
  "optimizedTrees": 1,
}
`;

exports[`Test React with JSX input, create-element output Functional component folding Class component as root 1`] = `
ReactStatistics {
  "inlinedComponents": 2,
  "optimizedTrees": 1,
}
`;

exports[`Test React with JSX input, create-element output Functional component folding Class component as root with instance variables #2 1`] = `
ReactStatistics {
  "inlinedComponents": 2,
  "optimizedTrees": 1,
}
`;

exports[`Test React with JSX input, create-element output Functional component folding Class component as root with instance variables 1`] = `
ReactStatistics {
  "inlinedComponents": 2,
  "optimizedTrees": 1,
}
`;

exports[`Test React with JSX input, create-element output Functional component folding Class component as root with multiple render methods 1`] = `
ReactStatistics {
  "inlinedComponents": 2,
  "optimizedTrees": 1,
}
`;

exports[`Test React with JSX input, create-element output Functional component folding Class component as root with props 1`] = `
ReactStatistics {
  "inlinedComponents": 2,
  "optimizedTrees": 1,
}
`;

exports[`Test React with JSX input, create-element output Functional component folding Class component as root with refs 1`] = `
ReactStatistics {
  "inlinedComponents": 2,
  "optimizedTrees": 1,
}
`;

exports[`Test React with JSX input, create-element output Functional component folding Class component as root with state 1`] = `
ReactStatistics {
  "inlinedComponents": 2,
  "optimizedTrees": 1,
}
`;

exports[`Test React with JSX input, create-element output Functional component folding Component type change 1`] = `
ReactStatistics {
  "inlinedComponents": 2,
  "optimizedTrees": 2,
}
`;

exports[`Test React with JSX input, create-element output Functional component folding Component type same 1`] = `
ReactStatistics {
  "inlinedComponents": 2,
  "optimizedTrees": 1,
}
`;

exports[`Test React with JSX input, create-element output Functional component folding Conditional 1`] = `
ReactStatistics {
  "inlinedComponents": 1,
  "optimizedTrees": 1,
}
`;

exports[`Test React with JSX input, create-element output Functional component folding Dynamic context 1`] = `
ReactStatistics {
  "inlinedComponents": 1,
  "optimizedTrees": 1,
}
`;

exports[`Test React with JSX input, create-element output Functional component folding Dynamic props 1`] = `
ReactStatistics {
  "inlinedComponents": 0,
  "optimizedTrees": 1,
}
`;

exports[`Test React with JSX input, create-element output Functional component folding Key change 1`] = `
ReactStatistics {
  "inlinedComponents": 0,
  "optimizedTrees": 2,
}
`;

exports[`Test React with JSX input, create-element output Functional component folding Key change with fragments 1`] = `
ReactStatistics {
  "inlinedComponents": 0,
  "optimizedTrees": 2,
}
`;

exports[`Test React with JSX input, create-element output Functional component folding Key nesting 1`] = `
ReactStatistics {
  "inlinedComponents": 2,
  "optimizedTrees": 2,
}
`;

exports[`Test React with JSX input, create-element output Functional component folding Key nesting 2 1`] = `
ReactStatistics {
  "inlinedComponents": 2,
  "optimizedTrees": 1,
}
`;

exports[`Test React with JSX input, create-element output Functional component folding Key nesting 3 1`] = `
ReactStatistics {
  "inlinedComponents": 2,
  "optimizedTrees": 1,
}
`;

exports[`Test React with JSX input, create-element output Functional component folding Key not changing with fragments 1`] = `
ReactStatistics {
  "inlinedComponents": 0,
  "optimizedTrees": 2,
}
`;

exports[`Test React with JSX input, create-element output Functional component folding React.cloneElement 1`] = `
ReactStatistics {
  "inlinedComponents": 2,
  "optimizedTrees": 1,
}
`;

exports[`Test React with JSX input, create-element output Functional component folding Return text 1`] = `
ReactStatistics {
  "inlinedComponents": 2,
  "optimizedTrees": 1,
}
`;

exports[`Test React with JSX input, create-element output Functional component folding Return undefined 1`] = `
ReactStatistics {
  "inlinedComponents": 0,
  "optimizedTrees": 1,
}
`;

exports[`Test React with JSX input, create-element output Functional component folding Simple 1`] = `
ReactStatistics {
  "inlinedComponents": 3,
  "optimizedTrees": 1,
}
`;

exports[`Test React with JSX input, create-element output Functional component folding Simple 2 1`] = `
ReactStatistics {
  "inlinedComponents": 1,
  "optimizedTrees": 1,
}
`;

exports[`Test React with JSX input, create-element output Functional component folding Simple 3 1`] = `
ReactStatistics {
  "inlinedComponents": 1,
  "optimizedTrees": 1,
}
`;

exports[`Test React with JSX input, create-element output Functional component folding Simple 4 1`] = `
ReactStatistics {
  "inlinedComponents": 0,
  "optimizedTrees": 2,
}
`;

exports[`Test React with JSX input, create-element output Functional component folding Simple 5 1`] = `
ReactStatistics {
  "inlinedComponents": 0,
  "optimizedTrees": 3,
}
`;

exports[`Test React with JSX input, create-element output Functional component folding Simple 6 1`] = `
ReactStatistics {
  "inlinedComponents": 0,
  "optimizedTrees": 1,
}
`;

exports[`Test React with JSX input, create-element output Functional component folding Simple children 1`] = `
ReactStatistics {
  "inlinedComponents": 2,
  "optimizedTrees": 1,
}
`;

exports[`Test React with JSX input, create-element output Functional component folding Simple fragments 1`] = `
ReactStatistics {
  "inlinedComponents": 3,
  "optimizedTrees": 1,
}
`;

exports[`Test React with JSX input, create-element output Functional component folding Simple refs 1`] = `
ReactStatistics {
  "inlinedComponents": 1,
  "optimizedTrees": 1,
}
`;

exports[`Test React with JSX input, create-element output Functional component folding Simple with abstract props 1`] = `
ReactStatistics {
  "inlinedComponents": 2,
  "optimizedTrees": 1,
}
`;

exports[`Test React with JSX input, create-element output Functional component folding Simple with multiple JSX spreads 1`] = `
ReactStatistics {
  "inlinedComponents": 2,
  "optimizedTrees": 1,
}
`;

exports[`Test React with JSX input, create-element output fb-www mocks fb-www 1`] = `
ReactStatistics {
  "inlinedComponents": 1,
  "optimizedTrees": 1,
}
`;

exports[`Test React with JSX input, create-element output fb-www mocks fb-www 2 1`] = `
ReactStatistics {
  "inlinedComponents": 0,
  "optimizedTrees": 1,
}
`;

exports[`Test React with JSX input, create-element output fb-www mocks fb-www 3 1`] = `
ReactStatistics {
  "inlinedComponents": 0,
  "optimizedTrees": 0,
}
`;

exports[`Test React with JSX input, create-element output fb-www mocks fb-www 4 1`] = `
ReactStatistics {
  "inlinedComponents": 0,
  "optimizedTrees": 0,
}
`;

exports[`Test React with JSX input, create-element output fb-www mocks fb-www 5 1`] = `
ReactStatistics {
  "inlinedComponents": 0,
  "optimizedTrees": 0,
}
`;

exports[`Test React with JSX input, create-element output fb-www mocks fb-www 6 1`] = `
=======
exports[`Test React (JSX) fb-www mocks Hacker News app 1`] = `
>>>>>>> 0b286d95
ReactStatistics {
  "inlinedComponents": 0,
  "optimizedTrees": 0,
}
`;

<<<<<<< HEAD
exports[`Test React with JSX input, create-element output fb-www mocks fb-www 7 1`] = `
ReactStatistics {
  "inlinedComponents": 0,
  "optimizedTrees": 1,
}
`;

exports[`Test React with JSX input, create-element output fb-www mocks fb-www 8 1`] = `
ReactStatistics {
  "inlinedComponents": 0,
  "optimizedTrees": 2,
}
`;

exports[`Test React with JSX input, create-element output fb-www mocks repl example 1`] = `
ReactStatistics {
  "inlinedComponents": 6,
  "optimizedTrees": 1,
}
`;

exports[`Test React with create-element input, JSX output Class component folding Classes with state 1`] = `
ReactStatistics {
  "inlinedComponents": 0,
  "optimizedTrees": 1,
}
`;

exports[`Test React with create-element input, JSX output Class component folding Inheritance chaining 1`] = `
ReactStatistics {
  "inlinedComponents": 0,
  "optimizedTrees": 2,
}
`;

exports[`Test React with create-element input, JSX output Class component folding Simple classes #2 1`] = `
ReactStatistics {
  "inlinedComponents": 0,
  "optimizedTrees": 1,
}
`;

exports[`Test React with create-element input, JSX output Class component folding Simple classes #3 1`] = `
ReactStatistics {
  "inlinedComponents": 0,
  "optimizedTrees": 2,
}
`;

exports[`Test React with create-element input, JSX output Class component folding Simple classes 1`] = `
ReactStatistics {
  "inlinedComponents": 1,
  "optimizedTrees": 1,
}
`;

exports[`Test React with create-element input, JSX output Factory class component folding Simple factory classes 1`] = `
ReactStatistics {
  "inlinedComponents": 0,
  "optimizedTrees": 1,
}
`;

exports[`Test React with create-element input, JSX output Factory class component folding Simple factory classes 2 1`] = `
ReactStatistics {
  "inlinedComponents": 0,
  "optimizedTrees": 2,
}
`;

exports[`Test React with create-element input, JSX output Functional component folding Additional functions closure scope capturing 1`] = `
ReactStatistics {
  "inlinedComponents": 0,
  "optimizedTrees": 1,
}
`;

exports[`Test React with create-element input, JSX output Functional component folding Circular reference 1`] = `
ReactStatistics {
  "inlinedComponents": 0,
  "optimizedTrees": 1,
}
`;

exports[`Test React with create-element input, JSX output Functional component folding Class component as root 1`] = `
ReactStatistics {
  "inlinedComponents": 2,
  "optimizedTrees": 1,
}
`;

exports[`Test React with create-element input, JSX output Functional component folding Class component as root with instance variables #2 1`] = `
ReactStatistics {
  "inlinedComponents": 2,
  "optimizedTrees": 1,
}
`;

exports[`Test React with create-element input, JSX output Functional component folding Class component as root with instance variables 1`] = `
ReactStatistics {
  "inlinedComponents": 2,
  "optimizedTrees": 1,
}
`;

exports[`Test React with create-element input, JSX output Functional component folding Class component as root with multiple render methods 1`] = `
ReactStatistics {
  "inlinedComponents": 2,
  "optimizedTrees": 1,
}
`;

exports[`Test React with create-element input, JSX output Functional component folding Class component as root with props 1`] = `
ReactStatistics {
  "inlinedComponents": 2,
  "optimizedTrees": 1,
}
`;

exports[`Test React with create-element input, JSX output Functional component folding Class component as root with refs 1`] = `
ReactStatistics {
  "inlinedComponents": 2,
  "optimizedTrees": 1,
}
`;

exports[`Test React with create-element input, JSX output Functional component folding Class component as root with state 1`] = `
ReactStatistics {
  "inlinedComponents": 2,
  "optimizedTrees": 1,
}
`;

exports[`Test React with create-element input, JSX output Functional component folding Component type change 1`] = `
ReactStatistics {
  "inlinedComponents": 2,
  "optimizedTrees": 2,
}
`;

exports[`Test React with create-element input, JSX output Functional component folding Component type same 1`] = `
ReactStatistics {
  "inlinedComponents": 2,
  "optimizedTrees": 1,
}
`;

exports[`Test React with create-element input, JSX output Functional component folding Conditional 1`] = `
ReactStatistics {
  "inlinedComponents": 1,
  "optimizedTrees": 1,
}
`;

exports[`Test React with create-element input, JSX output Functional component folding Dynamic context 1`] = `
ReactStatistics {
  "inlinedComponents": 1,
  "optimizedTrees": 1,
}
`;

exports[`Test React with create-element input, JSX output Functional component folding Dynamic props 1`] = `
ReactStatistics {
  "inlinedComponents": 0,
  "optimizedTrees": 1,
}
`;

exports[`Test React with create-element input, JSX output Functional component folding Key change 1`] = `
ReactStatistics {
  "inlinedComponents": 0,
  "optimizedTrees": 2,
}
`;

exports[`Test React with create-element input, JSX output Functional component folding Key change with fragments 1`] = `
ReactStatistics {
  "inlinedComponents": 0,
  "optimizedTrees": 2,
}
`;

exports[`Test React with create-element input, JSX output Functional component folding Key nesting 1`] = `
ReactStatistics {
  "inlinedComponents": 2,
  "optimizedTrees": 2,
}
`;

exports[`Test React with create-element input, JSX output Functional component folding Key nesting 2 1`] = `
ReactStatistics {
  "inlinedComponents": 2,
  "optimizedTrees": 1,
}
`;

exports[`Test React with create-element input, JSX output Functional component folding Key nesting 3 1`] = `
ReactStatistics {
  "inlinedComponents": 2,
  "optimizedTrees": 1,
}
`;

exports[`Test React with create-element input, JSX output Functional component folding Key not changing with fragments 1`] = `
ReactStatistics {
  "inlinedComponents": 0,
  "optimizedTrees": 2,
}
`;

exports[`Test React with create-element input, JSX output Functional component folding React.cloneElement 1`] = `
ReactStatistics {
  "inlinedComponents": 2,
  "optimizedTrees": 1,
}
`;

exports[`Test React with create-element input, JSX output Functional component folding Return text 1`] = `
ReactStatistics {
  "inlinedComponents": 2,
  "optimizedTrees": 1,
}
`;

exports[`Test React with create-element input, JSX output Functional component folding Return undefined 1`] = `
ReactStatistics {
  "inlinedComponents": 0,
  "optimizedTrees": 1,
}
`;

exports[`Test React with create-element input, JSX output Functional component folding Simple 1`] = `
ReactStatistics {
  "inlinedComponents": 3,
  "optimizedTrees": 1,
}
`;

exports[`Test React with create-element input, JSX output Functional component folding Simple 2 1`] = `
ReactStatistics {
  "inlinedComponents": 1,
  "optimizedTrees": 1,
}
`;

exports[`Test React with create-element input, JSX output Functional component folding Simple 3 1`] = `
=======
exports[`Test React (JSX) Functional component folding Simple with Object.assign #2 1`] = `
>>>>>>> 0b286d95
ReactStatistics {
  "inlinedComponents": 1,
  "optimizedTrees": 1,
}
`;

<<<<<<< HEAD
exports[`Test React with create-element input, JSX output Functional component folding Simple 4 1`] = `
ReactStatistics {
  "inlinedComponents": 0,
  "optimizedTrees": 2,
}
`;

exports[`Test React with create-element input, JSX output Functional component folding Simple 5 1`] = `
ReactStatistics {
  "inlinedComponents": 0,
  "optimizedTrees": 3,
}
`;

exports[`Test React with create-element input, JSX output Functional component folding Simple 6 1`] = `
ReactStatistics {
  "inlinedComponents": 0,
  "optimizedTrees": 1,
}
`;

exports[`Test React with create-element input, JSX output Functional component folding Simple children 1`] = `
ReactStatistics {
  "inlinedComponents": 2,
  "optimizedTrees": 1,
}
`;

exports[`Test React with create-element input, JSX output Functional component folding Simple fragments 1`] = `
ReactStatistics {
  "inlinedComponents": 3,
  "optimizedTrees": 1,
}
`;

exports[`Test React with create-element input, JSX output Functional component folding Simple refs 1`] = `
=======
exports[`Test React (JSX) Functional component folding Simple with Object.assign 1`] = `
>>>>>>> 0b286d95
ReactStatistics {
  "inlinedComponents": 1,
  "optimizedTrees": 1,
}
`;

<<<<<<< HEAD
exports[`Test React with create-element input, JSX output Functional component folding Simple with abstract props 1`] = `
ReactStatistics {
  "inlinedComponents": 2,
  "optimizedTrees": 1,
}
`;

exports[`Test React with create-element input, JSX output Functional component folding Simple with multiple JSX spreads 1`] = `
ReactStatistics {
  "inlinedComponents": 0,
  "optimizedTrees": 1,
}
`;

exports[`Test React with create-element input, JSX output fb-www mocks fb-www 1`] = `
=======
exports[`Test React (JSX) fb-www mocks fb-www 1`] = `
>>>>>>> 0b286d95
ReactStatistics {
  "inlinedComponents": 1,
  "optimizedTrees": 1,
}
`;

exports[`Test React with create-element input, JSX output fb-www mocks fb-www 2 1`] = `
ReactStatistics {
  "inlinedComponents": 0,
  "optimizedTrees": 1,
}
`;

exports[`Test React with create-element input, JSX output fb-www mocks fb-www 3 1`] = `
ReactStatistics {
  "inlinedComponents": 0,
  "optimizedTrees": 0,
}
`;

exports[`Test React with create-element input, JSX output fb-www mocks fb-www 4 1`] = `
ReactStatistics {
  "inlinedComponents": 0,
  "optimizedTrees": 0,
}
`;

exports[`Test React with create-element input, JSX output fb-www mocks fb-www 5 1`] = `
ReactStatistics {
  "inlinedComponents": 0,
  "optimizedTrees": 0,
}
`;

exports[`Test React with create-element input, JSX output fb-www mocks fb-www 6 1`] = `
ReactStatistics {
  "inlinedComponents": 0,
  "optimizedTrees": 0,
}
`;

exports[`Test React with create-element input, JSX output fb-www mocks fb-www 7 1`] = `
ReactStatistics {
  "inlinedComponents": 0,
  "optimizedTrees": 1,
}
`;

exports[`Test React with create-element input, JSX output fb-www mocks fb-www 8 1`] = `
ReactStatistics {
  "inlinedComponents": 0,
  "optimizedTrees": 2,
}
`;

exports[`Test React with create-element input, JSX output fb-www mocks repl example 1`] = `
ReactStatistics {
  "inlinedComponents": 6,
  "optimizedTrees": 1,
}
`;

exports[`Test React with create-element input, create-element output Class component folding Classes with state 1`] = `
ReactStatistics {
  "inlinedComponents": 0,
  "optimizedTrees": 1,
}
`;

exports[`Test React with create-element input, create-element output Class component folding Inheritance chaining 1`] = `
ReactStatistics {
  "inlinedComponents": 0,
  "optimizedTrees": 2,
}
`;

exports[`Test React with create-element input, create-element output Class component folding Simple classes #2 1`] = `
ReactStatistics {
  "inlinedComponents": 0,
  "optimizedTrees": 1,
}
`;

exports[`Test React with create-element input, create-element output Class component folding Simple classes #3 1`] = `
ReactStatistics {
  "inlinedComponents": 0,
  "optimizedTrees": 2,
}
`;

exports[`Test React with create-element input, create-element output Class component folding Simple classes 1`] = `
ReactStatistics {
  "inlinedComponents": 1,
  "optimizedTrees": 1,
}
`;

exports[`Test React with create-element input, create-element output Factory class component folding Simple factory classes 1`] = `
ReactStatistics {
  "inlinedComponents": 0,
  "optimizedTrees": 1,
}
`;

exports[`Test React with create-element input, create-element output Factory class component folding Simple factory classes 2 1`] = `
ReactStatistics {
  "inlinedComponents": 0,
  "optimizedTrees": 2,
}
`;

exports[`Test React with create-element input, create-element output Functional component folding Additional functions closure scope capturing 1`] = `
ReactStatistics {
  "inlinedComponents": 0,
  "optimizedTrees": 1,
}
`;

exports[`Test React with create-element input, create-element output Functional component folding Circular reference 1`] = `
ReactStatistics {
  "inlinedComponents": 0,
  "optimizedTrees": 1,
}
`;

exports[`Test React with create-element input, create-element output Functional component folding Class component as root 1`] = `
ReactStatistics {
  "inlinedComponents": 2,
  "optimizedTrees": 1,
}
`;

exports[`Test React with create-element input, create-element output Functional component folding Class component as root with instance variables #2 1`] = `
ReactStatistics {
  "inlinedComponents": 2,
  "optimizedTrees": 1,
}
`;

exports[`Test React with create-element input, create-element output Functional component folding Class component as root with instance variables 1`] = `
ReactStatistics {
  "inlinedComponents": 2,
  "optimizedTrees": 1,
}
`;

exports[`Test React with create-element input, create-element output Functional component folding Class component as root with multiple render methods 1`] = `
ReactStatistics {
  "inlinedComponents": 2,
  "optimizedTrees": 1,
}
`;

exports[`Test React with create-element input, create-element output Functional component folding Class component as root with props 1`] = `
ReactStatistics {
  "inlinedComponents": 2,
  "optimizedTrees": 1,
}
`;

exports[`Test React with create-element input, create-element output Functional component folding Class component as root with refs 1`] = `
ReactStatistics {
  "inlinedComponents": 2,
  "optimizedTrees": 1,
}
`;

exports[`Test React with create-element input, create-element output Functional component folding Class component as root with state 1`] = `
ReactStatistics {
  "inlinedComponents": 2,
  "optimizedTrees": 1,
}
`;

exports[`Test React with create-element input, create-element output Functional component folding Component type change 1`] = `
ReactStatistics {
  "inlinedComponents": 2,
  "optimizedTrees": 2,
}
`;

exports[`Test React with create-element input, create-element output Functional component folding Component type same 1`] = `
ReactStatistics {
  "inlinedComponents": 2,
  "optimizedTrees": 1,
}
`;

exports[`Test React with create-element input, create-element output Functional component folding Conditional 1`] = `
ReactStatistics {
  "inlinedComponents": 1,
  "optimizedTrees": 1,
}
`;

exports[`Test React with create-element input, create-element output Functional component folding Dynamic context 1`] = `
ReactStatistics {
  "inlinedComponents": 1,
  "optimizedTrees": 1,
}
`;

exports[`Test React with create-element input, create-element output Functional component folding Dynamic props 1`] = `
ReactStatistics {
  "inlinedComponents": 0,
  "optimizedTrees": 1,
}
`;

exports[`Test React with create-element input, create-element output Functional component folding Key change 1`] = `
ReactStatistics {
  "inlinedComponents": 0,
  "optimizedTrees": 2,
}
`;

exports[`Test React with create-element input, create-element output Functional component folding Key change with fragments 1`] = `
ReactStatistics {
  "inlinedComponents": 0,
  "optimizedTrees": 2,
}
`;

exports[`Test React with create-element input, create-element output Functional component folding Key nesting 1`] = `
ReactStatistics {
  "inlinedComponents": 2,
  "optimizedTrees": 2,
}
`;

exports[`Test React with create-element input, create-element output Functional component folding Key nesting 2 1`] = `
ReactStatistics {
  "inlinedComponents": 2,
  "optimizedTrees": 1,
}
`;

exports[`Test React with create-element input, create-element output Functional component folding Key nesting 3 1`] = `
ReactStatistics {
  "inlinedComponents": 2,
  "optimizedTrees": 1,
}
`;

exports[`Test React with create-element input, create-element output Functional component folding Key not changing with fragments 1`] = `
ReactStatistics {
  "inlinedComponents": 0,
  "optimizedTrees": 2,
}
`;

exports[`Test React with create-element input, create-element output Functional component folding React.cloneElement 1`] = `
ReactStatistics {
  "inlinedComponents": 2,
  "optimizedTrees": 1,
}
`;

exports[`Test React with create-element input, create-element output Functional component folding Return text 1`] = `
ReactStatistics {
  "inlinedComponents": 2,
  "optimizedTrees": 1,
}
`;

exports[`Test React with create-element input, create-element output Functional component folding Return undefined 1`] = `
ReactStatistics {
  "inlinedComponents": 0,
  "optimizedTrees": 1,
}
`;

exports[`Test React with create-element input, create-element output Functional component folding Simple 1`] = `
ReactStatistics {
  "inlinedComponents": 3,
  "optimizedTrees": 1,
}
`;

exports[`Test React with create-element input, create-element output Functional component folding Simple 2 1`] = `
ReactStatistics {
  "inlinedComponents": 1,
  "optimizedTrees": 1,
}
`;

exports[`Test React with create-element input, create-element output Functional component folding Simple 3 1`] = `
ReactStatistics {
  "inlinedComponents": 1,
  "optimizedTrees": 1,
}
`;

exports[`Test React with create-element input, create-element output Functional component folding Simple 4 1`] = `
ReactStatistics {
  "inlinedComponents": 0,
  "optimizedTrees": 2,
}
`;

exports[`Test React with create-element input, create-element output Functional component folding Simple 5 1`] = `
ReactStatistics {
  "inlinedComponents": 0,
  "optimizedTrees": 3,
}
`;

exports[`Test React with create-element input, create-element output Functional component folding Simple 6 1`] = `
ReactStatistics {
  "inlinedComponents": 0,
  "optimizedTrees": 1,
}
`;

<<<<<<< HEAD
exports[`Test React with create-element input, create-element output Functional component folding Simple children 1`] = `
=======
exports[`Test React (create-element) Functional component folding Simple 7 1`] = `
ReactStatistics {
  "inlinedComponents": 0,
  "optimizedTrees": 1,
}
`;

exports[`Test React (create-element) Functional component folding Simple children 1`] = `
>>>>>>> 0b286d95
ReactStatistics {
  "inlinedComponents": 2,
  "optimizedTrees": 1,
}
`;

exports[`Test React with create-element input, create-element output Functional component folding Simple fragments 1`] = `
ReactStatistics {
  "inlinedComponents": 3,
  "optimizedTrees": 1,
}
`;

exports[`Test React with create-element input, create-element output Functional component folding Simple refs 1`] = `
ReactStatistics {
  "inlinedComponents": 1,
  "optimizedTrees": 1,
}
`;

<<<<<<< HEAD
exports[`Test React with create-element input, create-element output Functional component folding Simple with abstract props 1`] = `
ReactStatistics {
  "inlinedComponents": 2,
=======
exports[`Test React (create-element) fb-www mocks Hacker News app 1`] = `
ReactStatistics {
  "inlinedComponents": 0,
  "optimizedTrees": 0,
}
`;

exports[`Test React (create-element) Functional component folding Simple with Object.assign #2 1`] = `
ReactStatistics {
  "inlinedComponents": 1,
>>>>>>> 0b286d95
  "optimizedTrees": 1,
}
`;

<<<<<<< HEAD
exports[`Test React with create-element input, create-element output Functional component folding Simple with multiple JSX spreads 1`] = `
ReactStatistics {
  "inlinedComponents": 0,
=======
exports[`Test React (create-element) Functional component folding Simple with Object.assign 1`] = `
ReactStatistics {
  "inlinedComponents": 1,
>>>>>>> 0b286d95
  "optimizedTrees": 1,
}
`;

<<<<<<< HEAD
exports[`Test React with create-element input, create-element output fb-www mocks fb-www 1`] = `
=======
exports[`Test React (create-element) fb-www mocks fb-www 1`] = `
>>>>>>> 0b286d95
ReactStatistics {
  "inlinedComponents": 1,
  "optimizedTrees": 1,
}
`;

exports[`Test React with create-element input, create-element output fb-www mocks fb-www 2 1`] = `
ReactStatistics {
  "inlinedComponents": 0,
  "optimizedTrees": 1,
}
`;

exports[`Test React with create-element input, create-element output fb-www mocks fb-www 3 1`] = `
ReactStatistics {
  "inlinedComponents": 0,
  "optimizedTrees": 0,
}
`;

exports[`Test React with create-element input, create-element output fb-www mocks fb-www 4 1`] = `
ReactStatistics {
  "inlinedComponents": 0,
  "optimizedTrees": 0,
}
`;

exports[`Test React with create-element input, create-element output fb-www mocks fb-www 5 1`] = `
ReactStatistics {
  "inlinedComponents": 0,
  "optimizedTrees": 0,
}
`;

exports[`Test React with create-element input, create-element output fb-www mocks fb-www 6 1`] = `
ReactStatistics {
  "inlinedComponents": 0,
  "optimizedTrees": 0,
}
`;

exports[`Test React with create-element input, create-element output fb-www mocks fb-www 7 1`] = `
ReactStatistics {
  "inlinedComponents": 0,
  "optimizedTrees": 1,
}
`;

exports[`Test React with create-element input, create-element output fb-www mocks fb-www 8 1`] = `
ReactStatistics {
  "inlinedComponents": 0,
  "optimizedTrees": 2,
}
`;

exports[`Test React with create-element input, create-element output fb-www mocks repl example 1`] = `
ReactStatistics {
  "inlinedComponents": 6,
  "optimizedTrees": 1,
}
`;<|MERGE_RESOLUTION|>--- conflicted
+++ resolved
@@ -252,18 +252,14 @@
 }
 `;
 
-<<<<<<< HEAD
+exports[`Test React with JSX input, JSX output Functional component folding Simple 7 1`] = `
+ReactStatistics {
+  "inlinedComponents": 0,
+  "optimizedTrees": 1,
+}
+`;
+
 exports[`Test React with JSX input, JSX output Functional component folding Simple children 1`] = `
-=======
-exports[`Test React (JSX) Functional component folding Simple 7 1`] = `
-ReactStatistics {
-  "inlinedComponents": 0,
-  "optimizedTrees": 1,
-}
-`;
-
-exports[`Test React (JSX) Functional component folding Simple children 1`] = `
->>>>>>> 0b286d95
 ReactStatistics {
   "inlinedComponents": 2,
   "optimizedTrees": 1,
@@ -284,7 +280,20 @@
 }
 `;
 
-<<<<<<< HEAD
+exports[`Test React with JSX input, JSX output Functional component folding Simple with Object.assign #2 1`] = `
+ReactStatistics {
+  "inlinedComponents": 1,
+  "optimizedTrees": 1,
+}
+`;
+
+exports[`Test React with JSX input, JSX output Functional component folding Simple with Object.assign 1`] = `
+ReactStatistics {
+  "inlinedComponents": 1,
+  "optimizedTrees": 1,
+}
+`;
+
 exports[`Test React with JSX input, JSX output Functional component folding Simple with abstract props 1`] = `
 ReactStatistics {
   "inlinedComponents": 2,
@@ -292,6 +301,13 @@
 }
 `;
 
+exports[`Test React with JSX input, JSX output Functional component folding Simple with multiple JSX spreads #2 1`] = `
+ReactStatistics {
+  "inlinedComponents": 2,
+  "optimizedTrees": 1,
+}
+`;
+
 exports[`Test React with JSX input, JSX output Functional component folding Simple with multiple JSX spreads 1`] = `
 ReactStatistics {
   "inlinedComponents": 2,
@@ -299,6 +315,13 @@
 }
 `;
 
+exports[`Test React with JSX input, JSX output fb-www mocks Hacker News app 1`] = `
+ReactStatistics {
+  "inlinedComponents": 0,
+  "optimizedTrees": 0,
+}
+`;
+
 exports[`Test React with JSX input, JSX output fb-www mocks fb-www 1`] = `
 ReactStatistics {
   "inlinedComponents": 1,
@@ -614,6 +637,13 @@
 }
 `;
 
+exports[`Test React with JSX input, create-element output Functional component folding Simple 7 1`] = `
+ReactStatistics {
+  "inlinedComponents": 0,
+  "optimizedTrees": 1,
+}
+`;
+
 exports[`Test React with JSX input, create-element output Functional component folding Simple children 1`] = `
 ReactStatistics {
   "inlinedComponents": 2,
@@ -635,6 +665,20 @@
 }
 `;
 
+exports[`Test React with JSX input, create-element output Functional component folding Simple with Object.assign #2 1`] = `
+ReactStatistics {
+  "inlinedComponents": 1,
+  "optimizedTrees": 1,
+}
+`;
+
+exports[`Test React with JSX input, create-element output Functional component folding Simple with Object.assign 1`] = `
+ReactStatistics {
+  "inlinedComponents": 1,
+  "optimizedTrees": 1,
+}
+`;
+
 exports[`Test React with JSX input, create-element output Functional component folding Simple with abstract props 1`] = `
 ReactStatistics {
   "inlinedComponents": 2,
@@ -642,6 +686,13 @@
 }
 `;
 
+exports[`Test React with JSX input, create-element output Functional component folding Simple with multiple JSX spreads #2 1`] = `
+ReactStatistics {
+  "inlinedComponents": 2,
+  "optimizedTrees": 1,
+}
+`;
+
 exports[`Test React with JSX input, create-element output Functional component folding Simple with multiple JSX spreads 1`] = `
 ReactStatistics {
   "inlinedComponents": 2,
@@ -649,6 +700,13 @@
 }
 `;
 
+exports[`Test React with JSX input, create-element output fb-www mocks Hacker News app 1`] = `
+ReactStatistics {
+  "inlinedComponents": 0,
+  "optimizedTrees": 0,
+}
+`;
+
 exports[`Test React with JSX input, create-element output fb-www mocks fb-www 1`] = `
 ReactStatistics {
   "inlinedComponents": 1,
@@ -685,16 +743,12 @@
 `;
 
 exports[`Test React with JSX input, create-element output fb-www mocks fb-www 6 1`] = `
-=======
-exports[`Test React (JSX) fb-www mocks Hacker News app 1`] = `
->>>>>>> 0b286d95
-ReactStatistics {
-  "inlinedComponents": 0,
-  "optimizedTrees": 0,
-}
-`;
-
-<<<<<<< HEAD
+ReactStatistics {
+  "inlinedComponents": 0,
+  "optimizedTrees": 0,
+}
+`;
+
 exports[`Test React with JSX input, create-element output fb-www mocks fb-www 7 1`] = `
 ReactStatistics {
   "inlinedComponents": 0,
@@ -941,16 +995,12 @@
 `;
 
 exports[`Test React with create-element input, JSX output Functional component folding Simple 3 1`] = `
-=======
-exports[`Test React (JSX) Functional component folding Simple with Object.assign #2 1`] = `
->>>>>>> 0b286d95
-ReactStatistics {
-  "inlinedComponents": 1,
-  "optimizedTrees": 1,
-}
-`;
-
-<<<<<<< HEAD
+ReactStatistics {
+  "inlinedComponents": 1,
+  "optimizedTrees": 1,
+}
+`;
+
 exports[`Test React with create-element input, JSX output Functional component folding Simple 4 1`] = `
 ReactStatistics {
   "inlinedComponents": 0,
@@ -972,6 +1022,13 @@
 }
 `;
 
+exports[`Test React with create-element input, JSX output Functional component folding Simple 7 1`] = `
+ReactStatistics {
+  "inlinedComponents": 0,
+  "optimizedTrees": 1,
+}
+`;
+
 exports[`Test React with create-element input, JSX output Functional component folding Simple children 1`] = `
 ReactStatistics {
   "inlinedComponents": 2,
@@ -987,16 +1044,26 @@
 `;
 
 exports[`Test React with create-element input, JSX output Functional component folding Simple refs 1`] = `
-=======
-exports[`Test React (JSX) Functional component folding Simple with Object.assign 1`] = `
->>>>>>> 0b286d95
-ReactStatistics {
-  "inlinedComponents": 1,
-  "optimizedTrees": 1,
-}
-`;
-
-<<<<<<< HEAD
+ReactStatistics {
+  "inlinedComponents": 1,
+  "optimizedTrees": 1,
+}
+`;
+
+exports[`Test React with create-element input, JSX output Functional component folding Simple with Object.assign #2 1`] = `
+ReactStatistics {
+  "inlinedComponents": 1,
+  "optimizedTrees": 1,
+}
+`;
+
+exports[`Test React with create-element input, JSX output Functional component folding Simple with Object.assign 1`] = `
+ReactStatistics {
+  "inlinedComponents": 1,
+  "optimizedTrees": 1,
+}
+`;
+
 exports[`Test React with create-element input, JSX output Functional component folding Simple with abstract props 1`] = `
 ReactStatistics {
   "inlinedComponents": 2,
@@ -1004,6 +1071,13 @@
 }
 `;
 
+exports[`Test React with create-element input, JSX output Functional component folding Simple with multiple JSX spreads #2 1`] = `
+ReactStatistics {
+  "inlinedComponents": 0,
+  "optimizedTrees": 1,
+}
+`;
+
 exports[`Test React with create-element input, JSX output Functional component folding Simple with multiple JSX spreads 1`] = `
 ReactStatistics {
   "inlinedComponents": 0,
@@ -1011,10 +1085,14 @@
 }
 `;
 
+exports[`Test React with create-element input, JSX output fb-www mocks Hacker News app 1`] = `
+ReactStatistics {
+  "inlinedComponents": 0,
+  "optimizedTrees": 0,
+}
+`;
+
 exports[`Test React with create-element input, JSX output fb-www mocks fb-www 1`] = `
-=======
-exports[`Test React (JSX) fb-www mocks fb-www 1`] = `
->>>>>>> 0b286d95
 ReactStatistics {
   "inlinedComponents": 1,
   "optimizedTrees": 1,
@@ -1329,18 +1407,14 @@
 }
 `;
 
-<<<<<<< HEAD
+exports[`Test React with create-element input, create-element output Functional component folding Simple 7 1`] = `
+ReactStatistics {
+  "inlinedComponents": 0,
+  "optimizedTrees": 1,
+}
+`;
+
 exports[`Test React with create-element input, create-element output Functional component folding Simple children 1`] = `
-=======
-exports[`Test React (create-element) Functional component folding Simple 7 1`] = `
-ReactStatistics {
-  "inlinedComponents": 0,
-  "optimizedTrees": 1,
-}
-`;
-
-exports[`Test React (create-element) Functional component folding Simple children 1`] = `
->>>>>>> 0b286d95
 ReactStatistics {
   "inlinedComponents": 2,
   "optimizedTrees": 1,
@@ -1361,44 +1435,49 @@
 }
 `;
 
-<<<<<<< HEAD
+exports[`Test React with create-element input, create-element output Functional component folding Simple with Object.assign #2 1`] = `
+ReactStatistics {
+  "inlinedComponents": 1,
+  "optimizedTrees": 1,
+}
+`;
+
+exports[`Test React with create-element input, create-element output Functional component folding Simple with Object.assign 1`] = `
+ReactStatistics {
+  "inlinedComponents": 1,
+  "optimizedTrees": 1,
+}
+`;
+
 exports[`Test React with create-element input, create-element output Functional component folding Simple with abstract props 1`] = `
 ReactStatistics {
   "inlinedComponents": 2,
-=======
-exports[`Test React (create-element) fb-www mocks Hacker News app 1`] = `
-ReactStatistics {
-  "inlinedComponents": 0,
-  "optimizedTrees": 0,
-}
-`;
-
-exports[`Test React (create-element) Functional component folding Simple with Object.assign #2 1`] = `
-ReactStatistics {
-  "inlinedComponents": 1,
->>>>>>> 0b286d95
-  "optimizedTrees": 1,
-}
-`;
-
-<<<<<<< HEAD
+  "optimizedTrees": 1,
+}
+`;
+
+exports[`Test React with create-element input, create-element output Functional component folding Simple with multiple JSX spreads #2 1`] = `
+ReactStatistics {
+  "inlinedComponents": 0,
+  "optimizedTrees": 1,
+}
+`;
+
 exports[`Test React with create-element input, create-element output Functional component folding Simple with multiple JSX spreads 1`] = `
 ReactStatistics {
   "inlinedComponents": 0,
-=======
-exports[`Test React (create-element) Functional component folding Simple with Object.assign 1`] = `
-ReactStatistics {
-  "inlinedComponents": 1,
->>>>>>> 0b286d95
-  "optimizedTrees": 1,
-}
-`;
-
-<<<<<<< HEAD
+  "optimizedTrees": 1,
+}
+`;
+
+exports[`Test React with create-element input, create-element output fb-www mocks Hacker News app 1`] = `
+ReactStatistics {
+  "inlinedComponents": 0,
+  "optimizedTrees": 0,
+}
+`;
+
 exports[`Test React with create-element input, create-element output fb-www mocks fb-www 1`] = `
-=======
-exports[`Test React (create-element) fb-www mocks fb-www 1`] = `
->>>>>>> 0b286d95
 ReactStatistics {
   "inlinedComponents": 1,
   "optimizedTrees": 1,
