--- conflicted
+++ resolved
@@ -196,25 +196,21 @@
 }
 `;
 
-<<<<<<< HEAD
+exports[`Test React with JSX input, JSX output Functional component folding Render array twice 1`] = `
+ReactStatistics {
+  "inlinedComponents": 1,
+  "optimizedTrees": 1,
+}
+`;
+
+exports[`Test React with JSX input, JSX output Functional component folding Render nested array children 1`] = `
+ReactStatistics {
+  "inlinedComponents": 1,
+  "optimizedTrees": 1,
+}
+`;
+
 exports[`Test React with JSX input, JSX output Functional component folding Return text 1`] = `
-=======
-exports[`Test React (JSX) Functional component folding Render array twice 1`] = `
-ReactStatistics {
-  "inlinedComponents": 1,
-  "optimizedTrees": 1,
-}
-`;
-
-exports[`Test React (JSX) Functional component folding Render nested array children 1`] = `
-ReactStatistics {
-  "inlinedComponents": 1,
-  "optimizedTrees": 1,
-}
-`;
-
-exports[`Test React (JSX) Functional component folding Return text 1`] = `
->>>>>>> c6bb827f
 ReactStatistics {
   "inlinedComponents": 2,
   "optimizedTrees": 1,
@@ -298,7 +294,6 @@
 }
 `;
 
-<<<<<<< HEAD
 exports[`Test React with JSX input, JSX output Functional component folding Simple with Object.assign #2 1`] = `
 ReactStatistics {
   "inlinedComponents": 1,
@@ -607,6 +602,20 @@
 }
 `;
 
+exports[`Test React with JSX input, create-element output Functional component folding Render array twice 1`] = `
+ReactStatistics {
+  "inlinedComponents": 1,
+  "optimizedTrees": 1,
+}
+`;
+
+exports[`Test React with JSX input, create-element output Functional component folding Render nested array children 1`] = `
+ReactStatistics {
+  "inlinedComponents": 1,
+  "optimizedTrees": 1,
+}
+`;
+
 exports[`Test React with JSX input, create-element output Functional component folding Return text 1`] = `
 ReactStatistics {
   "inlinedComponents": 2,
@@ -999,6 +1008,20 @@
 }
 `;
 
+exports[`Test React with create-element input, JSX output Functional component folding Render array twice 1`] = `
+ReactStatistics {
+  "inlinedComponents": 1,
+  "optimizedTrees": 1,
+}
+`;
+
+exports[`Test React with create-element input, JSX output Functional component folding Render nested array children 1`] = `
+ReactStatistics {
+  "inlinedComponents": 1,
+  "optimizedTrees": 1,
+}
+`;
+
 exports[`Test React with create-element input, JSX output Functional component folding Return text 1`] = `
 ReactStatistics {
   "inlinedComponents": 2,
@@ -1084,9 +1107,6 @@
 `;
 
 exports[`Test React with create-element input, JSX output Functional component folding Simple with Object.assign #2 1`] = `
-=======
-exports[`Test React (JSX) Functional component folding Simple with Object.assign #2 1`] = `
->>>>>>> c6bb827f
 ReactStatistics {
   "inlinedComponents": 1,
   "optimizedTrees": 1,
@@ -1100,7 +1120,6 @@
 }
 `;
 
-<<<<<<< HEAD
 exports[`Test React with create-element input, JSX output Functional component folding Simple with abstract props 1`] = `
 ReactStatistics {
   "inlinedComponents": 2,
@@ -1117,26 +1136,19 @@
 
 exports[`Test React with create-element input, JSX output Functional component folding Simple with multiple JSX spreads 1`] = `
 ReactStatistics {
-  "inlinedComponents": 0,
+  "inlinedComponents": 2,
   "optimizedTrees": 1,
 }
 `;
 
 exports[`Test React with create-element input, JSX output fb-www mocks Hacker News app 1`] = `
-=======
-exports[`Test React (JSX) fb-www mocks Hacker News app 1`] = `
->>>>>>> c6bb827f
-ReactStatistics {
-  "inlinedComponents": 0,
-  "optimizedTrees": 0,
-}
-`;
-
-<<<<<<< HEAD
+ReactStatistics {
+  "inlinedComponents": 0,
+  "optimizedTrees": 0,
+}
+`;
+
 exports[`Test React with create-element input, JSX output fb-www mocks fb-www 1`] = `
-=======
-exports[`Test React (JSX) fb-www mocks fb-www 1`] = `
->>>>>>> c6bb827f
 ReactStatistics {
   "inlinedComponents": 1,
   "optimizedTrees": 1,
@@ -1402,25 +1414,21 @@
 }
 `;
 
-<<<<<<< HEAD
+exports[`Test React with create-element input, create-element output Functional component folding Render array twice 1`] = `
+ReactStatistics {
+  "inlinedComponents": 1,
+  "optimizedTrees": 1,
+}
+`;
+
+exports[`Test React with create-element input, create-element output Functional component folding Render nested array children 1`] = `
+ReactStatistics {
+  "inlinedComponents": 1,
+  "optimizedTrees": 1,
+}
+`;
+
 exports[`Test React with create-element input, create-element output Functional component folding Return text 1`] = `
-=======
-exports[`Test React (create-element) Functional component folding Render array twice 1`] = `
-ReactStatistics {
-  "inlinedComponents": 1,
-  "optimizedTrees": 1,
-}
-`;
-
-exports[`Test React (create-element) Functional component folding Render nested array children 1`] = `
-ReactStatistics {
-  "inlinedComponents": 1,
-  "optimizedTrees": 1,
-}
-`;
-
-exports[`Test React (create-element) Functional component folding Return text 1`] = `
->>>>>>> c6bb827f
 ReactStatistics {
   "inlinedComponents": 2,
   "optimizedTrees": 1,
@@ -1504,7 +1512,6 @@
 }
 `;
 
-<<<<<<< HEAD
 exports[`Test React with create-element input, create-element output Functional component folding Simple with Object.assign #2 1`] = `
 ReactStatistics {
   "inlinedComponents": 1,
@@ -1513,9 +1520,6 @@
 `;
 
 exports[`Test React with create-element input, create-element output Functional component folding Simple with Object.assign 1`] = `
-=======
-exports[`Test React (create-element) Functional component folding Simple with Object.assign #2 1`] = `
->>>>>>> c6bb827f
 ReactStatistics {
   "inlinedComponents": 1,
   "optimizedTrees": 1,
@@ -1538,27 +1542,19 @@
 
 exports[`Test React with create-element input, create-element output Functional component folding Simple with multiple JSX spreads 1`] = `
 ReactStatistics {
-  "inlinedComponents": 0,
-  "optimizedTrees": 1,
-}
-`;
-
-<<<<<<< HEAD
+  "inlinedComponents": 2,
+  "optimizedTrees": 1,
+}
+`;
+
 exports[`Test React with create-element input, create-element output fb-www mocks Hacker News app 1`] = `
-=======
-exports[`Test React (create-element) fb-www mocks Hacker News app 1`] = `
->>>>>>> c6bb827f
-ReactStatistics {
-  "inlinedComponents": 0,
-  "optimizedTrees": 0,
-}
-`;
-
-<<<<<<< HEAD
+ReactStatistics {
+  "inlinedComponents": 0,
+  "optimizedTrees": 0,
+}
+`;
+
 exports[`Test React with create-element input, create-element output fb-www mocks fb-www 1`] = `
-=======
-exports[`Test React (create-element) fb-www mocks fb-www 1`] = `
->>>>>>> c6bb827f
 ReactStatistics {
   "inlinedComponents": 1,
   "optimizedTrees": 1,
