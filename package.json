{
  "name": "prepack",
  "version": "0.2.11-alpha.0",
  "description": "Execute a JS bundle, serialize global state and side effects to a snapshot that can be quickly restored.",
  "homepage": "https://github.com/facebook/prepack",
  "repository": {
    "type": "git",
    "url": "git://github.com/facebook/prepack.git"
  },
  "bugs": {
    "url": "https://github.com/facebook/prepack/issues"
  },
  "files": [
    "LICENSE",
    "PATENTS",
    "bin/",
    "lib/"
  ],
  "bin": {
    "prepack": "bin/prepack.js",
    "prepack-repl": "bin/prepack-repl.js"
  },
  "main": "lib/prepack-node.js",
  "browser": "lib/prepack-standalone.js",
  "scripts": {
    "build": "babel src --out-dir lib --source-maps && yarn build-bundle",
    "build-scripts": "babel scripts --out-dir lib --source-maps",
    "build-bundle": "webpack",
    "watch": "babel src scripts --out-dir lib --watch --source-maps",
    "lint": "eslint src scripts",
    "flow": "flow check",
    "test-react": "jest scripts/test-react",
    "test-residual": "babel-node scripts/test-residual.js",
    "test-residual-with-coverage": "./node_modules/.bin/istanbul cover ./lib/test-residual.js --dir coverage.residual && ./node_modules/.bin/remap-istanbul -i coverage.residual/coverage.json -o coverage-sourcemapped.residual -t html",
    "test-serializer": "babel-node --stack_trace_limit=200 --stack_size=10000 scripts/test-runner.js",
    "test-serializer-with-coverage": "./node_modules/.bin/istanbul cover ./lib/test-error-handler.js --dir coverage.error && ./node_modules/.bin/istanbul cover ./lib/test-runner.js && ./node_modules/.bin/remap-istanbul -i coverage.error/coverage.json -i coverage/coverage.json -o coverage-sourcemapped -t html",
    "test-sourcemaps": "babel-node scripts/generate-sourcemaps-test.js && bash < scripts/test-sourcemaps.sh",
    "test-test262": "babel-node scripts/test262-runner.js",
    "test-test262-nightly": "NIGHTLY_BUILD=true babel-node -- scripts/test262-runner.js",
    "test-internal": "babel-node --stack_size=10000 --stack_trace_limit=200 --max_old_space_size=16384 scripts/test-internal.js",
    "test-error-handler": "babel-node scripts/test-error-handler.js",
    "test-error-handler-with-coverage": "./node_modules/.bin/istanbul cover ./lib/test-error-handler.js --dir coverage.error && ./node_modules/.bin/remap-istanbul -i coverage.error/coverage.json -o coverage-sourcemapped.error -t html",
    "test-node-cli-mode": "bash < scripts/test-node-cli-mode.sh",
    "test-std-in": "bash < scripts/test-std-in.sh",
<<<<<<< HEAD
    "test": "yarn test-residual && yarn test-serializer && yarn test-sourcemaps && yarn test-error-handler && yarn test-std-in && yarn test-test262 && yarn test-internal && yarn test-react",
=======
    "test": "yarn test-residual && yarn test-serializer && yarn test-sourcemaps && yarn test-error-handler && yarn test-std-in && yarn test-test262 && yarn test-internal",
    "test-coverage-most": "./node_modules/.bin/istanbul --stack_size=10000 --max_old_space_size=16384 cover ./lib/multi-runner.js --dir coverage.most && ./node_modules/.bin/remap-istanbul -i coverage.most/coverage.json -o coverage-sourcemapped -t html",
    "test-all-coverage": "./node_modules/.bin/istanbul --stack_size=10000 --max_old_space_size=16384 cover ./lib/multi-runner.js --dir coverage.most && ./node_modules/.bin/istanbul --stack_size=10000 --max_old_space_size=16384 cover -- ./lib/test262-runner.js --timeout 50 --singleThreaded && ./node_modules/.bin/remap-istanbul -i coverage/coverage.json -i coverage.most/coverage.json -o coverage-sourcemapped -t html",
>>>>>>> a2c39453
    "repl": "node lib/repl-cli.js",
    "prepack": "node lib/prepack-cli.js",
    "prepack-prepack": "node --stack_size=10000 --max_old_space_size=8096 ./bin/prepack.js ./lib/prepack-cli.js --out ./lib/prepack-cli.prepacked.js --compatibility node-cli --mathRandomSeed rnd",
    "validate": "yarn build && yarn build-scripts && yarn lint && yarn depcheck && yarn flow && yarn test",
    "prepublish": "yarn build",
    "depcheck": "babel-node scripts/detect_bad_deps.js",
    "prettier": "node ./scripts/prettier.js write-changed",
    "prettier-all": "node ./scripts/prettier.js write"
  },
  "dependencies": {
    "babel-core": "^6.26.0",
    "babel-generator": "^6.8.0",
    "babel-plugin-transform-react-jsx": "^6.24.1",
    "babel-template": "^6.9.0",
    "babel-traverse": "^6.9.0",
    "babel-types": "^6.9.0",
    "babylon": "^6.18.0",
    "base62": "^1.1.2",
    "queue-fifo": "^0.2.3",
    "seedrandom": "^2.4.2",
    "source-map": "^0.5.6",
    "vscode-debugadapter": "^1.24.0",
    "vscode-debugprotocol": "^1.24.0"
  },
  "devDependencies": {
    "babel-cli": "^6.18.0",
    "babel-eslint": "^7.1.1",
    "babel-helper-function-name": "^6.8.0",
    "babel-helper-get-function-arity": "^6.8.0",
    "babel-plugin-transform-class-properties": "^6.6.0",
    "babel-plugin-transform-object-rest-spread": "^6.8.0",
    "babel-preset-env": "^1.4.0",
    "babel-preset-react": "^6.5.0",
    "chalk": "^1.1.3",
    "eslint": "^3.8.1",
    "eslint-plugin-babel": "^3.3.0",
    "eslint-plugin-flow-header": "^0.1.1",
    "eslint-plugin-flowtype": "^2.20.0",
    "eslint-plugin-header": "^1.0.0",
    "eslint-plugin-prettier": "^2.1.2",
    "flow-bin": "^0.54.0",
    "graceful-fs": "^4.1.11",
    "invariant": "^2.2.0",
    "istanbul": "^0.4.5",
    "jest": "^21.2.1",
    "js-yaml": "^3.6.1",
    "jsdom": "^9.2.1",
    "kcheck": "^2.0.0",
    "madge": "^1.6.0",
    "minimist": "^1.2.0",
    "prettier": "1.5.2",
    "react": "^16.0.0",
    "react-test-renderer": "^16.0.0",
    "remap-istanbul": "^0.9.1",
    "source-map-support": "^0.4.6",
    "uglify-js": "^2.6.2",
    "webpack": "^2.3.3"
  },
  "engines": {
    "node": ">=6.1.0"
  },
  "keywords": [
    "prepack"
  ],
  "license": "BSD-3-Clause",
  "author": "Facebook",
  "jest": {
    "testMatch": [
      "**/scripts/test-react.js"
    ]
  }
}<|MERGE_RESOLUTION|>--- conflicted
+++ resolved
@@ -42,13 +42,9 @@
     "test-error-handler-with-coverage": "./node_modules/.bin/istanbul cover ./lib/test-error-handler.js --dir coverage.error && ./node_modules/.bin/remap-istanbul -i coverage.error/coverage.json -o coverage-sourcemapped.error -t html",
     "test-node-cli-mode": "bash < scripts/test-node-cli-mode.sh",
     "test-std-in": "bash < scripts/test-std-in.sh",
-<<<<<<< HEAD
     "test": "yarn test-residual && yarn test-serializer && yarn test-sourcemaps && yarn test-error-handler && yarn test-std-in && yarn test-test262 && yarn test-internal && yarn test-react",
-=======
-    "test": "yarn test-residual && yarn test-serializer && yarn test-sourcemaps && yarn test-error-handler && yarn test-std-in && yarn test-test262 && yarn test-internal",
     "test-coverage-most": "./node_modules/.bin/istanbul --stack_size=10000 --max_old_space_size=16384 cover ./lib/multi-runner.js --dir coverage.most && ./node_modules/.bin/remap-istanbul -i coverage.most/coverage.json -o coverage-sourcemapped -t html",
     "test-all-coverage": "./node_modules/.bin/istanbul --stack_size=10000 --max_old_space_size=16384 cover ./lib/multi-runner.js --dir coverage.most && ./node_modules/.bin/istanbul --stack_size=10000 --max_old_space_size=16384 cover -- ./lib/test262-runner.js --timeout 50 --singleThreaded && ./node_modules/.bin/remap-istanbul -i coverage/coverage.json -i coverage.most/coverage.json -o coverage-sourcemapped -t html",
->>>>>>> a2c39453
     "repl": "node lib/repl-cli.js",
     "prepack": "node lib/prepack-cli.js",
     "prepack-prepack": "node --stack_size=10000 --max_old_space_size=8096 ./bin/prepack.js ./lib/prepack-cli.js --out ./lib/prepack-cli.prepacked.js --compatibility node-cli --mathRandomSeed rnd",
