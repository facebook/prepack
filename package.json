--- conflicted
+++ resolved
@@ -91,12 +91,8 @@
     "eslint-plugin-flowtype": "^2.40.0",
     "eslint-plugin-header": "^1.0.0",
     "eslint-plugin-prettier": "^2.1.2",
-<<<<<<< HEAD
     "fbjs": "^0.8.16",
-    "flow-bin": "^0.71.0",
-=======
     "flow-bin": "^0.72.0",
->>>>>>> 306ea4f6
     "flow-typed": "^2.3.0",
     "graceful-fs": "^4.1.11",
     "invariant": "^2.2.0",
